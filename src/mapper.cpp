#include <unordered_set>
#include "mapper.hpp"
#include "algorithms/vg_algorithms.hpp"

//#define debug_mapper

namespace vg {

BaseMapper::BaseMapper(xg::XG* xidex,
                       gcsa::GCSA* g,
                       gcsa::LCPArray* a) :
      xindex(xidex)
    , gcsa(g)
    , lcp(a)
    , min_mem_length(1)
    , mem_reseed_length(0)
    , fast_reseed(true)
    , fast_reseed_length_diff(8)
    , hit_max(0)
    , cache_size(128)
    , alignment_threads(1)
    , qual_adj_aligner(nullptr)
    , regular_aligner(nullptr)
    , adjust_alignments_for_base_quality(false)
    , mapping_quality_method(Approx)
    , max_mapping_quality(60)
    , strip_bonuses(true)
{
    init_aligner(default_match, default_mismatch, default_gap_open,
                 default_gap_extension, default_full_length_bonus);
    init_node_cache();
    init_node_start_cache();
    init_node_pos_cache();
    init_edge_cache();
    
    // TODO: removing these consistency checks because we seem to have violated them pretty wontonly in
    // the code base already by changing the members directly when they were still public
    
//    // allow a default constructor with no indexes
//    if (xidex || g || a) {
//        if(xidex == nullptr) {
//            // We need an XG graph.
//            cerr << "error:[vg::Mapper] cannot create an xg-based Mapper with null xg index" << endl;
//            exit(1);
//        }
//        
//        if (g == nullptr) {
//            // We need a GCSA2 index too.
//            cerr << "error:[vg::Mapper] cannot create an xg-based Mapper with null GCSA2 index" << endl;
//            exit(1);
//        }
//        
//        if (a == nullptr) {
//            // And an LCP array
//            cerr << "error:[vg::Mapper] cannot create an xg-based Mapper with null LCP index" << endl;
//            exit(1);
//        }
//    }
}
   
BaseMapper::BaseMapper(void) : BaseMapper(nullptr, nullptr, nullptr) {
    // Nothing to do. Default constructed and can't really do anything.
}

BaseMapper::~BaseMapper(void) {
    
    clear_aligners();
    
    for (auto& nc : node_cache) {
        delete nc;
    }
    for (auto& npc : node_pos_cache) {
        delete npc;
    }
    for (auto& nsc : node_start_cache) {
        delete nsc;
    }
    for (auto& ec : edge_cache) {
        delete ec;
    }
}
    
// Use the GCSA2 index to find super-maximal exact matches.
vector<MaximalExactMatch>
BaseMapper::find_mems_simple(string::const_iterator seq_begin,
                             string::const_iterator seq_end,
                             int max_mem_length,
                             int min_mem_length,
                             int reseed_length) {
    
    if (!gcsa) {
        cerr << "error:[vg::Mapper] a GCSA2 index is required to query MEMs" << endl;
        exit(1);
    }
    
    string::const_iterator cursor = seq_end;
    vector<MaximalExactMatch> mems;
    
    // an empty sequence matches the entire bwt
    if (seq_begin == seq_end) {
        mems.emplace_back(MaximalExactMatch(seq_begin, seq_end,
                                            gcsa::range_type(0, gcsa->size() - 1)));
        return mems;
    }
    
    // find SMEMs using GCSA+LCP array
    // algorithm sketch:
    // set up a cursor pointing to the last position in the sequence
    // set up a structure to track our MEMs, and set it == "" and full range match
    // while our cursor is >= the beginning of the string
    //   try a step of backwards searching using LF mapping
    //   if our range goes to 0
    //       go back to the last non-empty range
    //       emit the MEM corresponding to this range
    //       start a new mem
    //           use the LCP array's parent function to cut off the end of the match
    //           (effectively, this steps up the suffix tree)
    //           and calculate the new end point using the LCP of the parent node
    // emit the final MEM, if we finished in a matching state
    
    // the temporary MEM we'll build up in this process
    auto full_range = gcsa::range_type(0, gcsa->size() - 1);
    MaximalExactMatch match(cursor, cursor, full_range);
    gcsa::range_type last_range = match.range;
    --cursor; // start off looking at the last character in the query
    while (cursor >= seq_begin) {
        // hold onto our previous range
        last_range = match.range;
        // execute one step of LF mapping
        match.range = gcsa->LF(match.range, gcsa->alpha.char2comp[*cursor]);
        if (gcsa::Range::empty(match.range)
            || max_mem_length && match.end-cursor > max_mem_length
            || match.end-cursor > gcsa->order()) {
            // break on N; which for DNA we assume is non-informative
            // this *will* match many places in assemblies; this isn't helpful
            if (*cursor == 'N' || last_range == full_range) {
                // we mismatched in a single character
                // there is no MEM here
                match.begin = cursor+1;
                match.range = last_range;
                mems.push_back(match);
                match.end = cursor;
                match.range = full_range;
                --cursor;
            } else {
                // we've exhausted our BWT range, so the last match range was maximal
                // or: we have exceeded the order of the graph (FPs if we go further)
                //     we have run over our parameter-defined MEM limit
                // record the last MEM
                match.begin = cursor+1;
                match.range = last_range;
                mems.push_back(match);
                // set up the next MEM using the parent node range
                // length of last MEM, which we use to update our end pointer for the next MEM
                size_t last_mem_length = match.end - match.begin;
                // get the parent suffix tree node corresponding to the parent of the last MEM's STNode
                gcsa::STNode parent = lcp->parent(last_range);
                // change the end for the next mem to reflect our step size
                size_t step_size = last_mem_length - parent.lcp();
                match.end = mems.back().end-step_size;
                // and set up the next MEM using the parent node range
                match.range = parent.range();
            }
        } else {
            // we are matching
            match.begin = cursor;
            // just step to the next position
            --cursor;
        }
    }
    // if we have a non-empty MEM at the end, record it
    if (match.end - match.begin > 0) mems.push_back(match);
    
    // find the SMEMs from the mostly-SMEM and some MEM list we've built
    // FIXME: un-hack this (it shouldn't be needed!)
    // the algorithm sometimes generates MEMs contained in SMEMs
    // with the pattern that they have the same beginning position
    map<string::const_iterator, string::const_iterator> smems_begin;
    for (auto& mem : mems) {
        auto x = smems_begin.find(mem.begin);
        if (x == smems_begin.end()) {
            smems_begin[mem.begin] = mem.end;
        } else {
            if (x->second < mem.end) {
                x->second = mem.end;
            }
        }
    }
    
    // remove zero-length entries and MEMs that aren't SMEMs
    // the zero-length ones are associated with single-base MEMs that tend to
    // match the entire index (typically Ns)
    // minor TODO: fix the above algorithm so they aren't introduced at all
    mems.erase(std::remove_if(mems.begin(), mems.end(),
                              [&smems_begin,
                               &min_mem_length](const MaximalExactMatch& m) {
                                  return ( m.end-m.begin == 0
                                          || m.length() < min_mem_length
                                          || smems_begin[m.begin] != m.end
                                          || m.count_Ns() > 0
                                          );
                              }),
               mems.end());
    // return the matches in natural order
    std::reverse(mems.begin(), mems.end());
    
    // fill the counts before deciding what to do
    for (auto& mem : mems) {
        if (mem.length() >= min_mem_length) {
            mem.match_count = gcsa->count(mem.range);
            if (mem.match_count > 0 && (!hit_max || mem.match_count <= hit_max)) {
                gcsa->locate(mem.range, mem.nodes);
            }
        }
    }
    
    // reseed the long smems with shorter mems
    if (reseed_length) {
        // find if there are any mems that should be reseeded
        // iterate through MEMs
        vector<MaximalExactMatch> reseeded;
        for (auto& mem : mems) {
            // reseed if we have a long singular match
            if (mem.length() >= reseed_length
                && mem.match_count == 1
                // or if we only have one mem for the entire read (even if it may have many matches)
                || mems.size() == 1) {
                // reseed at midway between here and the min mem length and at the min mem length
                int reseed_to = mem.length() / 2;
                int reseeds = 0;
                while (reseeds == 0 && reseed_to >= min_mem_length) {
#ifdef debug_mapper
#pragma omp critical
                    cerr << "reseeding " << mem.sequence() << " with " << reseed_to << endl;
#endif
                    vector<MaximalExactMatch> remems = find_mems_simple(mem.begin,
                                                                        mem.end,
                                                                        reseed_to,
                                                                        min_mem_length,
                                                                        0);
                    reseed_to /= 2;
                    for (auto& rmem : remems) {
                        // keep if we have more than the match count of the parent
                        if (rmem.length() >= min_mem_length
                            && rmem.match_count > mem.match_count) {
                            ++reseeds;
                            reseeded.push_back(rmem);
                        }
                    }
                }
                // at least keep the original mem if needed
                if (reseeds == 0) {
                    reseeded.push_back(mem);
                }
            } else {
                reseeded.push_back(mem);
            }
        }
        mems = reseeded;
        // re-sort the MEMs by their start position
        std::sort(mems.begin(), mems.end(), [](const MaximalExactMatch& m1, const MaximalExactMatch& m2) { return m1.begin < m2.begin; });
    }
    // print the matches
    /*
     for (auto& mem : mems) {
     cerr << mem << endl;
     }
     */
    // verify the matches (super costly at scale)
    /*
     #ifdef debug_mapper
     if (debug) { check_mems(mems); }
     #endif
     */
    return mems;
}

// Use the GCSA2 index to find super-maximal exact matches (and optionally sub-MEMs).
vector<MaximalExactMatch> BaseMapper::find_mems_deep(string::const_iterator seq_begin,
                                                     string::const_iterator seq_end,
                                                     double& longest_lcp,
                                                     int max_mem_length,
                                                     int min_mem_length,
                                                     int reseed_length) {
    
#ifdef debug_mapper
#pragma omp critical
    {
        cerr << "find_mems: sequence ";
        for (auto iter = seq_begin; iter != seq_end; iter++) {
            cerr << *iter;
        }
        cerr << ", max mem length " << max_mem_length << ", min mem length " <<
        min_mem_length << ", reseed length " << reseed_length << endl;
    }
#endif
    
    
    if (!gcsa) {
        cerr << "error:[vg::Mapper] a GCSA2 index is required to query MEMs" << endl;
        exit(1);
    }
    
    if (min_mem_length > reseed_length && reseed_length) {
        cerr << "error:[vg::Mapper] minimimum reseed length for MEMs cannot be less than minimum MEM length" << endl;
        exit(1);
    }
    vector<MaximalExactMatch> mems;
    vector<pair<MaximalExactMatch, vector<size_t> > > sub_mems;
    
    gcsa::range_type full_range = gcsa::range_type(0, gcsa->size() - 1);
    
    // an empty sequence matches the entire bwt
    if (seq_begin == seq_end) {
        mems.push_back(MaximalExactMatch(seq_begin, seq_end, full_range));
    }
    
    // find SMEMs using GCSA+LCP array
    // algorithm sketch:
    // set up a cursor pointing to the last position in the sequence
    // set up a structure to track our MEMs, and set it == "" and full range match
    // while our cursor is >= the beginning of the string
    //   try a step of backwards searching using LF mapping
    //   if our range goes to 0
    //       go back to the last non-empty range
    //       emit the MEM corresponding to this range
    //       start a new mem
    //           use the LCP array's parent function to cut off the end of the match
    //           (effectively, this steps up the suffix tree)
    //           and calculate the new end point using the LCP of the parent node
    // emit the final MEM, if we finished in a matching state
    
    // next position we will extend matches to
    string::const_iterator cursor = seq_end - 1;
    
    // range of the last iteration
    gcsa::range_type last_range = full_range;
    
    // the temporary MEM we'll build up in this process
    MaximalExactMatch match(cursor, seq_end, full_range);
    
    // did we move the cursor or the end of the match last iteration?
    bool prev_iter_jumped_lcp = false;
    
    int max_lcp = 0;
    size_t mem_length = 0;
    vector<int> lcp_maxima;
    
    bool reseed_mem = false;
    
    auto should_reseed = [&]() {
        return (reseed_length
                && mem_length >= min_mem_length
                && max_lcp >= reseed_length);
    };
    
    auto do_reseed = [&]() {
        if (fast_reseed) {
            find_sub_mems_fast(mems,
                               match.begin,
                               min_mem_length,
                               sub_mems);
        } else {
            find_sub_mems(mems,
                          match.begin,
                          min_mem_length,
                          sub_mems);
        }
    };
    
    // loop maintains invariant that match.range contains the hits for seq[cursor+1:match.end]
    while (cursor >= seq_begin) {
        
        // break the MEM on N; which for DNA we assume is non-informative
        // this *will* match many places in assemblies, but it isn't helpful
        if (*cursor == 'N') {
            match.begin = cursor + 1;
            
            mem_length = match.length();
            
            if (mem_length >= min_mem_length) {
                mems.push_back(match);
                
#ifdef debug_mapper
#pragma omp critical
                {
                    vector<gcsa::node_type> locations;
                    gcsa->locate(match.range, locations);
                    cerr << "adding MEM " << match.sequence() << " at positions ";
                    for (auto nt : locations) {
                        cerr << make_pos_t(nt) << " ";
                    }
                    cerr << endl;
                }
#endif
            }
            
            match.end = cursor;
            match.range = full_range;
            --cursor;
            
            // are we reseeding?
            if (should_reseed()) do_reseed();
            
            prev_iter_jumped_lcp = false;
            lcp_maxima.push_back(max_lcp);
            max_lcp = 0;
            // skip looking for matches since they are non-informative
            continue;
        }
        
        // hold onto our previous range
        last_range = match.range;
        
        // execute one step of LF mapping
        match.range = gcsa->LF(match.range, gcsa->alpha.char2comp[*cursor]);
        
        if (gcsa::Range::empty(match.range)
            || (max_mem_length && match.end - cursor > max_mem_length)
            || match.end - cursor > gcsa->order()) {
            
            // we've exhausted our BWT range, so the last match range was maximal
            // or: we have exceeded the order of the graph (FPs if we go further)
            // or: we have run over our parameter-defined MEM limit
            
            if (cursor + 1 == match.end) {
                // avoid getting caught in infinite loop when a single character mismatches
                // entire index (b/c then advancing the LCP doesn't move the search forward
                // at all, need to move the cursor instead)
                match.begin = cursor + 1;
                match.range = last_range;
                
                if (match.end - match.begin >= min_mem_length) {
                    mems.push_back(match);
                }
                
                match.end = cursor;
                match.range = full_range;
                --cursor;
                
                // don't reseed in empty MEMs
                prev_iter_jumped_lcp = false;
                lcp_maxima.push_back(max_lcp);
                max_lcp = 0;
            }
            else {
                match.begin = cursor + 1;
                match.range = last_range;
                mem_length = match.end - match.begin;
                
                // record the last MEM, but check to make sure were not actually still searching
                // for the end of the next MEM
                if (mem_length >= min_mem_length && !prev_iter_jumped_lcp) {
                    mems.push_back(match);
                    
#ifdef debug_mapper
#pragma omp critical
                    {
                        vector<gcsa::node_type> locations;
                        gcsa->locate(match.range, locations);
                        cerr << "adding MEM " << match.sequence() << " at positions ";
                        for (auto nt : locations) {
                            cerr << make_pos_t(nt) << " ";
                        }
                        cerr << endl;
                    }
#endif
                }
                
                // get the parent suffix tree node corresponding to the parent of the last MEM's STNode
                gcsa::STNode parent = lcp->parent(last_range);
                // set the MEM to be the longest prefix that is shared with another MEM
                match.end = match.begin + parent.lcp();
                // and set up the next MEM using the parent node range
                match.range = parent.range();
                // record our max lcp
                //max_lcp = max(max_lcp, (int)parent.lcp());
                max_lcp = (int)parent.lcp();
                
                // are we reseeding?
                if (reseed_mem || should_reseed()) do_reseed();
                reseed_mem = false;
                prev_iter_jumped_lcp = true;
                lcp_maxima.push_back(max_lcp);
                max_lcp = 0;
            }
        }
        else {
            prev_iter_jumped_lcp = false;
            max_lcp = (int)lcp->parent(match.range).lcp();
            ++mem_length;
            if (should_reseed()) reseed_mem = true;
            lcp_maxima.push_back(max_lcp);
            // just step to the next position
            --cursor;
        }
    }
    // TODO: is this where the bug with the duplicated MEMs is occurring? (when the prefix of a read
    // contains multiple non SMEM hits so that the iteration will loop through the LCP routine multiple
    // times before escaping out of the loop?
    
    // if we have a MEM at the beginning of the read, record it
    match.begin = seq_begin;
    mem_length = match.end - match.begin;
    if (mem_length >= min_mem_length) {
        //max_lcp = max((int)lcp->parent(match.range).lcp(), max_lcp);
        max_lcp = (int)lcp->parent(match.range).lcp();
        mems.push_back(match);
        
#ifdef debug_mapper
#pragma omp critical
        {
            vector<gcsa::node_type> locations;
            gcsa->locate(match.range, locations);
            cerr << "adding MEM " << match.sequence() << " at positions ";
            for (auto nt : locations) {
                cerr << make_pos_t(nt) << " ";
            }
            cerr << endl;
        }
#endif
        
        // are we reseeding?
        if (should_reseed()) do_reseed();
        
    }
    if (mems.size() == 1) {
        match = mems.back();
        do_reseed();
    }
    lcp_maxima.push_back(max_lcp);
    longest_lcp = *max_element(lcp_maxima.begin(), lcp_maxima.end());
    
    // fill the MEMs' node lists and indicate they are primary MEMs
    for (MaximalExactMatch& mem : mems) {
        mem.match_count = gcsa->count(mem.range);
        mem.primary = true;
        // if we aren't filtering on hit count, or if we have up to the max allowed hits
        if (mem.match_count > 0 && (!hit_max || mem.match_count <= hit_max)) {
            // extract the graph positions matching the range
            gcsa->locate(mem.range, mem.nodes);
        }
    }
    
    if (reseed_length) {
        // determine counts of matches
        for (pair<MaximalExactMatch, vector<size_t> >& sub_mem_and_parents : sub_mems) {
            // count in entire range, including parents
            sub_mem_and_parents.first.match_count = gcsa->count(sub_mem_and_parents.first.range);
            // remove parents from count
            for (size_t parent_idx : sub_mem_and_parents.second) {
                sub_mem_and_parents.first.match_count -= mems[parent_idx].match_count;
            }
        }
        
        // fill MEMs with positions and set flag indicating they are submems
        for (auto& m : sub_mems) {
            auto& mem = m.first;
            mem.primary = false;
            if (mem.match_count > 0 && (!hit_max || mem.match_count <= hit_max)) {
                gcsa->locate(mem.range, mem.nodes);
            }
        }
        
        // combine the MEM and sub-MEM lists
        for (auto iter = sub_mems.begin(); iter != sub_mems.end(); iter++) {
            mems.push_back(std::move((*iter).first));
        }
        
    }
    
    // return the MEMs in order along the read
    // TODO: there should actually be a linear time method to merge and order the sub-MEMs, since
    // they are ordered by the parent MEMs
    std::sort(mems.begin(), mems.end(), [](const MaximalExactMatch& m1, const MaximalExactMatch& m2) {
        return m1.begin < m2.begin ? true : (m1.begin == m2.begin ? m1.end < m2.end : false);
    });
    
    // remove non-unique MEMs
    mems.erase(unique(mems.begin(), mems.end()), mems.end());
    // remove MEMs that are overlapping positionally (they may be redundant)
    return mems;
}

void BaseMapper::find_sub_mems(vector<MaximalExactMatch>& mems,
                               string::const_iterator next_mem_end,
                               int min_mem_length,
                               vector<pair<MaximalExactMatch, vector<size_t>>>& sub_mems_out) {
    
    // get the most recently added MEM
    MaximalExactMatch& mem = mems.back();
    
#ifdef debug_mapper
#pragma omp critical
    {
        cerr << "find_sub_mems: sequence ";
        for (auto iter = mem.begin; iter != mem.end; iter++) {
            cerr << *iter;
        }
        cerr << ", min mem length " << min_mem_length << endl;
    }
#endif
    
    // how many times does the parent MEM occur in the index?
    size_t parent_count = gcsa->count(mem.range);
    
    // next position where we will look for a match
    string::const_iterator cursor = mem.end - 1;
    
    // the righthand end of the sub-MEM we are building
    string::const_iterator sub_mem_end = mem.end;
    
    // the range that matches search_start:sub_mem_end
    gcsa::range_type range = gcsa::range_type(0, gcsa->size() - 1);
    
    // did we move the cursor or the end of the match last iteration?
    bool prev_iter_jumped_lcp = false;
    
    // look for matches that are contained in this MEM and not contained in the next MEM
    while (cursor >= mem.begin && sub_mem_end > next_mem_end) {
        // Note: there should be no need to handle N's or whole-index mismatches in this
        // routine (unlike the SMEM routine) since they should never make it into a parent
        // SMEM in the first place
        
        // hold onto our previous range
        gcsa::range_type last_range = range;
        // execute one step of LF mapping
        range = gcsa->LF(range, gcsa->alpha.char2comp[*cursor]);
        
        if (gcsa->count(range) <= parent_count) {
            // there are no more hits outside of parent MEM hits, record the previous
            // interval as a sub MEM
            string::const_iterator sub_mem_begin = cursor + 1;
            
            if (sub_mem_end - sub_mem_begin >= min_mem_length && !prev_iter_jumped_lcp) {
                sub_mems_out.push_back(make_pair(MaximalExactMatch(sub_mem_begin, sub_mem_end, last_range),
                                                 vector<size_t>{mems.size() - 1}));
#ifdef debug_mapper
#pragma omp critical
                {
                    vector<gcsa::node_type> locations;
                    gcsa->locate(last_range, locations);
                    cerr << "adding sub-MEM ";
                    for (auto iter = sub_mem_begin; iter != sub_mem_end; iter++) {
                        cerr << *iter;
                    }
                    cerr << " at positions ";
                    for (auto nt : locations) {
                        cerr << make_pos_t(nt) << " ";
                    }
                    cerr << endl;
                    
                }
#endif
                // identify all previous MEMs that also contain this sub-MEM
                for (int64_t i = ((int64_t) mems.size()) - 2; i >= 0; i--) {
                    if (sub_mem_begin >= mems[i].begin) {
                        // contined in next MEM, add its index to sub MEM's list of parents
                        sub_mems_out.back().second.push_back(i);
                    }
                    else {
                        // not contained in the next MEM, cannot be contained in earlier ones
                        break;
                    }
                }
            }
#ifdef debug_mapper
            else {
#pragma omp critical
                {
                    cerr << "minimally more frequent MEM is too short ";
                    for (auto iter = sub_mem_begin; iter != sub_mem_end; iter++) {
                        cerr << *iter;
                    }
                    cerr << endl;
                }
            }
#endif
            
            // get the parent suffix tree node corresponding to the parent of the last MEM's STNode
            gcsa::STNode parent = lcp->parent(last_range);
            // set the MEM to be the longest prefix that is shared with another MEM
            sub_mem_end = sub_mem_begin + parent.lcp();
            // and get the next range as parent node range
            range = parent.range();
            
            prev_iter_jumped_lcp = true;
        }
        else {
            cursor--;
            prev_iter_jumped_lcp = false;
        }
    }
    
    // add a final sub MEM if there is one and it is not contained in the next parent MEM
    if (sub_mem_end > next_mem_end && sub_mem_end - mem.begin >= min_mem_length && !prev_iter_jumped_lcp) {
        sub_mems_out.push_back(make_pair(MaximalExactMatch(mem.begin, sub_mem_end, range),
                                         vector<size_t>{mems.size() - 1}));
#ifdef debug_mapper
#pragma omp critical
        {
            cerr << "adding sub-MEM ";
            for (auto iter = mem.begin; iter != sub_mem_end; iter++) {
                cerr << *iter;
            }
            cerr << endl;
        }
#endif
        // note: this sub MEM is at the far left side of the parent MEM, so we don't need to
        // check whether earlier MEMs contain it as well
    }
#ifdef debug_mapper
    else {
#pragma omp critical
        {
            cerr << "minimally more frequent MEM is too short ";
            for (auto iter = mem.begin; iter != sub_mem_end; iter++) {
                cerr << *iter;
            }
            cerr << endl;
        }
    }
#endif
}

void BaseMapper::find_sub_mems_fast(vector<MaximalExactMatch>& mems,
                                    string::const_iterator next_mem_end,
                                    int min_sub_mem_length,
                                    vector<pair<MaximalExactMatch, vector<size_t>>>& sub_mems_out) {
    
#ifdef debug_mapper
#pragma omp critical
    cerr << "find_sub_mems_fast: mem ";
    for (auto iter = mems.back().begin; iter != mems.back().end; iter++) {
        cerr << *iter;
    }
    cerr << ", min_sub_mem_length " << min_sub_mem_length << endl;
#endif
    
    // get the most recently added MEM
    MaximalExactMatch& mem = mems.back();
    
    // how many times does the parent MEM occur in the index?
    size_t parent_count = gcsa->count(mem.range);
    
    // the end of the leftmost substring that is at least the minimum length and not contained
    // in the next SMEM
    string::const_iterator probe_string_end = mem.begin + min_sub_mem_length;
    if (probe_string_end <= next_mem_end) {
        probe_string_end = next_mem_end + 1;
    }
    
    while (probe_string_end <= mem.end) {
        
        // locate the probe substring of length equal to the minimum length for a sub-MEM
        // that we are going to test to see if it's inside any sub-MEM
        string::const_iterator probe_string_begin = probe_string_end - min_sub_mem_length;
        
#ifdef debug_mapper
#pragma omp critical
        cerr << "probe string is mem[" << probe_string_begin - mem.begin << ":" << probe_string_end - mem.begin << "] ";
        for (auto iter = probe_string_begin; iter != probe_string_end; iter++) {
            cerr << *iter;
        }
        cerr << endl;
#endif
        
        // set up LF searching
        string::const_iterator cursor = probe_string_end - 1;
        gcsa::range_type range = gcsa::range_type(0, gcsa->size() - 1);
        
        // check if the probe substring is more frequent than the SMEM its contained in
        bool probe_string_more_frequent = true;
        while (cursor >= probe_string_begin) {
            
            range = gcsa->LF(range, gcsa->alpha.char2comp[*cursor]);
            
            if (gcsa->count(range) <= parent_count) {
                probe_string_more_frequent = false;
                break;
            }
            
            cursor--;
        }
        
        if (probe_string_more_frequent) {
            // this is the prefix of a sub-MEM of length >= the minimum, now we need to
            // find its end using binary search
            
            if (probe_string_end == next_mem_end + 1) {
                // edge case: we arbitrarily moved the probe string to the right to avoid finding
                // sub-MEMs that are contained in the next SMEM, so we don't have the normal guarantee
                // that this match cannot be extended to the left
                // to re-establish this guarantee, we need to walk it out as far as possible before
                // looking for the right end of the sub-MEM
                
                // extend match until beginning of SMEM or until the end of the independent hit
                while (cursor >= mem.begin) {
                    gcsa::range_type last_range = range;
                    range = gcsa->LF(range, gcsa->alpha.char2comp[*cursor]);
                    
                    if (gcsa->count(range) <= parent_count) {
                        range = last_range;
                        break;
                    }
                    
                    cursor--;
                }
                
                // mark this position as the beginning of the probe substring
                probe_string_begin = cursor + 1;
            }
            
            // inclusive interval that contains the past-the-last index of the sub-MEM
            string::const_iterator left_search_bound = probe_string_end;
            string::const_iterator right_search_bound = mem.end;
            
            // the match range of the longest prefix of the sub-MEM we've found so far (if we initialize
            // it here, the binary search is guaranteed to LF along the full sub-MEM in some iteration)
            gcsa::range_type sub_mem_range = range;
            
            // iterate until inteveral contains only one index
            while (right_search_bound > left_search_bound) {
                
                string::const_iterator middle = left_search_bound + (right_search_bound - left_search_bound + 1) / 2;
                
#ifdef debug_mapper
#pragma omp critical
                cerr << "checking extension mem[" << probe_string_begin - mem.begin << ":" << middle - mem.begin << "] ";
                for (auto iter = probe_string_begin; iter != middle; iter++) {
                    cerr << *iter;
                }
                cerr << endl;
#endif
                
                // set up LF searching
                cursor = middle - 1;
                range = gcsa::range_type(0, gcsa->size() - 1);
                
                // check if there is an independent occurrence of this substring outside of the SMEM
                // TODO: potential optimization: if the range of matches at some index is equal to the
                // range of matches in an already confirmed independent match at the same index, then
                // it will still be so for the rest of the LF queries, so we can bail out of the loop
                // early as a match
                bool contained_in_independent_match = true;
                while (cursor >= probe_string_begin) {
                    
                    range = gcsa->LF(range, gcsa->alpha.char2comp[*cursor]);
                    
                    if (gcsa->count(range) <= parent_count) {
                        contained_in_independent_match = false;
                        break;
                    }
                    
                    cursor--;
                }
                
                if (contained_in_independent_match) {
                    // the end of the sub-MEM must be here or to the right
                    left_search_bound = middle;
                    // update the range of matches (this is the longest match we've verified so far)
                    sub_mem_range = range;
                }
                else {
                    // the end of the sub-MEM must be to the left
                    right_search_bound = middle - 1;
                }
            }
            
#ifdef debug_mapper
#pragma omp critical
            cerr << "final sub-MEM is mem[" << probe_string_begin - mem.begin << ":" << right_search_bound - mem.begin << "] ";
            for (auto iter = probe_string_begin; iter != right_search_bound; iter++) {
                cerr << *iter;
            }
            cerr << endl;
#endif
            
            // record the sub-MEM
            sub_mems_out.push_back(make_pair(MaximalExactMatch(probe_string_begin, right_search_bound, sub_mem_range),
                                             vector<size_t>{mems.size() - 1}));
            
            // identify all previous MEMs that also contain this sub-MEM
            for (int64_t i = ((int64_t) mems.size()) - 2; i >= 0; i--) {
                if (probe_string_begin >= mems[i].begin) {
                    // contined in next MEM, add its index to sub MEM's list of parents
                    sub_mems_out.back().second.push_back(i);
                }
                else {
                    // not contained in the next MEM, cannot be contained in earlier ones
                    break;
                }
            }
            
            // the closest possible independent probe string will now occur one position
            // to the right of this sub-MEM
            probe_string_end = right_search_bound + 1;
            
        }
        else {
            // we've found a suffix of the probe substring that is only contained inside the
            // parent SMEM, so we can move far enough to the right that the next probe substring
            // will not contain it
            
            probe_string_end = cursor + min_sub_mem_length + 1;
        }
    }
}

void BaseMapper::first_hit_positions_by_index(MaximalExactMatch& mem,
                                              vector<set<pos_t>>& positions_by_index_out) {
    // find the hit to the first index in the parent MEM's range
    vector<gcsa::node_type> all_first_hits;
    gcsa->locate(mem.range.first, all_first_hits, true, false);
    
    // find where in the graph the first hit of the parent MEM is at each index
    mem_positions_by_index(mem, make_pos_t(all_first_hits[0]), positions_by_index_out);
    
    // in case the first hit occurs in more than one place, accumulate all the hits
    if (all_first_hits.size() > 1) {
        for (size_t i = 1; i < all_first_hits.size(); i++) {
            vector<set<pos_t>> temp_positions_by_index;
            mem_positions_by_index(mem, make_pos_t(all_first_hits[i]),
                                   temp_positions_by_index);
            
            for (size_t i = 0; i < positions_by_index_out.size(); i++) {
                for (const pos_t& pos : temp_positions_by_index[i]) {
                    positions_by_index_out[i].insert(pos);
                }
            }
        }
    }
}

void BaseMapper::fill_nonredundant_sub_mem_nodes(vector<MaximalExactMatch>& parent_mems,
                                                 vector<pair<MaximalExactMatch, vector<size_t> > >::iterator sub_mem_records_begin,
                                                 vector<pair<MaximalExactMatch, vector<size_t> > >::iterator sub_mem_records_end) {
    
    
    // for each MEM, a vector of the positions that it touches at each index along the MEM
    vector<vector<set<pos_t>>> positions_by_index(parent_mems.size());
    
    for (auto iter = sub_mem_records_begin; iter != sub_mem_records_end; iter++) {
        
        pair<MaximalExactMatch, vector<size_t> >& sub_mem_and_parents = *iter;
        
        MaximalExactMatch& sub_mem = sub_mem_and_parents.first;
        vector<size_t>& parent_idxs = sub_mem_and_parents.second;
        
        // how many total hits does each parent MEM have?
        vector<size_t> num_parent_hits;
        // positions their first hits of the parent MEM takes at the start position of the sub-MEM
        vector<set<pos_t>*> first_parent_mem_hit_positions;
        for (size_t parent_idx : parent_idxs) {
            // get the parent MEM
            MaximalExactMatch& parent_mem = parent_mems[parent_idx];
            num_parent_hits.push_back(gcsa->count(parent_mem.range));
            
            if (positions_by_index[parent_idx].empty()) {
                // the parent MEM's positions by index haven't been calculated yet, so do it
                
                first_hit_positions_by_index(parent_mem, positions_by_index[parent_idx]);
                
            }
            
            // the index along the parent MEM that sub MEM starts
            size_t offset = sub_mem.begin - parent_mem.begin;
            first_parent_mem_hit_positions.push_back(&(positions_by_index[parent_idx][offset]));
        }
        
        for (gcsa::size_type i = sub_mem.range.first; i <= sub_mem.range.second; i++) {
            
            // add the locations of the hits, but do not remove duplicates yet
            vector<gcsa::node_type> hits;
            gcsa->locate(i, hits, true, false);
            
            // the number of subsequent hits (including these) that are inside a parent MEM
            size_t parent_hit_jump = 0;
            for (gcsa::node_type node : hits) {
                // look for the hit in each parent MEM
                for (size_t j = 0; j < first_parent_mem_hit_positions.size(); j++) {
                    if (first_parent_mem_hit_positions[j]->count(make_pos_t(node))) {
                        // this hit is also a node on a path of the first occurrence of the parent MEM
                        // that means that this is the first index of the sub-range that corresponds
                        // to the parent MEM's hits
                        
                        // calculate how many more positions to jump
                        parent_hit_jump = num_parent_hits[j];
                        break;
                    }
                }
            }
            
            if (parent_hit_jump > 0) {
                // we're at the start of an interval of parent hits, skip the rest of it
                i += (parent_hit_jump - 1);
            }
            else {
                // these are nonredundant sub MEM hits, add them
                for (gcsa::node_type node : hits) {
                    sub_mem.nodes.push_back(node);
                }
            }
        }
        
        // remove duplicates (copied this functionality from the gcsa locate function, but
        // I don't actually know what it's purpose is)
        gcsa::removeDuplicates(sub_mem.nodes, false);
    }
}

void BaseMapper::mem_positions_by_index(MaximalExactMatch& mem, pos_t hit_pos,
                                        vector<set<pos_t>>& positions_by_index_out) {
    
    // this is a specialized DFS that keeps track of both the distance along the MEM
    // and the position(s) in the graph in the stack by adding all of the next reachable
    // positions in a layer (i.e. vector) in the stack at the end of each iteration.
    // it also keeps track of whether a position in the graph matched to a position along
    // the MEM can potentially be extended to the full MEM to avoid combinatorially checking
    // all paths through bubbles
    
    size_t mem_length = std::distance(mem.begin, mem.end);
    
    // indicates a pairing of this graph position and this MEM index could be extended to a full match
    positions_by_index_out.clear();
    positions_by_index_out.resize(mem_length);
    
    // indicates a pairing of this graph position and this MEM index could not be extended to a full match
    vector<set<pos_t>> false_pos_by_mem_index(mem_length);
    
    // each record indicates the next edge index to traverse, the number of edges that
    // cannot reach a MEM end, and the positions along each edge out
    vector<pair<pair<size_t, size_t>, vector<pos_t> > > pos_stack;
    pos_stack.push_back(make_pair(make_pair((size_t) 0 , (size_t) 0), vector<pos_t>{hit_pos}));
    
    while (!pos_stack.empty()) {
        size_t mem_idx = pos_stack.size() - 1;
        
        // which edge are we going to search out of this node next?
        size_t next_idx = pos_stack.back().first.first;
        
        if (next_idx >= pos_stack.back().second.size()) {
            // we have traversed all of the edges out of this position
            
            size_t num_misses = pos_stack.back().first.second;
            bool no_full_matches_possible = (num_misses == pos_stack.back().second.size());
            
            // backtrack to previous node
            pos_stack.pop_back();
            
            // if necessary, mark the edge into this node as a miss
            if (no_full_matches_possible && !pos_stack.empty()) {
                // all of the edges out failed to reach the end of a MEM, this position is a dead end
                
                // get the position that traversed into the layer we just popped off
                pos_t prev_graph_pos = pos_stack.back().second[pos_stack.back().first.first - 1];
                
                // unlabel this node as a potential hit and instead mark it as a miss
                positions_by_index_out[mem_idx].erase(prev_graph_pos);
                false_pos_by_mem_index[mem_idx].insert(prev_graph_pos);
                
                // increase the count of misses in this layer
                pos_stack.back().first.second++;
            }
            
            // skip the forward search on this iteration
            continue;
        }
        
        // increment to the next edge
        pos_stack.back().first.first++;
        
        pos_t graph_pos = pos_stack.back().second[next_idx];
        
        
        // did we already find a MEM through this position?
        if (positions_by_index_out[mem_idx].count(graph_pos)) {
            // we don't need to check the same MEM suffix again
            continue;
        }
        
        // did we already determine that you can't reach a MEM through this position?
        if (false_pos_by_mem_index[mem_idx].count(graph_pos)) {
            // increase the count of misses in this layer
            pos_stack.back().first.second++;
            
            // we don't need to check the same MEM suffix again
            continue;
        }
        
        // does this graph position match the MEM?
        if (*(mem.begin + mem_idx) != xg_cached_pos_char(graph_pos, xindex, get_node_cache())) {
            // mark this node as a miss
            false_pos_by_mem_index[mem_idx].insert(graph_pos);
            
            // increase the count of misses in this layer
            pos_stack.back().first.second++;
        }
        else {
            // mark this node as a potential hit
            positions_by_index_out[mem_idx].insert(graph_pos);
            
            // are we finished with the MEM?
            if (mem_idx < mem_length - 1) {
                
                // add a layer onto the stack for all of the edges out
                pos_stack.push_back(make_pair(make_pair((size_t) 0 , (size_t) 0),
                                              vector<pos_t>()));
                
                // fill the layer with the next positions
                vector<pos_t>& nexts = pos_stack.back().second;
                for (const pos_t& next_graph_pos : positions_bp_from(graph_pos, 1, false)) {
                    nexts.push_back(next_graph_pos);
                }
            }
        }
    }
}
    
    
set<pos_t> BaseMapper::positions_bp_from(pos_t pos, int distance, bool rev) {
    return xg_cached_positions_bp_from(pos, distance, rev, xindex, get_node_cache(), get_edge_cache());
}

void BaseMapper::check_mems(const vector<MaximalExactMatch>& mems) {
    for (auto mem : mems) {
#ifdef debug_mapper
#pragma omp critical
        cerr << "checking MEM: " << mem.sequence() << endl;
#endif
        // TODO: fix this for sub-MEMs
        if (sequence_positions(mem.sequence()) != gcsa_nodes_to_positions(mem.nodes)) {
            cerr << "SMEM failed! " << mem.sequence()
            << " expected " << sequence_positions(mem.sequence()).size() << " hits "
            << "but found " << gcsa_nodes_to_positions(mem.nodes).size()
            << "(aside: this consistency check is broken for sub-MEMs, oops)" << endl;
        }
    }
}
    
char BaseMapper::pos_char(pos_t pos) {
    return xg_cached_pos_char(pos, xindex, get_node_cache());
}

map<pos_t, char> BaseMapper::next_pos_chars(pos_t pos) {
    return xg_cached_next_pos_chars(pos, xindex, get_node_cache(), get_edge_cache());
}
    
set<pos_t> BaseMapper::sequence_positions(const string& seq) {
    gcsa::range_type gcsa_range = gcsa->find(seq);
    std::vector<gcsa::node_type> gcsa_nodes;
    gcsa->locate(gcsa_range, gcsa_nodes);
    return gcsa_nodes_to_positions(gcsa_nodes);
}
    
void BaseMapper::set_alignment_threads(int new_thread_count) {
    alignment_threads = new_thread_count;
    init_node_cache();
    init_node_start_cache();
    init_node_pos_cache();
    init_edge_cache();
}

void BaseMapper::init_node_cache(void) {
    for (auto& nc : node_cache) {
        delete nc;
    }
    node_cache.clear();
    for (int i = 0; i < alignment_threads; ++i) {
        node_cache.push_back(new LRUCache<id_t, Node>(cache_size));
    }
}

void BaseMapper::init_node_start_cache(void) {
    for (auto& nc : node_start_cache) {
        delete nc;
    }
    node_start_cache.clear();
    for (int i = 0; i < alignment_threads; ++i) {
        node_start_cache.push_back(new LRUCache<id_t, int64_t>(cache_size));
    }
}

void BaseMapper::init_node_pos_cache(void) {
    for (auto& nc : node_pos_cache) {
        delete nc;
    }
    node_pos_cache.clear();
    for (int i = 0; i < alignment_threads; ++i) {
        node_pos_cache.push_back(new LRUCache<gcsa::node_type, map<string, vector<size_t> > >(cache_size));
    }
}

void BaseMapper::init_edge_cache(void) {
    for (auto& ec : edge_cache) {
        delete ec;
    }
    edge_cache.clear();
    for (int i = 0; i < alignment_threads; ++i) {
        edge_cache.push_back(new LRUCache<id_t, vector<Edge> >(cache_size));
    }
}

void BaseMapper::set_cache_size(int new_cache_size) {
    cache_size = new_cache_size;
    init_edge_cache();
    init_node_cache();
    init_node_pos_cache();
    init_node_start_cache();
}

// TODO: this strategy of dropping the index down to 0 works for vg map's approach of having a copy of
// the mapper for each thread, but it's dangerous when one mapper is using multiple threads
LRUCache<id_t, Node>& BaseMapper::get_node_cache(void) {
    int tid = node_cache.size() > 1 ? omp_get_thread_num() : 0;
    return *node_cache[tid];
}

LRUCache<id_t, int64_t>& BaseMapper::get_node_start_cache(void) {
    int tid = node_start_cache.size() > 1 ? omp_get_thread_num() : 0;
    return *node_start_cache[tid];
}

LRUCache<gcsa::node_type, map<string, vector<size_t> > >& BaseMapper::get_node_pos_cache(void) {
    int tid = node_pos_cache.size() > 1 ? omp_get_thread_num() : 0;
    return *node_pos_cache[tid];
}

LRUCache<id_t, vector<Edge> >& BaseMapper::get_edge_cache(void) {
    int tid = edge_cache.size() > 1 ? omp_get_thread_num() : 0;
    return *edge_cache[tid];
}

void BaseMapper::clear_aligners(void) {
    delete qual_adj_aligner;
    delete regular_aligner;
    qual_adj_aligner = nullptr;
    regular_aligner = nullptr;
}

void BaseMapper::init_aligner(int8_t match, int8_t mismatch, int8_t gap_open, int8_t gap_extend, int8_t full_length_bonus) {
    // hacky, find max score so that scaling doesn't change score
    int8_t max_score = match;
    if (mismatch > max_score) max_score = mismatch;
    if (gap_open > max_score) max_score = gap_open;
    if (gap_extend > max_score) max_score = gap_extend;
    
    double gc_content = estimate_gc_content();
    
    qual_adj_aligner = new QualAdjAligner(match, mismatch, gap_open, gap_extend, full_length_bonus,
                                          max_score, 255, gc_content);
    regular_aligner = new Aligner(match, mismatch, gap_open, gap_extend, full_length_bonus);
}
    
double BaseMapper::estimate_gc_content(void) {
    
    uint64_t at = 0, gc = 0;
    
    if (gcsa) {
        at = gcsa::Range::length(gcsa->find(string("A"))) + gcsa::Range::length(gcsa->find(string("T")));
        gc = gcsa::Range::length(gcsa->find(string("G"))) + gcsa::Range::length(gcsa->find(string("C")));
    }
    
    if (at == 0 || gc == 0) {
        return default_gc_content;
    }
    
    return ((double) gc) / (at + gc);
}

int BaseMapper::random_match_length(double chance_random) {
    if (xindex) {
        size_t length = xindex->seq_length;
        return ceil(- (log(1.0 - pow(pow(1.0-chance_random, -1), (-1.0/length))) / log(4.0)));
    } else {
        return 0;
    }
}
    
void BaseMapper::set_alignment_scores(int8_t match, int8_t mismatch, int8_t gap_open, int8_t gap_extend, int8_t full_length_bonus) {
    // clear the existing aligners and recreate them
    if (regular_aligner || qual_adj_aligner) {
        clear_aligners();
    }
    init_aligner(match, mismatch, gap_open, gap_extend, full_length_bonus);
}
    
void BaseMapper::set_fragment_length_distr_params(size_t maximum_sample_size, size_t reestimation_frequency,
                                                  double robust_estimation_fraction, bool deterministic) {
    
    if (fragment_length_distr.is_finalized()) {
        cerr << "warning:[vg::Mapper] overwriting a fragment length distribution that has already been estimated" << endl;
    }
    
    fragment_length_distr = FragmentLengthDistribution(maximum_sample_size, reestimation_frequency,
                                                       robust_estimation_fraction);
    if (deterministic) {
        fragment_length_distr.determinize_estimation();
    }
}
    
Mapper::Mapper(xg::XG* xidex,
               gcsa::GCSA* g,
               gcsa::LCPArray* a) :
    BaseMapper(xidex, g, a)
    , thread_extension(10)
    , context_depth(1)
    , max_multimaps(1)
    , min_multimaps(4)
    , max_attempts(0)
    , softclip_threshold(0)
    , max_softclip_iterations(10)
    , min_identity(0)
    , debug(false)
    , mem_chaining(false)
    , max_target_factor(128)
    , max_query_graph_ratio(128)
    , extra_multimaps(512)
    , band_multimaps(4)
    , always_rescue(false)
    , fragment_size(0)
    , fragment_max(1e4)
    , fragment_sigma(10)
    , fragment_length_cache_size(1000)
    , cached_fragment_length_mean(0)
    , cached_fragment_length_stdev(0)
    , cached_fragment_orientation(0)
    , cached_fragment_direction(1)
    , fixed_fragment_model(true)
    , since_last_fragment_length_estimate(0)
    , fragment_model_update_interval(10)
    , perfect_pair_identity_threshold(0.95)
    , max_cluster_mapping_quality(1024)
    , use_cluster_mq(false)
    , simultaneous_pair_alignment(true)
    , drop_chain(0.2)
    , mq_overlap(0.2)
    , mate_rescues(0)
    , maybe_mq_threshold(10)
    , min_banded_mq(0)
    , max_band_jump(0)
    , identity_weight(2)
{
    
}

Mapper::Mapper(void) : BaseMapper() {
    // Nothing to do. Default constructed and can't really do anything.
}

Mapper::~Mapper(void) {
    //  Nothing to do, all managed memory handled in parent class
}

double Mapper::graph_entropy(void) {
    const size_t seq_bytes = xindex->sequence_bit_size() / 8;
    char* seq = (char*) xindex->sequence_data();
    return entropy(seq, seq_bytes);
}

// todo add options for aligned global and pinned
Alignment Mapper::align_to_graph(const Alignment& aln,
                                 VG& vg,
                                 size_t max_query_graph_ratio,
                                 bool pinned_alignment,
                                 bool pin_left,
                                 bool banded_global) {
    // check if we have a cached aligner for this thread
    if (aln.quality().empty() || !adjust_alignments_for_base_quality) {
        //aligner.align_global_banded(aln, graph.graph, band_padding);
        return vg.align(aln,
                        regular_aligner,
                        max_query_graph_ratio,
                        pinned_alignment,
                        pin_left,
                        banded_global,
                        0, // band padding override
                        aln.sequence().size());
    } else {
        return vg.align_qual_adjusted(aln,
                                      qual_adj_aligner,
                                      max_query_graph_ratio,
                                      pinned_alignment,
                                      pin_left,
                                      banded_global,
                                      0, // band padding override
                                      aln.sequence().size());
    }
}

Alignment Mapper::align(const string& seq, int kmer_size, int stride, int max_mem_length, int band_width) {
    Alignment aln;
    aln.set_sequence(seq);
    return align(aln, kmer_size, stride, max_mem_length, band_width);
}

// align read2 near read1's mapping location
void Mapper::align_mate_in_window(const Alignment& read1, Alignment& read2, int pair_window) {
    if (read1.score() == 0) return; // bail out if we haven't aligned the first
    // try to recover in region
    auto& path = read1.path();
    int64_t idf = path.mapping(0).position().node_id();
    int64_t idl = path.mapping(path.mapping_size()-1).position().node_id();
    if(idf > idl) {
        swap(idf, idl);
    }
    // but which way should we expand? this will make things much easier.
    
    // We'll look near the leftmost and rightmost nodes, but we won't try and
    // bridge the whole area of the read, because there may be an ID
    // discontinuity.
    int64_t first = max((int64_t)0, idf - pair_window);
    int64_t last = idl + (int64_t) pair_window;
    
    // Now make sure the ranges don't overlap, because if they do we'll
    // duplicate nodes.
    
    // They can only overlap as idf on top of idl, since we swapped them above.
    // TODO: account at all for orientation? Maybe our left end is in higher
    // numbers but really does need to look left and not right.
    if(idf >= idl) {
        idf--;
    }
    
    VG* graph = new VG;

    if(debug) {
        cerr << "Rescuing in " << first << "-" << idf << " and " << idl << "-" << last << endl;
    }
    
    // TODO: how do we account for orientation when using ID ranges?

    // Now we need to get the neighborhood by ID and expand outward by actual
    // edges. How we do this depends on what indexing structures we have.
    if(xindex) {
        // should have callback here
        xindex->get_id_range(first, idf, graph->graph);
        xindex->get_id_range(idl, last, graph->graph);
        
        // don't get the paths (this isn't yet threadsafe in sdsl-lite)
        xindex->expand_context(graph->graph, context_depth, false);
        graph->rebuild_indexes();
    } else {
        cerr << "error:[vg::Mapper] cannot align mate with no graph data" << endl;
        exit(1);
    }


    graph->remove_orphan_edges();
    
    if(debug) {
        cerr << "Rescue graph size: " << graph->size() << endl;
    }
    
    read2.clear_path();
    read2.set_score(0);

    read2 = align_to_graph(read2, *graph, max_query_graph_ratio);
    delete graph;
}

map<string, double> Mapper::alignment_mean_path_positions(const Alignment& aln, bool first_hit_only) {
    map<string, double> mean_pos;
    // Alignments are consistent if their median node id positions are within the fragment_size
    
    // We need the sets of nodes visited by each alignment
    set<id_t> ids;
    
    for(size_t i = 0; i < aln.path().mapping_size(); i++) {
        // Collect all the unique nodes visited by the first algnment
        ids.insert(aln.path().mapping(i).position().node_id());
    }
    map<string, map<int, vector<id_t> > > node_positions;
    for(auto id : ids) {
        for (auto& ref : node_positions_in_paths(gcsa::Node::encode(id, 0))) {
            auto& name = ref.first;
            for (auto pos : ref.second) {
                node_positions[name][pos].push_back(id);
            }
        }
        // just get the first one
        if (first_hit_only && node_positions.size()) break;
    }
    // get median mapping positions
    int idscount = 0;
    double idssum = 0;
    for (auto& ref : node_positions) {
        for (auto& p : ref.second) {
            for (auto& n : p.second) {
                auto pos = p.first + get_node_length(n)/2;
                if (ids.count(n)) {
                    idscount++;
                    idssum += pos;
                }
            }
        }
        mean_pos[ref.first] = idssum/idscount;
    }
    return mean_pos;
}

pos_t Mapper::likely_mate_position(const Alignment& aln, bool is_first_mate) {
    bool aln_is_rev = aln.path().mapping(0).position().is_reverse();
    int64_t aln_pos = approx_alignment_position(aln);
    if (debug) cerr << "aln pos " << aln_pos << endl;
    // can't find the alignment position
    if (aln_pos < 0) return make_pos_t(0, false, 0);
    bool same_orientation = cached_fragment_orientation;
    bool forward_direction = cached_fragment_direction;
    int64_t delta = cached_fragment_length_mean;
    // which way is our delta?
    // we are on the forward strand
    id_t target;
    if (forward_direction) {
        if (is_first_mate) {
            if (!aln_is_rev) {
                target = node_approximately_at(aln_pos + delta);
            } else {
                target = node_approximately_at(aln_pos - delta);
            }
        } else {
            if (!aln_is_rev) {
                target = node_approximately_at(aln_pos + delta);
            } else {
                target = node_approximately_at(aln_pos - delta);
            }
        }
    } else {
        if (is_first_mate) {
            if (!aln_is_rev) {
                target = node_approximately_at(aln_pos - delta);
            } else {
                target = node_approximately_at(aln_pos + delta);
            }
        } else {
            if (!aln_is_rev) {
                target = node_approximately_at(aln_pos - delta);
            } else {
                target = node_approximately_at(aln_pos + delta);
            }
        }
    }
    if (same_orientation) {
        return make_pos_t(target, aln_is_rev, 0);
    } else {
        return make_pos_t(target, !aln_is_rev, 0);
    }
    /*
        && !aln_is_rev) {
    } else if (!same_direction && aln_is_rev) {
        target = (is_first_mate ? node_approximately_at(aln_pos + delta)
                  : node_approximately_at(aln_pos - delta));
    } else if (same_direction && aln_is_rev
               || !same_direction && !aln_is_rev) {
        target = (is_first_mate ? node_approximately_at(aln_pos - delta)
                  : node_approximately_at(aln_pos + delta));
    }
    */
    //bool target_is_rev = (same_orientation ? aln_is_rev : !aln_is_rev);
    //return make_pos_t(target, target_is_rev, 0);
}

bool Mapper::pair_rescue(Alignment& mate1, Alignment& mate2, int match_score) {
    auto pair_sig = signature(mate1, mate2);
    // bail out if we can't figure out how far to go
    if (!fragment_size) return false;
    //double hang_threshold = 0.9;
    //double retry_threshold = 0.7;
    double perfect_score = mate1.sequence().size() * match_score;
    double hang_threshold = 0.6;
    //double retry_threshold = perfect_score * 0.5;
    bool consistent = (mate1.score() > 0 && mate2.score() > 0 && pair_consistent(mate1, mate2, 0.01));
    //double retry_threshold = mate1.sequence().size() * aligner->match * 0.3;
    // based on our statistics about the alignments
    // get the subgraph overlapping the likely candidate position of the second alignment
    bool rescue_off_first = false;
    bool rescue_off_second = false;
    double mate1_id = (double) mate1.score() / perfect_score;
    double mate2_id = (double) mate2.score() / perfect_score;
    pos_t mate_pos;
    if (debug) cerr << "pair rescue: mate1 " << signature(mate1) << " " << mate1_id << " mate2 " << signature(mate2) << " " << mate2_id << " consistent? " << consistent << endl;
    //if (debug) cerr << "mate1: " << pb2json(mate1) << endl;
    //if (debug) cerr << "mate2: " << pb2json(mate2) << endl;
    if (mate1_id >= mate2_id && mate1_id > hang_threshold && !consistent) {
        // retry off mate1
#ifdef debug_mapper
#pragma omp critical
        {
            if (debug) cerr << "Rescue read 2 off of read 1" << endl;
        }
#endif
        rescue_off_first = true;
        // record id and direction to second mate
        mate_pos = likely_mate_position(mate1, true);
    } else if (mate2_id > mate1_id && mate2_id > hang_threshold && !consistent) {
        // retry off mate2
#ifdef debug_mapper
#pragma omp critical
        {
            if (debug) cerr << "Rescue read 1 off of read 2" << endl;
        }
#endif
        rescue_off_second = true;
        // record id and direction to second mate
        mate_pos = likely_mate_position(mate2, false);
    } else {
        return false;
    }
#ifdef debug_mapper
#pragma omp critical
    {
        if (debug) cerr << "aiming for " << mate_pos << endl;
    }
    if (id(mate_pos) == 0) return false; // can't rescue because the selected mate is unaligned
#endif
    auto& node_cache = get_node_cache();
    auto& edge_cache = get_edge_cache();
    VG graph;
    int get_at_least = (!cached_fragment_length_mean ? fragment_max
                        : max((int)cached_fragment_length_stdev * 6 + mate1.sequence().size(),
                              mate1.sequence().size() * 4));
    cached_graph_context(graph, mate_pos, get_at_least/2, node_cache, edge_cache);
    cached_graph_context(graph, reverse(mate_pos, get_node_length(id(mate_pos))), get_at_least/2, node_cache, edge_cache);
    graph.remove_orphan_edges();
    //if (debug) cerr << "rescue got graph " << pb2json(graph.graph) << endl;
    // if we're reversed, align the reverse sequence and flip it back
    // align against it
    if (rescue_off_first) {
        bool flip = !mate1.path().mapping(0).position().is_reverse() && !cached_fragment_orientation
            || mate1.path().mapping(0).position().is_reverse() && cached_fragment_orientation;
        Alignment aln2 = align_maybe_flip(mate2, graph, flip);
#ifdef debug_mapper
#pragma omp critical
        {
            if (debug) cerr << "aln2 score/ident vs " << aln2.score() << "/" << aln2.identity()
                            << " vs " << mate2.score() << "/" << mate2.identity() << endl;
        }
#endif
        if (aln2.score() > mate2.score()) {
            mate2 = aln2;
        } else {
            return false;
        }
    } else if (rescue_off_second) {
        bool flip = !mate2.path().mapping(0).position().is_reverse() && !cached_fragment_orientation
            || mate2.path().mapping(0).position().is_reverse() && cached_fragment_orientation;
        Alignment aln1 = align_maybe_flip(mate1, graph, flip);
#ifdef debug_mapper
#pragma omp critical
        {
            if (debug) cerr << "aln1 score/ident vs " << aln1.score() << "/" << aln1.identity()
                            << " vs " << mate1.score() << "/" << mate1.identity() << endl;
        }
#endif
        if (aln1.score() > mate1.score()) {
            mate1 = aln1;
        } else {
            return false;
        }
    }
    // if the new alignment is better
    // set the old alignment to it
    return true;
}

bool Mapper::alignments_consistent(const map<string, double>& pos1,
                                   const map<string, double>& pos2,
                                   int fragment_size_bound) {
    set<string> comm_refs;
    for (auto& p : pos1) {
        auto& name = p.first;
        if (pos2.find(name) != pos2.end()) {
            comm_refs.insert(name);
        }
    }
    // Alignments are consistent if their median node id positions are within the fragment_size
    
    // get median mapping positions
    for (auto& ref : comm_refs) {
        // this is unsafe looking, but we know they have the same keys for these values
        auto mean1 = pos1.find(ref)->second;
        auto mean2 = pos2.find(ref)->second;
        if (abs(mean1 - mean2) < fragment_size_bound) {
            return true;
        }
    }
    return false;
}

bool Mapper::pair_consistent(const Alignment& aln1,
                             const Alignment& aln2,
                             double pval) {
    if (!(aln1.score() && aln2.score())) return false;
    bool length_ok = false;
    if (aln1.fragment_size() == 0) {
        // use the approximate distance
        int len = approx_fragment_length(aln1, aln2);
        if (len > 0 && len < fragment_size
            || !fragment_size && len > 0 && len < fragment_max) {
            length_ok = true;
        }
    } else {
        // use the distance induced by the graph paths
        assert(aln1.fragment_size() == aln2.fragment_size());
        for (size_t i = 0; i < aln1.fragment_size(); ++i) {
            int len = abs(aln1.fragment(i).length());
            if (fragment_size && len > 0 && (pval > 0 && fragment_length_pval(len) > pval
                                             || len < fragment_size)
                || !fragment_size && len > 0 && len < fragment_max) {
                length_ok = true;
                break;
            }
        }
    }
    bool aln1_is_rev = aln1.path().mapping(0).position().is_reverse();
    bool aln2_is_rev = aln2.path().mapping(0).position().is_reverse();
    bool same_orientation = cached_fragment_orientation;
    bool orientation_ok = same_orientation && aln1_is_rev == aln2_is_rev
        || !same_orientation && aln1_is_rev != aln2_is_rev;
    return length_ok && orientation_ok;
}

pair<vector<Alignment>, vector<Alignment>> Mapper::align_paired_multi(
    const Alignment& read1,
    const Alignment& read2,
    bool& queued_resolve_later,
    int max_mem_length,
    bool only_top_scoring_pair,
    bool retrying) {

    double avg_node_len = average_node_length();
    int8_t match;
    int8_t gap_extension;
    int8_t gap_open;
    if (read1.quality().empty() || !adjust_alignments_for_base_quality) {
        match = regular_aligner->match;
        gap_extension = regular_aligner->gap_extension;
        gap_open = regular_aligner->gap_open;
    }
    else {
        match = qual_adj_aligner->match;
        gap_extension = qual_adj_aligner->gap_extension;
        gap_open = qual_adj_aligner->gap_open;
    }
    int total_multimaps = max(max_multimaps, extra_multimaps);
    double cluster_mq = 0;

    if(debug) {
        cerr << "align_paired_multi_simul "
             << "with " << read1.name() << " and "
             << read2.name() << endl
            //<< "read 1 " << read1.sequence() << endl
            //<< "read 2 " << read2.sequence() << endl
            //<< "read 1 " << pb2json(read1) << endl
            //<< "read 2 " << pb2json(read2) << endl
             << "fragment model " << fragment_max << ", "
             << fragment_size << ", "
             << cached_fragment_length_mean << ", "
             << cached_fragment_length_stdev << ", "
             << cached_fragment_orientation << ", "
             << cached_fragment_direction << ", "
             << since_last_fragment_length_estimate << ", " << endl;
    }

    pair<vector<Alignment>, vector<Alignment>> results;
    double longest_lcp1, longest_lcp2;
    // find the MEMs for the alignments
    vector<MaximalExactMatch> mems1 = find_mems_deep(read1.sequence().begin(),
                                                     read1.sequence().end(),
                                                     longest_lcp1,
                                                     max_mem_length,
                                                     min_mem_length,
                                                     mem_reseed_length);
    vector<MaximalExactMatch> mems2 = find_mems_deep(read2.sequence().begin(),
                                                     read2.sequence().end(),
                                                     longest_lcp2,
                                                     max_mem_length,
                                                     min_mem_length,
                                                     mem_reseed_length);

    double mq_cap1, mq_cap2;
    mq_cap1 = mq_cap2 = max_mapping_quality;

    {
        int mem_max_length1 = 0;
        for (auto& mem : mems1) if (mem.primary && mem.match_count) mem_max_length1 = max(mem_max_length1, (int)mem.length());
        double maybe_max1 = estimate_max_possible_mapping_quality(read1.sequence().size(),
                                                                  read1.sequence().size()/max(1.0, (double)mem_max_length1),
                                                                  read1.sequence().size()/longest_lcp1);
        int mem_max_length2 = 0;
        for (auto& mem : mems2) if (mem.primary && mem.match_count) mem_max_length2 = max(mem_max_length2, (int)mem.length());
        double maybe_max2 = estimate_max_possible_mapping_quality(read2.sequence().size(),
                                                                  read2.sequence().size()/max(1.0, (double)mem_max_length2),
                                                                  read2.sequence().size()/longest_lcp2);
        // use the estimated mapping quality to avoid hard work when the results are likely noninformative
        double maybe_min = min(maybe_max1, maybe_max2);
        if (maybe_min < maybe_mq_threshold) {
            mq_cap1 = maybe_min;
            mq_cap2 = maybe_min;
        }
        total_multimaps = max(min_multimaps, (int)round(total_multimaps/min(maybe_max1,maybe_max2)));
        if (debug) cerr << "maybe_mq1 " << read1.name() << " " << maybe_max1 << " " << total_multimaps << " " << mem_max_length1 << " " << longest_lcp1 << endl;
        if (debug) cerr << "maybe_mq2 " << read2.name() << " " << maybe_max2 << " " << total_multimaps << " " << mem_max_length2 << " " << longest_lcp2 << endl;
    }

//#ifdef debug_mapper
#pragma omp critical
    {
        if (debug) cerr << "mems for read 1 " << mems_to_json(mems1) << endl;
    }
//#endif
//#ifdef debug_mapper
#pragma omp critical
    {
        if (debug) cerr << "mems for read 2 " << mems_to_json(mems2) << endl;
    }
//#endif


    auto transition_weight = [&](const MaximalExactMatch& m1, const MaximalExactMatch& m2) {

#ifdef debug_mapper
#pragma omp critical
        {
            if (debug) cerr << "Compute distance from " << m1 << " to " << m2 << endl;
        }
#endif

        // set up positions for distance query
        pos_t m1_pos = make_pos_t(m1.nodes.front());
        pos_t m2_pos = make_pos_t(m2.nodes.front());
        //double uniqueness = 2.0 / (m1.match_count + m2.match_count);

        // approximate distance by node lengths
        int64_t approx_dist = approx_distance(m1_pos, m2_pos);

        // are the two mems in a different fragment?
        // we handle the distance metric differently in these cases
        if (m1.fragment < m2.fragment) {
            int max_length = fragment_max;
            int64_t dist = abs(approx_dist);
#ifdef debug_mapper
#pragma omp critical
            {
                if (debug) cerr << "between fragment approx distance " << approx_dist << endl;
            }
#endif
            if (dist >= max_length) {
                // Seem to be too far appart
#ifdef debug_mapper
#pragma omp critical
                {
                    if (debug) cerr << "seem too far apart by approx_dist" << endl;
                }
#endif
                return -std::numeric_limits<double>::max();
            } else {
                if (xindex->path_count) {
                    dist = abs(xindex->min_approx_path_distance({}, id(m1_pos), id(m2_pos)));
                }
#ifdef debug_mapper
#pragma omp critical
                {
                    if (debug) cerr << "---> true distance from " << m1_pos << " to " << m2_pos << " = "<< dist << endl;
                }
#endif
                if (dist >= max_length) {
#ifdef debug_mapper
#pragma omp critical
                    {
                        if (debug) cerr << "too far apart by path distance" << endl;
                    }
#endif
                    return -std::numeric_limits<double>::max();
                } else if (fragment_size) {
                    // exclude cases that don't match our model
                    if (!cached_fragment_orientation
                        && is_rev(m1_pos) == is_rev(m2_pos)
                        || cached_fragment_orientation
                        && is_rev(m1_pos) != is_rev(m2_pos)
                        || dist > fragment_size) {
#ifdef debug_mapper
#pragma omp critical
                        {
                            if (debug) cerr << "bad orientations or dist of " << dist
                                << " beyond fragment_size of " << fragment_size << endl;
                        }
#endif
                        return -std::numeric_limits<double>::max();
                    } else {
#ifdef debug_mapper
#pragma omp critical
                        {
                            if (debug) cerr << "OK with known fragment size" << endl;
                        }
#endif
                        return fragment_length_pval(dist) * read1.sequence().size();
                    }
                } else {
#ifdef debug_mapper
#pragma omp critical
                    {
                        if (debug) cerr << "OK with no fragment size" << endl;
                    }
#endif
                    return 1.0/dist;
                }
            }
        } else if (m1.fragment > m2.fragment) {
            // don't allow going backwards in the threads
#ifdef debug_mapper
#pragma omp critical
            {
                if (debug) cerr << "can't go backward" << endl;
            }
#endif
            return -std::numeric_limits<double>::max();
        } else {
            //int max_length = (m1.length() + m2.length());
            int max_length = max(read1.sequence().size(), read2.sequence().size());
            // find the difference in m1.end and m2.begin
            // find the positional difference in the graph between m1.end and m2.begin
            int duplicate_coverage = mems_overlap_length(m1, m2);
            approx_dist = abs(approx_dist);
#ifdef debug_mapper
#pragma omp critical
            {
                if (debug) cerr << "in fragment approx distance " << approx_dist << endl;
            }
#endif
            if (approx_dist > max_length) {
                // too far
                
#ifdef debug_mapper
#pragma omp critical
                {
                    if (debug) cerr << "too far apart on same node by approx_dist" << endl;
                }
#endif
                
                return -std::numeric_limits<double>::max();
            } else {
                // we may want to switch back to exact measurement, although the approximate metric is simpler and more reliable despite being less precise
                // int distance = graph_distance(m1_pos, m2_pos, max_length); // enable for exact distance calculation
                int64_t distance = approx_dist;
#ifdef debug_mapper
#pragma omp critical
                {
                    if (debug) cerr << "---> true distance " << distance << endl;
                }
#endif
                if (distance == max_length) {
#ifdef debug_mapper
#pragma omp critical
                    {
                        if (debug) cerr << "exactly too far apart" << endl;
                    }
#endif
                    return -std::numeric_limits<double>::max();
                }
                if (is_rev(m1_pos) != is_rev(m2_pos)) {
                    // disable inversions
                    // TODO: shouldn't we be using cached_fragment_orientation like in the two-node case???
                    
#ifdef debug_mapper
#pragma omp critical
                    {
                        if (debug) cerr << "no inversions allowed on the same node" << endl;
                    }
#endif
                    return -std::numeric_limits<double>::max();
                } else {
                    // accepted transition
                    double jump = abs((m2.begin - m1.begin) - distance);
                    if (jump) {
#ifdef debug_mapper
#pragma omp critical
                        {
                            if (debug) cerr << "accept distance with jump" << endl;
                        }
#endif
                        return (double) -duplicate_coverage * match - (gap_open + jump * gap_extension);
                    } else {
#ifdef debug_mapper
#pragma omp critical
                        {
                            if (debug) cerr << "accept distance without jump" << endl;
                        }
#endif
                        return (double) -duplicate_coverage * match;
                    }
                }
            }
        }
    };

    // build the paired-read MEM markov model
    vector<vector<MaximalExactMatch> > clusters;
    if (total_multimaps) {
        // We're going to run the chainer because we want to calculate alignments
        
        // What band width during the alignment should the chainer plan for?
        int band_width = max((int)(read1.sequence().size() + read2.sequence().size()),
                             (int)(fragment_size ? fragment_size : fragment_max));
        
#ifdef debug_mapper
#pragma omp critical
        {
            if (debug) {
                cerr << "Invoking MEM chainer with band width " << band_width
                << ", fragment size " << fragment_size << ", fragment_max " 
                << fragment_max << endl;
            }
        }
#endif
    
        MEMChainModel chainer({ read1.sequence().size(), read2.sequence().size() },
                              { mems1, mems2 },
                              [&](pos_t n) -> int {
                                return approx_position(n);
                              },
                              transition_weight,
                              band_width);
        clusters = chainer.traceback(total_multimaps, true, debug);
    }

    auto show_clusters = [&](void) {
        cerr << "clusters: " << endl;
        for (auto& cluster : clusters) {
            cerr << cluster.size() << " MEMs covering " << cluster_coverage(cluster) << " @ ";
            for (auto& mem : cluster) {
                size_t len = mem.begin - mem.end;
                for (auto& node : mem.nodes) {
                    id_t id = gcsa::Node::id(node);
                    size_t offset = gcsa::Node::offset(node);
                    bool is_rev = gcsa::Node::rc(node);
                    cerr << "|" << id << (is_rev ? "-" : "+") << ":" << offset << "," << mem.fragment << ",";
                }
                cerr << mem.sequence() << " ";
            }
            cerr << endl;
        }
    };

#pragma omp critical
    {
        if (debug) {
            cerr << "### clusters before filtering:" << endl;
            show_clusters();
        }
    }

    vector<vector<MaximalExactMatch> > clusters1;
    vector<vector<MaximalExactMatch> > clusters2;
    for (auto& cluster : clusters) {
        // break the clusters into their fragments
        clusters1.emplace_back();
        auto& cluster1 = clusters1.back();
        clusters2.emplace_back();
        auto& cluster2 = clusters2.back();
        bool seen1=false, seen2=false;
        for (auto& mem : cluster) {
            if (!seen2 && mem.fragment == 1) {
                cluster1.push_back(mem);
                seen1 = true;
            } else if (mem.fragment == 2) {
                cluster2.push_back(mem);
                seen2 = true;
            } else {
                cerr << "vg map error misordered fragments in cluster" << endl;
                assert(false);
            }
        }
    }
    
    auto to_drop1 = clusters_to_drop(clusters1);
    auto to_drop2 = clusters_to_drop(clusters2);
    vector<pair<Alignment, Alignment> > alns;
    vector<pair<vector<MaximalExactMatch>*, vector<MaximalExactMatch>*> > cluster_ptrs;
    for (int i = 0; i < clusters1.size(); ++i) {
        auto& cluster1 = clusters1[i];
        auto& cluster2 = clusters2[i];
        cluster_ptrs.push_back(make_pair(&cluster1, &cluster2));
    }

    // sort the clusters by unique coverage in the read
    map<pair<vector<MaximalExactMatch>*, vector<MaximalExactMatch>*>, int> cluster_cov;
    for (auto& p : cluster_ptrs) {
        cluster_cov[p] = cluster_coverage(*p.first) + cluster_coverage(*p.second);
    }
    sort(cluster_ptrs.begin(),
         cluster_ptrs.end(), [&](const pair<vector<MaximalExactMatch>*, vector<MaximalExactMatch>*>& p1,
                                 const pair<vector<MaximalExactMatch>*, vector<MaximalExactMatch>*>& p2) {
             return cluster_cov[p1] > cluster_cov[p2];
         });

    auto show_paired_clusters = [&](void) {
        cerr << "clusters: " << endl;
        for (auto& cluster_ptr : cluster_ptrs) {
            auto& cluster1 = *cluster_ptr.first;
            auto& cluster2 = *cluster_ptr.second;
            cerr << cluster1.size() << " " << cluster2.size() << " MEMs covering " << cluster_coverage(cluster1) << " " << cluster_coverage(cluster2) << " @ ";
            cerr << " cluster1: ";
            for (auto& mem : cluster1) {
                size_t len = mem.begin - mem.end;
                for (auto& node : mem.nodes) {
                    id_t id = gcsa::Node::id(node);
                    size_t offset = gcsa::Node::offset(node);
                    bool is_rev = gcsa::Node::rc(node);
                    cerr << "|" << id << (is_rev ? "-" : "+") << ":" << offset << "," << mem.fragment << ",";
                }
                cerr << mem.sequence() << " ";
            }
            cerr << " cluster2: ";
            for (auto& mem : cluster2) {
                size_t len = mem.begin - mem.end;
                for (auto& node : mem.nodes) {
                    id_t id = gcsa::Node::id(node);
                    size_t offset = gcsa::Node::offset(node);
                    bool is_rev = gcsa::Node::rc(node);
                    cerr << "|" << id << (is_rev ? "-" : "+") << ":" << offset << "," << mem.fragment << ",";
                }
                cerr << mem.sequence() << " ";
            }
            cerr << endl;
        }
    };
        
#pragma omp critical
    {
        if (debug) {
            cerr << "### clusters after filtering:" << endl;
            show_paired_clusters();
        }
    }
    
    set<pair<string, string> > seen_alignments;
    for (auto& cluster_ptr : cluster_ptrs) {
        if (alns.size() >= total_multimaps) { break; }
        // break the cluster into two pieces
        auto& cluster1 = *cluster_ptr.first;
        auto& cluster2 = *cluster_ptr.second;
        if ((to_drop1.count(&cluster1) || to_drop2.count(&cluster2)) && alns.size() >= min_multimaps) {
            continue;
        }
        alns.emplace_back();
        auto& p = alns.back();
        if (cluster1.size()) {
            p.first = align_cluster(read1, cluster1);
        } else {
            p.first = read1;
            p.first.clear_score();
            p.first.clear_identity();
            p.first.clear_path();
        }
        if (cluster2.size()) {
            p.second = align_cluster(read2, cluster2);
        } else {
            p.second = read2;
            p.second.clear_score();
            p.second.clear_identity();
            p.second.clear_path();
        }
        auto pair_sig = signature(p.first, p.second);
        if (seen_alignments.count(pair_sig)) {
            alns.pop_back();
        } else {
            seen_alignments.insert(pair_sig);
        }
    }

    auto show_alignments = [&](const string& arg) {
        if (debug) {
            for (auto& p : alns) {
                cerr << arg << " ";
                auto& aln1 = p.first;
                cerr << "1:" << aln1.score();
                if (aln1.score()) cerr << "@" << aln1.path().mapping(0).position().node_id() << " ";
                //cerr << endl;
                //cerr << "cluster aln 1 ------- " << pb2json(aln1) << endl;
                if (!check_alignment(aln1)) {
                    cerr << "alignment failure " << pb2json(aln1) << endl;
                    assert(false);
                }
                auto& aln2 = p.second;
                cerr << " 2:" << aln2.score();
                if (aln2.score()) cerr << "@" << aln2.path().mapping(0).position().node_id() << " ";
                //cerr << endl;
                //cerr << "cluster aln 2 ------- " << pb2json(aln2) << endl;
                if (!check_alignment(aln2)) {
                    cerr << "alignment failure " << pb2json(aln2) << endl;
                    assert(false);
                }
                cerr << endl;
            }
        }
    };

    auto sort_and_dedup = [&](void) {
        // apply the fragment lengths for faster sorting
        for (auto& p : alns) {
            auto& aln1 = p.first;
            auto& aln2 = p.second;
            if (aln1.fragment_size() == 0) {
                save_frag_lens_to_alns(aln1, aln2);
            }
        }
        // sort the aligned pairs by score
        std::sort(alns.begin(), alns.end(),
                  [&](const pair<Alignment, Alignment>& pair1,
                      const pair<Alignment, Alignment>& pair2) {
                      double weight1=0, weight2=0;
                      if (fragment_size) {
                          weight1 = pair1.first.fragment_score();
                          weight2 = pair2.first.fragment_score();
                      }
                      double score1 = (pair1.first.score() + pair1.second.score());
                      double score2 = (pair2.first.score() + pair2.second.score());
                      return score1 + weight1 > score2 + weight2;
                  });
        seen_alignments.clear();
        // remove duplicates (same score and same start position of both pairs)
        alns.erase(
            std::remove_if(alns.begin(), alns.end(),
                           [&](const pair<Alignment, Alignment>& p) {
                               auto pair_sig = signature(p.first, p.second);
                               if (seen_alignments.count(pair_sig)) {
                                   return true;
                               } else {
                                   seen_alignments.insert(pair_sig);
                                   return false;
                               }
                           }),
            alns.end());
    };
#pragma omp critical
    show_alignments("raw");
    
    sort_and_dedup();
    if (mate_rescues && fragment_size) {
        // to improve rescue, add in single-ended versions of alignments where both mates map
        vector<pair<Alignment, Alignment> > se_alns;
        Alignment mate1 = read1; mate1.clear_path(); mate1.clear_score();
        Alignment mate2 = read2; mate2.clear_path(); mate2.clear_score();
        for (auto& p : alns) {
            if (se_alns.size() >= total_multimaps) break;
            if (p.first.score() && p.second.score()) {
                se_alns.push_back(make_pair(p.first, mate2));
                se_alns.push_back(make_pair(mate1, p.second));
            }
        }
        for (auto& p : se_alns) {
            p.first.clear_fragment();
            p.second.clear_fragment();
        }
        if (se_alns.size()) {
            alns.insert(alns.end(), se_alns.begin(), se_alns.end());
            sort_and_dedup();
        }
        // go through the pairs and see if we need to rescue one side off the other
        bool rescued = false;
        int j = 0;
        vector<pair<Alignment, Alignment> > rescues;
        for (auto& p : alns) {
            if (++j > mate_rescues) break;
            if (pair_rescue(p.first, p.second, match)) {
                rescued = true;
            }
        }
        show_alignments("rescue");
        if (rescued) {
            sort_and_dedup();
        }
    }

#pragma omp critical
    show_alignments("dedup");
    // calculate cluster mapping quality
    if (use_cluster_mq) {
        cluster_mq = compute_cluster_mapping_quality(clusters, read1.sequence().size() + read2.sequence().size());
#ifdef debug_mapper
#pragma omp critical
        {
            if (debug) cerr << "cluster mq == " << cluster_mq << endl;
        }
#endif
    }

    // rebuild the thing we'll return
    int read1_max_score = 0;
    int read2_max_score = 0;
    for (auto& p : alns) {
        read1_max_score = max(p.first.score(), read1_max_score);
        read2_max_score = max(p.second.score(), read2_max_score);
        results.first.push_back(p.first);
        results.second.push_back(p.second);
    }

    if (results.first.size() && results.second.size()
        && pair_consistent(results.first.front(), results.second.front(), 0.01)) {
        compute_mapping_qualities(results, cluster_mq, mq_cap1, mq_cap2, max_mapping_quality, max_mapping_quality);
    } else {
        compute_mapping_qualities(results.first, cluster_mq, mq_cap1, max_mapping_quality);
        compute_mapping_qualities(results.second, cluster_mq, mq_cap2, max_mapping_quality);
    }

    // remove the extra pair used to compute mapping quality if necessary
    if (results.first.size() > max_multimaps) {
        results.first.resize(max_multimaps);
        results.second.resize(max_multimaps);
    }

    // mark primary and secondary
    for (int i = 0; i < results.first.size(); i++) {
        results.first[i].mutable_fragment_next()->set_name(read2.name());
        results.first[i].set_is_secondary(i > 0);
        results.second[i].mutable_fragment_prev()->set_name(read1.name());
        results.second[i].set_is_secondary(i > 0);
    }

    // optionally zap everything unless the primary alignments are individually top-scoring
    if (only_top_scoring_pair && results.first.size() &&
        (results.first[0].score() < read1_max_score ||
         results.second[0].score() < read2_max_score)) {
        results.first.clear();
        results.second.clear();
    }
    
    // we tried to align
    // if we don't have a fragment_size yet determined
    // and we didn't get a perfect, unambiguous hit on both reads
    // we'll need to try it again later when we do have a fragment_size
    // so store it in a buffer local to this mapper

    // tag the results with their fragment lengths
    // record the lengths in a deque that we use to keep a running estimate of the fragment length distribution
    // we then set the fragment_size cutoff using the moments of the estimated distribution
    bool imperfect_pair = false;
    for (int i = 0; i < min(results.first.size(), results.second.size()); ++i) {
        if (retrying) break;
        auto& aln1 = results.first.at(i);
        auto& aln2 = results.second.at(i);
        for (int j = 0; j < aln1.fragment_size(); ++j) {
            int length = aln1.fragment(j).length();
            // if we have a perfect mapping, and we're under our hard fragment length cutoff
            // push the result into our deque of fragment lengths
            if (results.first.size() == 1
                && results.second.size() == 1
                && results.first.front().identity() > perfect_pair_identity_threshold
                && results.second.front().identity() > perfect_pair_identity_threshold
                && (fragment_size && abs(length) < fragment_size
                    || !fragment_size && abs(length) < fragment_max)) { // hard cutoff
                //cerr << "aln\tperfect alignments" << endl;
                record_fragment_configuration(length, aln1, aln2);
            } else if (!fragment_size) {
                imperfect_pair = true;
                break;
            }
        }
    }

    if (!retrying && imperfect_pair && fragment_max) {
        imperfect_pairs_to_retry.push_back(make_pair(read1, read2));
        results.first.clear();
        results.second.clear();
        // we signal the fact that this isn't a perfect pair, so we don't write it out externally?
        queued_resolve_later = true;
    }

    if(results.first.empty()) {
        results.first.push_back(read1);
        auto& aln = results.first.back();
        aln.clear_path();
        aln.clear_score();
        aln.clear_identity();
    }
    if(results.second.empty()) {
        results.second.push_back(read2);
        auto& aln = results.second.back();
        aln.clear_path();
        aln.clear_score();
        aln.clear_identity();
    }

    // Make sure to link up alignments even if they aren't mapped.
    for (auto& aln : results.first) {
        aln.set_name(read1.name());
        aln.mutable_fragment_next()->set_name(read2.name());
        aln.set_sequence(read1.sequence());
        aln.set_quality(read1.quality());
    }

    for (auto& aln : results.second) {
        aln.set_name(read2.name());
        aln.mutable_fragment_prev()->set_name(read1.name());
        aln.set_sequence(read2.sequence());
        aln.set_quality(read2.quality());
    }

    // if we have references, annotate the alignments with their reference positions
    annotate_with_mean_path_positions(results.first);
    annotate_with_mean_path_positions(results.second);

    return results;

}

void Mapper::annotate_with_mean_path_positions(vector<Alignment>& alns) {
    for (auto& aln : alns) {
        for (auto& ref : alignment_mean_path_positions(aln)) {
            Position* refpos = aln.add_refpos();
            refpos->set_name(ref.first);
            refpos->set_offset(round(ref.second));
        }
    }
}

double Mapper::compute_cluster_mapping_quality(const vector<vector<MaximalExactMatch> >& clusters,
                                               int read_length) {
    if (clusters.size() == 0) {
        return 0;
    }
    if (clusters.size() == 1) {
        return { (double)max_cluster_mapping_quality };
    }
    vector<double> weights;
    for (auto& cluster : clusters) {
        weights.emplace_back();
        double& weight = weights.back();
        for (int i = 0; i < cluster.size(); ++i) {
            // for each mem, count half of its coverage with its neighbors towards this metric
            auto& mem = cluster[i];
            int shared_coverage = 0;
            if (i > 0) {
                auto& prev = cluster[i-1];
                if (prev.fragment == mem.fragment) {
                    shared_coverage += (prev.end <= mem.begin ? 0 : prev.end - mem.begin);
                }
            }
            if (i < cluster.size()-1) {
                auto& next = cluster[i+1];
                if (next.fragment == mem.fragment) {
                    shared_coverage += (mem.end <= next.begin ? 0 : mem.end - next.begin);
                }
            }
            weight +=
                (((double)mem.length() - (double)shared_coverage/2)
                 / read_length)
                / mem.match_count;
        }
        //cerr << "weight " << weight << endl;
    }
    // return the ratio between best and second best as quality
    std::sort(weights.begin(), weights.end(), std::greater<double>());
    // find how many maxes we have
    double max_weight = weights.front();
    int max_count = 0;
    while (max_weight == weights[max_count]) ++max_count;
    double best_chance = max_count > 1 ? prob_to_phred(1.0-(1.0/max_count)) : 0;
    if (weights[0] == 0) return 0;
    return min((double)max_cluster_mapping_quality,
               max(best_chance, prob_to_phred(weights[1]/weights[0])));
}

double
Mapper::average_node_length(void) {
    return (double) xindex->seq_length / (double) xindex->node_count;
}

int sub_overlaps_of_first_aln(const vector<Alignment>& alns, float overlap_fraction) {
    // take the first
    // now look at the rest and measure overlap
    if (alns.empty()) return 0;
    auto& aln1 = alns.front();
    int seq_len = aln1.sequence().size();
    int overlaps = 0;
    for (int i = 1; i < alns.size(); ++i) {
        auto& aln2 = alns[i];
        // where the overlap is greater than overlap_fraction
        if ((double)query_overlap(aln1, aln2)/seq_len >= overlap_fraction) {
            ++overlaps;
        }
    }
    return overlaps;
}

set<const vector<MaximalExactMatch>* > Mapper::clusters_to_drop(const vector<vector<MaximalExactMatch> >& clusters) {
    set<const vector<MaximalExactMatch>* > to_drop;
    map<const vector<MaximalExactMatch>*, int> cluster_cov;
    for (auto& cluster : clusters) {
        cluster_cov[&cluster] = cluster_coverage(cluster);
    }
    for (int i = 0; i < clusters.size(); ++i) {
        // establish overlaps with longer clusters for all clusters
        auto& this_cluster = clusters[i];
        int t = cluster_cov[&this_cluster];
        int b = -1;
        int l = t;
        for (int j = i; j >= 0; --j) {
            if (j == i) continue;
            // are we overlapping?
            auto& other_cluster = clusters[j];
            //if (to_drop.count(&other_cluster)) continue;
            if (clusters_overlap_in_graph(this_cluster, other_cluster)) {
                to_drop.insert(&this_cluster);
                break;
            }
            if (clusters_overlap_in_read(this_cluster, other_cluster)) {
                int c = cluster_cov[&other_cluster];
                if (c > l) {
                    l = c;
                    b = j;
                }
                if (b >= 0 && (float) t / (float) l < drop_chain) {
                    to_drop.insert(&this_cluster);
                    break;
                }
            }
        }
        if (b >= 0 && (float) t / (float) l < drop_chain) {
            to_drop.insert(&this_cluster);
        }
    }
    return to_drop;
}

vector<Alignment>
Mapper::align_mem_multi(const Alignment& aln,
                        vector<MaximalExactMatch>& mems,
                        double& cluster_mq,
                        double longest_lcp,
                        int max_mem_length,
                        int keep_multimaps,
                        int additional_multimaps) {

//#ifdef debug_mapper
#pragma omp critical
    {
        if (debug) cerr << "mems for read " << mems_to_json(mems) << endl;
    }
//#endif
    
    int match;
    int gap_extension;
    int gap_open;
    if (aln.quality().empty() || !adjust_alignments_for_base_quality) {
        match = regular_aligner->match;
        gap_extension = regular_aligner->gap_extension;
        gap_open = regular_aligner->gap_open;
    }
    else {
        match = qual_adj_aligner->match;
        gap_extension = qual_adj_aligner->gap_extension;
        gap_open = qual_adj_aligner->gap_open;
    }

    int total_multimaps = max(max_multimaps, additional_multimaps);
    double mq_cap = max_mapping_quality;

    {
        int mem_max_length = 0;
        for (auto& mem : mems) if (mem.primary && mem.match_count) mem_max_length = max(mem_max_length, (int)mem.length());
        double maybe_max = estimate_max_possible_mapping_quality(aln.sequence().size(),
                                                                 aln.sequence().size()/max(1.0, (double)mem_max_length),
                                                                 aln.sequence().size()/longest_lcp);
        // use the estimated mapping quality to avoid hard work when the outcome will be noninformative
        if (maybe_max < maybe_mq_threshold) {
            mq_cap = maybe_max;
        }
        total_multimaps = max(min_multimaps, (int)round(total_multimaps/maybe_max));
        if (debug) cerr << "maybe_mq " << aln.name() << " " << maybe_max << " " << total_multimaps << " " << mem_max_length << " " << longest_lcp << endl;
    }

    double avg_node_len = average_node_length();
    // go through the ordered single-hit MEMs
    // build the clustering model
    // find the alignments that are the best-scoring walks through it
    auto transition_weight = [&](const MaximalExactMatch& m1, const MaximalExactMatch& m2) {

        int duplicate_coverage = mems_overlap_length(m1, m2);
        pos_t m1_pos = make_pos_t(m1.nodes.front());
        pos_t m2_pos = make_pos_t(m2.nodes.front());
        int max_length = aln.sequence().size();
        int64_t approx_dist = abs(approx_distance(m1_pos, m2_pos));
        
#ifdef debug_mapper
#pragma omp critical
        {
            if (debug) cerr << "mems " << &m1 << ":" << m1 << " -> " << &m2 << ":" << m2 << " approx_dist " << approx_dist << " duplicate_coverage " << duplicate_coverage << endl;
        }
#endif
        if (approx_dist > max_length) {
            // too far
            return -std::numeric_limits<double>::max();
        } else {
            if (is_rev(m1_pos) != is_rev(m2_pos)) {
                // disable inversions
                return -std::numeric_limits<double>::max();
            } else {
                // accepted transition
                double jump = abs((m2.begin - m1.begin) - approx_dist);
                if (jump) {
                    return (double) -duplicate_coverage * match - (gap_open + jump * gap_extension);
                } else {
                    return (double) -duplicate_coverage * match;
                }
            }
        }
    };

    // establish the chains
    vector<vector<MaximalExactMatch> > clusters;
    if (total_multimaps) {
        MEMChainModel chainer({ aln.sequence().size() }, { mems },
            [&](pos_t n) {
                return approx_position(n);
            }, transition_weight, aln.sequence().size());
        clusters = chainer.traceback(total_multimaps, false, debug);
    }
    
    /*
    map<const vector<MaximalExactMatch>*, int> cluster_cov;
    for (auto& cluster : clusters) {
        cluster_cov[&cluster] = cluster_coverage(cluster);
    }
    */
    
    // don't attempt to align if we reach the maximum number of multimaps
    //if (clusters.size() == total_multimaps) clusters.clear();

    auto show_clusters = [&](void) {
        cerr << "clusters: " << endl;
        for (auto& cluster : clusters) {
            cerr << cluster.size() << " MEMs covering " << cluster_coverage(cluster) << " @ ";
            for (auto& mem : cluster) {
                size_t len = mem.begin - mem.end;
                for (auto& node : mem.nodes) {
                    id_t id = gcsa::Node::id(node);
                    size_t offset = gcsa::Node::offset(node);
                    bool is_rev = gcsa::Node::rc(node);
                    cerr << "|" << id << (is_rev ? "-" : "+") << ":" << offset << "," << mem.fragment << ",";
                    /*
                    for (auto& ref : node_positions_in_paths(gcsa::Node::encode(id, 0, is_rev))) {
                        auto& name = ref.first;
                        for (auto pos : ref.second) {
                            //cerr << name << (is_rev?"-":"+") << pos + offset;
                            cerr << "|" << id << (is_rev ? "-" : "+") << ":" << offset << ",";
                        }
                    }
                    */
                }
                cerr << mem.sequence() << " ";
            }
            cerr << endl;
        }
    };

//#ifdef debug_mapper
#pragma omp critical
    {
        if (debug) {
            cerr << "### clusters:" << endl;
            show_clusters();
        }
    }
//#endif

    if (use_cluster_mq) {
        cluster_mq = compute_cluster_mapping_quality(clusters, aln.sequence().size());
    }
#ifdef debug_mapper
#pragma omp critical
    {
        if (debug) {
            cerr << "cluster mapping quality " << cluster_mq << endl;
        }
    }
#endif
    auto to_drop = clusters_to_drop(clusters);

    // for up to our required number of multimaps
    // make the perfect-match alignment for the SMEM cluster
    // then fix it up with DP on the little bits between the alignments
    vector<Alignment> alns;
    vector<vector<MaximalExactMatch>*> cluster_ptrs;
    //map<vector<MaximalExactMatch>*, int> cluster_cov;
    set<string> seen_alignments;
    int multimaps = 0;
    for (auto& cluster : clusters) {
        if (alns.size() >= total_multimaps) { break; }
        // skip if we've filtered the cluster
        if (to_drop.count(&cluster) && alns.size() >= min_multimaps) continue;
        // skip if we've got enough multimaps to get MQ and we're under the min cluster length
        if (min_cluster_length && cluster_coverage(cluster) < min_cluster_length && alns.size() > 1) continue;
        Alignment candidate = align_cluster(aln, cluster);
        string sig = signature(candidate);
        
#ifdef debug_mapper
#pragma omp critical
        {
            if (debug) {
                cerr << "Alignment with signature " << sig << " (seen: " << seen_alignments.count(sig) << ")" << endl;
                cerr << "\t" << pb2json(candidate) << endl;
            }
        }
#endif
        
        if (candidate.identity() > min_identity && !seen_alignments.count(sig)) {
            alns.push_back(candidate);
            seen_alignments.insert(sig);
        }
    }

#pragma omp critical
    if (debug) {
        cerr << "alignments" << endl;
        for (auto& aln : alns) {
            cerr << aln.score();
            if (aln.score()) cerr << " pos1 " << aln.path().mapping(0).position().node_id() << " ";
            cerr << endl;
        }
    }

#ifdef debug_mapper
#pragma omp critical
    {
        if (debug) {
            for (auto& aln : alns) {
                cerr << "cluster aln ------- " << pb2json(aln) << endl;
            }
            for (auto& aln : alns) {
                if (!check_alignment(aln)) {
                    cerr << "alignment failure " << pb2json(aln) << endl;
                    assert(false);
                }
            }
        }
    }
#endif
    // sort alignments by score
    // then by complexity (measured as number of edit operations)
    std::sort(alns.begin(), alns.end(),
              [&](const Alignment& a1, const Alignment& a2) {
                  return a1.score() > a2.score()
                      || a1.score() == a2.score()
                      && edit_count(a1) > edit_count(a2);
              });
    // remove likely perfect duplicates
    alns.erase(
        std::unique(
            alns.begin(), alns.end(),
            [&](const Alignment& aln1,
                const Alignment& aln2) {
                return
                    aln1.score() == aln2.score()
                    && (aln1.score() == 0
                        || make_pos_t(aln1.path().mapping(0).position())
                        == make_pos_t(aln2.path().mapping(0).position()));
            }),
        alns.end());
    // second round of sorting and deduplication
    alns = score_sort_and_deduplicate_alignments(alns, aln);
    // and finally, compute the mapping quality
    compute_mapping_qualities(alns, cluster_mq, mq_cap, max_mapping_quality);
    // prune to max_multimaps
    filter_and_process_multimaps(alns, keep_multimaps);

    return alns;
}

Alignment Mapper::align_maybe_flip(const Alignment& base, VG& graph, bool flip, bool banded_global) {
    Alignment aln = base;
    if (flip) {
        aln.set_sequence(reverse_complement(base.sequence()));
        if (!base.quality().empty()) {
            aln.set_quality(base.quality());
            reverse(aln.mutable_quality()->begin(),
                    aln.mutable_quality()->end());
        }
    } else {
        aln.set_sequence(base.sequence());
        if (!base.quality().empty()) {
            aln.set_quality(base.quality());
        }
    }
    bool pinned_alignment = false;
    bool pinned_reverse = false;
    aln = align_to_graph(aln,
                         graph,
                         max_query_graph_ratio,
                         pinned_alignment,
                         pinned_reverse,
                         banded_global);
                         
    
                         
    if (strip_bonuses && !banded_global) {
        // We want to remove the bonuses
        
        // Find the right aligner to do that with
        BaseAligner* aligner = adjust_alignments_for_base_quality ?
            (BaseAligner*) qual_adj_aligner :
            (BaseAligner*) regular_aligner;
        
        aln.set_score(aligner->remove_bonuses(aln));
    }
    if (flip) {
        aln = reverse_complement_alignment(
            aln,
            (function<int64_t(int64_t)>) ([&](int64_t id) {
                    return (int64_t)graph.get_node(id)->sequence().size();
                }));
    }
    return aln;
}

double Mapper::compute_uniqueness(const Alignment& aln, const vector<MaximalExactMatch>& mems) {
    // compute the per-base copy number of the alignment based on the MEMs in the cluster
    vector<int> v; v.resize(aln.sequence().size());
    auto aln_begin = aln.sequence().begin();
    for (auto& mem : mems) {
        // from the beginning to the end of the mem in the read
        // add the count of hits to each position
        for (int i = mem.begin - aln_begin; i < mem.end - aln_begin; ++i) {
            v[i] += mem.match_count;
        }
    }
    // what is the fraction of the cluster that is in repetitive mems
    // we calculate the uniqueness metric as the average number of hits for bases in the read covered by any MEM
    double repeated = std::accumulate(v.begin(), v.end(), 0.0,
                                      [](const int& a, const int& b) { return b > 1 ? a + 1 : a; });
    return repeated / aln.sequence().length();
}

Alignment Mapper::align_cluster(const Alignment& aln, const vector<MaximalExactMatch>& mems) {
    // poll the mems to see if we should flip
    int count_fwd = 0, count_rev = 0;
    for (auto& mem : mems) {
        bool is_rev = gcsa::Node::rc(mem.nodes.front());
        if (is_rev) {
            ++count_rev;
        } else {
            ++count_fwd;
        }
    }
    // get the graph
    VG graph = cluster_subgraph(aln, mems);
    // and test each direction for which we have MEM hits
    Alignment aln_fwd;
    Alignment aln_rev;
    if (count_fwd) {
        aln_fwd = align_maybe_flip(aln, graph, false);
    }
    if (count_rev) {
        aln_rev = align_maybe_flip(aln, graph, true);
    }
    // TODO check if we have soft clipping on the end of the graph and if so try to expand the context
    if (aln_fwd.score() + aln_rev.score() == 0) {
        // abject failure, nothing aligned with score > 0
        Alignment result = aln;
        result.clear_path();
        result.clear_score();
        return result;
    } else if (aln_rev.score() > aln_fwd.score()) {
        // reverse won
        return aln_rev;
    } else {
        // forward won
        return aln_fwd;
    }
}

void Mapper::cached_graph_context(VG& graph, const pos_t& pos, int length, LRUCache<id_t, Node>& node_cache, LRUCache<id_t, vector<Edge> >& edge_cache) {
    // walk the graph from this position forward
    // adding the nodes we run into to the graph
    set<pos_t> seen;
    set<pos_t> nexts;
    nexts.insert(pos);
    int64_t distance = -offset(pos); // don't count what we won't traverse
    while (!nexts.empty()) {
        set<pos_t> todo;
        int nextd = 0;
        for (auto& next : nexts) {
            if (!seen.count(next)) {
                seen.insert(next);
                // add the node and its edges to the graph
                Node node = xg_cached_node(id(next), xindex, node_cache);
                nextd = nextd == 0 ? node.sequence().size() : min(nextd, (int)node.sequence().size());
                //distance += node.sequence().size();
                graph.add_node(node);
                for (auto& edge : xg_cached_edges_of(id(next), xindex, edge_cache)) {
                    graph.add_edge(edge);
                }
                // where to next
                for (auto& x : xg_cached_next_pos(next, true, xindex, node_cache, edge_cache)) {
                    todo.insert(x);
                }
            }
        }
        distance += nextd;
        if (distance > length) {
            break;
        }
        nexts = todo;
    }
    graph.remove_orphan_edges();
    return;
}

VG Mapper::cluster_subgraph(const Alignment& aln, const vector<MaximalExactMatch>& mems, double expansion) {
    auto& node_cache = get_node_cache();
    auto& edge_cache = get_edge_cache();
    assert(mems.size());
    auto& start_mem = mems.front();
    auto start_pos = make_pos_t(start_mem.nodes.front());
    auto rev_start_pos = reverse(start_pos, get_node_length(id(start_pos)));
<<<<<<< HEAD
    int get_before = (int)(expansion * (int)(start_mem.begin - aln.sequence().begin()));
=======
    float expansion = 1.61803;
    // Even if the MEM is right up against the start of the read, it may not be
    // part of the best alignment. Make sure to have some padding.
    // TODO: how much padding?
    int padding = 1;
    int get_before = padding + (int)(expansion * (int)(start_mem.begin - aln.sequence().begin()));
>>>>>>> 794d46b8
    VG graph;
    if (get_before) {
        cached_graph_context(graph, rev_start_pos, get_before, node_cache, edge_cache);
    }
    for (int i = 0; i < mems.size(); ++i) {
        auto& mem = mems[i];
        auto pos = make_pos_t(mem.nodes.front());
        int get_after = padding + (i+1 == mems.size() ?
                                   expansion * (int)(aln.sequence().end() - mem.begin)
                                   : expansion * max(mem.length(), (int)(mems[i+1].end - mem.begin)));
        cached_graph_context(graph, pos, get_after, node_cache, edge_cache);
    }
    graph.remove_orphan_edges();
    return graph;
}

VG Mapper::cluster_subgraph_strict(const Alignment& aln, const vector<MaximalExactMatch>& mems) {
#ifdef debug_mapper
#pragma omp critical
    {
        if (debug) {
            cerr << "Getting a cluster graph for " << mems.size() << " MEMs" << endl;
        }
    }
#endif

    // As in the multipath aligner, we work out how far we can get from a MEM
    // with gaps and use that for how much graph to grab.
    vector<pos_t> positions;
    vector<size_t> forward_max_dist;
    vector<size_t> backward_max_dist;
    
    positions.reserve(mems.size());
    forward_max_dist.reserve(mems.size());
    backward_max_dist.reserve(mems.size());
    
    // What aligner are we using?
    BaseAligner* aligner = adjust_alignments_for_base_quality ? (BaseAligner*) regular_aligner : (BaseAligner*) qual_adj_aligner;
    
    for (const auto& mem : mems) {
        // get the start position of the MEM
        assert(!mem.nodes.empty());
        positions.push_back(make_pos_t(mem.nodes.front()));
        
        // search far enough away to get any hit detectable without soft clipping
        forward_max_dist.push_back(aligner->longest_detectable_gap(aln, mem.end)
                                   + (aln.sequence().end() - mem.begin));
        backward_max_dist.push_back(aligner->longest_detectable_gap(aln, mem.begin)
                                    + (mem.begin - aln.sequence().begin()));
    }
    
    
    // extract the protobuf Graph
    Graph proto_graph;
    algorithms::extract_containing_graph(*xindex, proto_graph, positions, forward_max_dist,
                                         backward_max_dist, &get_node_cache());
                                         
    // Wrap it in a vg
    VG graph;
    graph.extend(proto_graph);
    
    graph.remove_orphan_edges();
    
#ifdef debug_mapper
#pragma omp critical
    {
        if (debug) {
            cerr << "\tFound " << graph.node_count() << " nodes " << graph.min_node_id() << " - " << graph.max_node_id()
                << " and " << graph.edge_count() << " edges" << endl;
        }
    }
#endif
    return graph;
}

VG Mapper::alignment_subgraph(const Alignment& aln, int context_size) {
    set<id_t> nodes;
    auto& path = aln.path();
    for (int i = 0; i < path.mapping_size(); ++i) {
        nodes.insert(path.mapping(i).position().node_id());
    }
    VG graph;
    for (auto& node : nodes) {
        *graph.graph.add_node() = xindex->node(node);
    }
    xindex->expand_context(graph.graph, max(1, context_size), false); // get connected edges
    graph.rebuild_indexes();
    return graph;
}

// estimate the fragment length as the difference in mean positions of both alignments
map<string, int> Mapper::approx_pair_fragment_length(const Alignment& aln1, const Alignment& aln2) {
    map<string, int> lengths;
    auto pos1 = alignment_mean_path_positions(aln1);
    auto pos2 = alignment_mean_path_positions(aln2);
    for (auto& p : pos1) {
        auto x = pos2.find(p.first);
        if (x != pos2.end()) {
            lengths[p.first] = x->second - p.second;
        }
    }
    return lengths;
}

string Mapper::fragment_model_str(void) {
    stringstream s;
    s << fragment_size << ":"
      << cached_fragment_length_mean << ":"
      << cached_fragment_length_stdev << ":"
      << cached_fragment_orientation << ":"
      << cached_fragment_direction;
    return s.str();
}

int Mapper::first_approx_pair_fragment_length(const Alignment& aln1, const Alignment& aln2) {
    auto pos1 = alignment_mean_path_positions(aln1);
    auto pos2 = alignment_mean_path_positions(aln2);
    for (auto& p : pos1) {
        auto x = pos2.find(p.first);
        if (x != pos2.end()) {
            return x->second - p.second;
        }
    }
    return -1;
}

void Mapper::save_frag_lens_to_alns(Alignment& aln1, Alignment& aln2) {
    auto approx_frag_lengths = approx_pair_fragment_length(aln1, aln2);
    for (auto& j : approx_frag_lengths) {
        Path fragment;
        fragment.set_name(j.first);
        int length = j.second;
        fragment.set_length(length);
        *aln1.add_fragment() = fragment;
        *aln2.add_fragment() = fragment;
        if (fragment_size && pair_consistent(aln1, aln2, 0)) {
            double pval = fragment_length_pval(abs(length));
            double score = pval > 0.01 ? 10 + pval : 0;
            //auto p = signature(aln1, aln2);
            //cerr << "frag len " << p.first << " " << p.second << " || " << length << " @ " << score << " " << fragment_length_pdf(length) << " " << cached_fragment_length_mean << endl;
            aln1.set_fragment_score(score);
            aln2.set_fragment_score(score);
        } else if (length < fragment_max) {
            aln1.set_fragment_score(0);
            aln2.set_fragment_score(0);
        } else {
            aln1.set_fragment_score(0);
            aln2.set_fragment_score(0);
        }
    }
}

void Mapper::record_fragment_configuration(int length, const Alignment& aln1, const Alignment& aln2) {
    if (fixed_fragment_model) return;
    // record the relative orientations
    assert(aln1.path().mapping(0).has_position() && aln2.path().mapping(0).has_position());
    bool aln1_is_rev = aln1.path().mapping(0).position().is_reverse();
    bool aln2_is_rev = aln2.path().mapping(0).position().is_reverse();
    bool same_orientation = aln1_is_rev == aln2_is_rev;
    fragment_orientations.push_front(same_orientation);
    if (fragment_orientations.size() > fragment_length_cache_size) {
        fragment_orientations.pop_back();
    }
    // assuming a dag-like graph
    // which direction do we go relative to the orientation of our first mate to find the second?
    bool same_direction = true;
    if (aln1_is_rev && length <= 0) {
        same_direction = true;
    } else if (!aln1_is_rev && length >= 0) {
        same_direction = true;
    } else if (aln1_is_rev && length >= 0) {
        same_direction = false;
    } else if (!aln1_is_rev && length <= 0) {
        same_direction = false;
    } else {
        assert(false);
    }
    fragment_directions.push_front(same_direction);
    if (fragment_directions.size() > fragment_length_cache_size) {
        fragment_directions.pop_back();
    }
    // assume we can record the fragment length
    fragment_lengths.push_front(abs(length));
    if (fragment_lengths.size() > fragment_length_cache_size) {
        auto last = fragment_lengths.back();
        fragment_lengths.pop_back();
    }
    if (++since_last_fragment_length_estimate > fragment_model_update_interval) {
        cached_fragment_length_mean = fragment_length_mean();
        cached_fragment_length_stdev = fragment_length_stdev();
        cached_fragment_orientation = fragment_orientation();
        cached_fragment_direction = fragment_direction();
        // set our fragment size cap to the cached mean + 10x the standard deviation
        fragment_size = cached_fragment_length_mean + fragment_sigma * cached_fragment_length_stdev;
        since_last_fragment_length_estimate = 1;
    }
}

double Mapper::fragment_length_stdev(void) {
    return stdev(fragment_lengths);
}

double Mapper::fragment_length_mean(void) {
    double sum = std::accumulate(fragment_lengths.begin(), fragment_lengths.end(), 0.0);
    return sum / fragment_lengths.size();
}

double Mapper::fragment_length_pdf(double length) {
    return normal_pdf(length, cached_fragment_length_mean, cached_fragment_length_stdev);
}

// that the value is at least as extreme as this one
double Mapper::fragment_length_pval(double length) {
    double x = abs(length-cached_fragment_length_mean)/cached_fragment_length_stdev;
    return 1 - phi(-x,x);
}

bool Mapper::fragment_orientation(void) {
    int count_same = 0;
    int count_diff = 0;
    for (auto& same_strand : fragment_orientations) {
        if (same_strand) ++count_same;
        else ++count_diff;
    }
    return count_same > count_diff;
}

bool Mapper::fragment_direction(void) {
    int count_fwd = 0;
    int count_rev = 0;
    for (auto& go_forward : fragment_directions) {
        if (go_forward) ++count_fwd;
        else ++count_rev;
    }
    return count_fwd > count_rev;
}

set<MaximalExactMatch*> Mapper::resolve_paired_mems(vector<MaximalExactMatch>& mems1,
                                                    vector<MaximalExactMatch>& mems2) {
    // find the MEMs that are within estimated_fragment_size of each other

    set<MaximalExactMatch*> pairable;

    // do a wide clustering and then do all pairs within each cluster
    // we will use these to determine the alignment strand
    //map<id_t, StrandCounts> node_strands;
    // records a mapping of id->MEMs, for cluster ranking
    map<id_t, vector<MaximalExactMatch*> > id_to_mems;
    // for clustering
    set<id_t> ids1, ids2;
    vector<id_t> ids;

    // run through the mems
    for (auto& mem : mems1) {
        for (auto& node : mem.nodes) {
            id_t id = gcsa::Node::id(node);
            id_to_mems[id].push_back(&mem);
            ids1.insert(id);
            ids.push_back(id);
        }
    }
    for (auto& mem : mems2) {
        for (auto& node : mem.nodes) {
            id_t id = gcsa::Node::id(node);
            id_to_mems[id].push_back(&mem);
            ids2.insert(id);
            ids.push_back(id);
        }
    }
    // remove duplicates
    //std::sort(ids.begin(), ids.end());
    //ids.erase(std::unique(ids.begin(), ids.end()), ids.end());

    // get each hit's path-relative position
    map<string, map<int, vector<id_t> > > node_positions;
    for (auto& id : ids) {
        for (auto& ref : node_positions_in_paths(gcsa::Node::encode(id, 0))) {
            auto& name = ref.first;
            for (auto pos : ref.second) {
                node_positions[name][pos].push_back(id);
            }
        }
    }

    vector<vector<id_t> > clusters;
    for (auto& g : node_positions) {
        //if (g.second.empty()) continue; // should be impossible
        //cerr << g.first << endl;
        clusters.emplace_back();
        int prev = -1;
        for (auto& x : g.second) {
            auto cluster = &clusters.back();
            //auto& prev = clusters.back().back();
            auto curr = x.first;
            if(debug) {
                cerr << "p/c " << prev << " " << curr << endl;
            }
            if (prev != -1) {
                if (curr - prev <= fragment_size) {
                    // in cluster
#ifdef debug_mapper
#pragma omp critical
                    {
                        if (debug) {
                            cerr << "in cluster" << endl;
                        }
                    }
#endif
                } else {
                    // It's a new cluster
                    clusters.emplace_back();
                    cluster = &clusters.back();
                }
            }
            //cerr << " " << x.first << endl;
            for (auto& y : x.second) {
                //cerr << "  " << y << endl;
                cluster->push_back(y);
            }
            prev = curr;
        }
    }

    for (auto& cluster : clusters) {
        // for each pair of ids in the cluster
        // which are not from the same read
        // estimate the distance between them
        // we're roughly in the expected range
        bool has_first = false;
        bool has_second = false;
        for (auto& id : cluster) {
            has_first |= ids1.count(id);
            has_second |= ids2.count(id);
        }
        if (!has_first || !has_second) continue;
        for (auto& id : cluster) {
            for (auto& memptr : id_to_mems[id]) {
                pairable.insert(memptr);
            }
        }
    }

    return pairable;
}

// We need a function to get the lengths of nodes, in case we need to
// reverse an Alignment, including all its Mappings and Positions.
int64_t Mapper::get_node_length(int64_t node_id) {
    // Grab the node sequence only from the XG index and get its size.
    // Make sure to use the cache
    return xg_cached_node_length(node_id, xindex, get_node_cache());
}

bool Mapper::check_alignment(const Alignment& aln) {
    // use the graph to extract the sequence
    // assert that this == the alignment
    if (aln.path().mapping_size()) {
        // get the graph corresponding to the alignment path
        Graph sub;
        for (int i = 0; i < aln.path().mapping_size(); ++ i) {
            auto& m = aln.path().mapping(i);
            if (m.has_position() && m.position().node_id()) {
                auto id = aln.path().mapping(i).position().node_id();
                // XXXXXX this is single-threaded!
                xindex->neighborhood(id, 2, sub);
            }
        }
        VG g; g.extend(sub);
        auto seq = g.path_string(aln.path());
        //if (aln.sequence().find('N') == string::npos && seq != aln.sequence()) {
        if (aln.quality().size() && aln.quality().size() != aln.sequence().size()) {
            cerr << "alignment quality is not the same length as its sequence" << endl
                 << pb2json(aln) << endl;
            return false;
        }
        if (seq != aln.sequence()) {
            cerr << "alignment does not match graph " << endl
                 << pb2json(aln) << endl
                 << "expect:\t" << aln.sequence() << endl
                 << "got:\t" << seq << endl;
            // save alignment
            write_alignment_to_file(aln, "fail-" + hash_alignment(aln) + ".gam");
            // save graph, bigger fragment
            xindex->expand_context(sub, 5, true);
            VG gn; gn.extend(sub);
            gn.serialize_to_file("fail-" + gn.hash() + ".vg");
            return false;
        }
    }
    return true;
}

vector<Alignment> Mapper::make_bands(const Alignment& read, int band_width, vector<pair<int, int>>& to_strip) {
    if (band_width % 4) {
        band_width -= band_width % 4; band_width += 4;
    }
    int div = 2;
    while (read.sequence().size()/div > band_width) {
        ++div;
    }
    int segment_size = read.sequence().size()/div;
    // use segment sizes divisible by 4, as this simplifies math
    // round up as well
    // we'll divide the overlap by 2 and 2 and again when stripping from the start
    // and end of sub-reads
    if (segment_size % 4) {
        segment_size -= segment_size % 4; segment_size += 4;
    }
#ifdef debug_mapper
    if (debug) {
        cerr << "Segment size be " << segment_size << "/" << read.sequence().size() << endl;
    }
#endif
    // and overlap them too
    //int to_align = div * 2 - 1; // number of alignments we'll do
    //vector<pair<size_t, size_t>> to_strip; to_strip.resize(to_align);
    //vector<Alignment> bands; bands.resize(to_align);

    int remainder = (int)read.sequence().size() % segment_size;
    //cerr << "remainder " << remainder << endl;
    if (remainder % 2) {
        remainder -= remainder % 2; remainder += 2; // make divisible by 2
    }
    //cerr << "remainder adj " << remainder << endl;

    vector<int> start_positions;

    // record the start positions
    int offset = 0;
    while (offset+segment_size < read.sequence().size()) {
        if (offset == 0) {
            start_positions.push_back(0);
            if (remainder) {
                offset += remainder/2;
            } else {
                offset += segment_size/2;
            }
        } else {
            start_positions.push_back(offset);
            offset += segment_size/2;
        }
    }
    // add in the last alignment
    start_positions.push_back(read.sequence().size()-segment_size);
    // set up the structures to hold onto the banded alignments
    int to_align = start_positions.size();
    to_strip.resize(to_align);
    vector<Alignment> bands; bands.resize(to_align);
    int i = 0;
    int q = segment_size/4;
    for (auto& p : start_positions) {
        // so that we tend to obtain the path component derived from the middle of alignments
        // with the exception of the first and last alignments
        // we will remove half the overlap length from each end
        // the overlap length is 1/2 the bandwidth, so we remove 1/4 length from each end
        if (&p == &start_positions.front()) {
            to_strip[i].second = segment_size - (start_positions[i+1] + q);
        } else if (&p == &start_positions.back()) {
            to_strip[i].first = start_positions[i-1]+segment_size-q - p;
            // if we only have two bands, handle the potential non-divisibility by 2
            if (start_positions.size() == 2) {
                to_strip[i].first -= (int)read.sequence().size() % 2;
            }
        } else {
            to_strip[i].first = q;
            to_strip[i].second = q;
        }
        //cerr << "position: " << p << " strip " << to_strip[i].first << " " << to_strip[i].second << endl;
        auto& aln = bands[i];
        aln.set_sequence(read.sequence().substr(p, segment_size));
        if (!read.quality().empty()) aln.set_quality(read.quality().substr(p, segment_size));
        ++i;
    }
    return bands;
}

vector<Alignment> Mapper::align_banded(const Alignment& read, int kmer_size, int stride, int max_mem_length, int band_width) {

    int match;
    int gap_extension;
    int gap_open;
    if (read.quality().empty() || !adjust_alignments_for_base_quality) {
        match = regular_aligner->match;
        gap_extension = regular_aligner->gap_extension;
        gap_open = regular_aligner->gap_open;
    }
    else {
        match = qual_adj_aligner->match;
        gap_extension = qual_adj_aligner->gap_extension;
        gap_open = qual_adj_aligner->gap_open;
    }

    int total_multimaps = max(max_multimaps, extra_multimaps);

    //cerr << "top of align_banded " << pb2json(read) << endl;
    // split the alignment up into overlapping chunks of band_width size
    // force used bandwidth to be divisible by 4
    // round up so we have > band_width

#ifdef debug_mapper
#pragma omp critical
    {
        if (debug) {
            cerr << "trying band width " << band_width << endl;
        }
    }
#endif

    // scan across the read choosing bands
    // these bands are hard coded to overlap by 50%
    // the second and next-to-last bands begin or end remander/2 into the read
    // the last band is guaranteed to be segment_size long
    // overlap scheme example
    // read: ----------------------
    //       --------
    //         --------
    //              --------
    //                   --------
    //                     --------
    // Afterwards, we align each fragment, trim the overlaps implied by the layout
    // and build up an AlignmentChain model to generate maximum likelihood chains through
    // the bands which define our best to Nth best alignment. Changes to the chain model cost
    // function can be used to enable direct detection of SVs and other large scale variations.
    vector<pair<int, int>> to_strip;
    vector<Alignment> bands = make_bands(read, band_width, to_strip);
    vector<vector<Alignment>> multi_alns;
    multi_alns.resize(bands.size());

    auto do_band = [&](int i) {
        //cerr << "aligning band " << i << endl;
        vector<Alignment>& malns = multi_alns[i];
        double cluster_mq = 0;
        malns = align_multi_internal(true, bands[i], kmer_size, stride, max_mem_length, band_width, cluster_mq, band_multimaps, extra_multimaps, nullptr);
        // always include an unaligned mapping
        malns.push_back(bands[i]);
        for (vector<Alignment>::iterator a = malns.begin(); a != malns.end(); ++a) {
            Alignment& aln = *a;
            bool above_threshold = aln.identity() >= min_identity && aln.mapping_quality() >= min_banded_mq;
            if (!above_threshold) {
                // treat as unmapped
                aln = bands[i];
            }
            // strip overlaps
            aln = strip_from_start(aln, to_strip[i].first);
            aln = strip_from_end(aln, to_strip[i].second);
        }
    };

    if (alignment_threads > 1) {
#pragma omp parallel for
        for (int i = 0; i < bands.size(); ++i) {
            do_band(i);
        }
    } else {
        for (int i = 0; i < bands.size(); ++i) {
            do_band(i);
        }
    }

    // cost function
    auto transition_weight = [&](const Alignment& aln1, const Alignment& aln2) {
        // scoring scheme for unaligned reads
        if (!aln1.has_path() && !aln2.has_path()) {
            return -std::numeric_limits<double>::max();
        } else if (!aln2.has_path()) {
            return (double) aln1.score();// - aln2.sequence().size() * gap_extension;
        } else {
            return (double) aln2.score();// - aln1.sequence().size() * gap_extension;
        }
        auto aln1_end = path_end(aln1.path());
        auto aln2_begin = path_start(aln2.path());
        int64_t path_dist = xindex->min_approx_path_distance({}, aln1_end.node_id(), aln2_begin.node_id());
        int64_t graph_dist = graph_distance(make_pos_t(aln1_end), make_pos_t(aln2_begin), max_band_jump);
        int64_t dist = min(path_dist, graph_dist);
        if (dist >= max_band_jump) {
            return -std::numeric_limits<double>::max();
        } else {
            // try to get the precise distance
            //dist = graph_distance(make_pos_t(aln1_end), make_pos_t(aln2_begin), max_band_jump);
            /*
            if (dist >= max_band_jump) {
                // we discovered that it was too far
                return -std::numeric_limits<double>::max();
            }
            */
            double weight = aln1.sequence().size() + aln2.sequence().size() + aln1.score() + aln2.score() + aln1.mapping_quality() + aln2.mapping_quality();
            if (aln1_end.is_reverse() != aln2_begin.is_reverse()) {
                // make inversions cost twice as much as a full length insertion of the inverted sequences
                weight -= 2 * (gap_open + (aln1.sequence().size() + aln2.sequence().size()) * gap_extension);
            }
            dist = abs(dist);
            weight -= (gap_open + dist * gap_extension);
            return weight;
        }
    };

    AlignmentChainModel chainer(multi_alns, this, transition_weight, max_band_jump);
    if (debug) chainer.display(cerr);
    vector<Alignment> alignments = chainer.traceback(read, max_multimaps+1, false, debug);
    for (auto& aln : alignments) {
        // patch the alignment
        //cerr << "patching and simplifying " << pb2json(aln) << endl;
        //aln = simplify(aln);
        aln = patch_alignment(aln, band_width);
        aln.set_score(score_alignment(aln, true));
        //cerr << "done patching and simplin" << endl;
    }
    // sort the alignments by score
    std::sort(alignments.begin(), alignments.end(), [](const Alignment& aln1, const Alignment& aln2) { return aln1.score() > aln2.score(); });
    compute_mapping_qualities(alignments, 0, max_mapping_quality, max_mapping_quality);
    filter_and_process_multimaps(alignments, max_multimaps);
    return alignments;
}

vector<Alignment> Mapper::resolve_banded_multi(vector<vector<Alignment>>& multi_alns) {
    // use a basic dynamic programming to score the path through the multi mapping
    // we add the score as long as our alignments are within a bandwidth, subtracting the distance
    // otherwise we add nothing
    // alignments that are < the minimum alignment score threshold are dropped

    // a vector of
    // score, current alignment, parent alignment (direction)
    typedef tuple<int, Alignment*, size_t> score_t;
    vector<vector<score_t>> scores;
    scores.resize(multi_alns.size());
    // start with the scores for the first alignments
#ifdef debug_mapper
#pragma omp critical
    {
        if (debug) {
            cerr << "resolving banded multi over:" << endl;
            for (auto& alns : multi_alns) {
                for (auto& aln : alns) {
                    if (aln.has_path()) {
                        cerr << aln.score() << "@ " << make_pos_t(aln.path().mapping(0).position()) <<", ";
                    }
                }
                cerr << endl;
            }
        }
    }
#endif
    for (auto& aln : multi_alns[0]) {
        scores.front().push_back(make_tuple(aln.score(), &aln, 0));
    }
    for (size_t i = 1; i < multi_alns.size(); ++i) {
        auto& curr_alns = multi_alns[i];
        vector<score_t>& curr_scores = scores[i];
        auto& prev_scores = scores[i-1];
        // find the best previous score
        score_t best_prev = prev_scores.front();
        size_t best_idx = 0;
        score_t unmapped_prev = prev_scores.front();
        size_t unmapped_idx = 0;
        size_t j = 0;
        for (auto& t : prev_scores) {
            if (get<0>(t) > get<0>(best_prev)) {
                best_prev = t;
                best_idx = j;
            }
            if (get<0>(t) == 0) {
                unmapped_idx = j;
                unmapped_prev = t;
            }
            ++j;
        }
        // for each alignment
        for (auto& aln : curr_alns) {
            // if it's not mapped, take the best previous score
            if (!aln.score()) {
                //assert(aln.path().mapping_size() == 1);
                aln.clear_path();
                curr_scores.push_back(make_tuple(get<0>(best_prev), &aln, best_idx));
            } else {
                // determine our start
                auto& curr_start = aln.path().mapping(0).position();
                // accumulate candidate alignments, sort by score
                map<int, vector<pair<score_t, size_t>>> candidates;
                // for each previous alignment
                size_t k = 0;
                for (auto& score : prev_scores) {
                    auto old = get<1>(score);
                    if (!old->score()) continue; // unmapped
                    auto prev_end = path_end(old->path());
                    // save it as a candidate if the two are adjacent
                    // and in the same orientation
                    int64_t dist = xindex->min_approx_path_distance({}, prev_end.node_id(), curr_start.node_id());
                    if (dist < max_band_jump || max_band_jump == 0) {
                        dist = graph_distance(make_pos_t(prev_end), make_pos_t(curr_start), max_band_jump);
                        if (dist < max_band_jump || max_band_jump == 0) {
                            auto adj = score;
                            get<0>(adj) -= dist;
                            candidates[get<0>(adj)].push_back(make_pair(adj, k));
                        }
                    }
                    ++k;
                }
                if (candidates.size()) {
                    // take the best one (at least the first best one we saw)
                    auto& opt = candidates.rbegin()->second.front();
                    // DP scoring step: add scores when we match head to tail
                    curr_scores.push_back(make_tuple(get<0>(opt.first) + aln.score(), &aln, opt.second));
                } else {
                    // if there are no alignments matching our start, set this alignment as unmapped
                    auto best_prev_aln = get<1>(prev_scores[best_idx]);
                    if (best_prev_aln->has_path()) {
                        curr_scores.push_back(make_tuple(get<0>(best_prev), &aln, best_idx));
                    } else {
                        curr_scores.push_back(make_tuple(get<0>(unmapped_prev), &aln, unmapped_idx));
                    }
                }
            }
        }
        std::sort(curr_scores.begin(), curr_scores.end());
        std::reverse(curr_scores.begin(), curr_scores.end());
    }
    // find the best score at the end
    score_t best_last = scores.back().front();
    size_t best_last_idx = 0;
    size_t j = 0;
    for (auto& s : scores.back()) {
        if (get<0>(s) > get<0>(best_last)) {
            best_last = s;
            best_last_idx = j;
        }
        ++j;
    }
    // accumulate the alignments in the optimal path
    vector<Alignment> alns; alns.resize(multi_alns.size());
    size_t prev_best_idx = best_last_idx;
    for (int i = scores.size()-1; i >= 0; --i) {
        assert(scores[i].size());
        auto& score = scores[i][prev_best_idx];
        alns[i] = *get<1>(score); // save the alignment
        prev_best_idx = get<2>(score); // and where we go next
    }
    cerr << "returning from align banded" << endl;
    return alns;
}

bool Mapper::adjacent_positions(const Position& pos1, const Position& pos2) {
    // are they the same id, with offset differing by 1?
    if (pos1.node_id() == pos2.node_id()
        && pos1.offset() == pos2.offset()-1) {
        return true;
    }
    // otherwise, we're going to need to check via the index
    VG graph;
    // pick up a graph that's just the neighborhood of the start and end positions
    int64_t id1 = pos1.node_id();
    int64_t id2 = pos2.node_id();
    if(xindex) {
        // Grab the node sequence only from the XG index and get its size.
        xindex->get_id_range(id1, id1, graph.graph);
        xindex->get_id_range(id2, id2, graph.graph);
        xindex->expand_context(graph.graph, 1, false);
        graph.rebuild_indexes();
    } else {
        throw runtime_error("No index to get nodes from.");
    }
    // now look in the graph to figure out if we are adjacent
    return graph.adjacent(pos1, pos2);
}

void Mapper::compute_mapping_qualities(vector<Alignment>& alns, double cluster_mq, double mq_estimate, double mq_cap) {
    if (alns.empty()) return;
    double max_mq = min(mq_cap, (double)max_mapping_quality);
    BaseAligner* aligner = (alns.front().quality().empty() ? (BaseAligner*) regular_aligner : (BaseAligner*) qual_adj_aligner);
    int sub_overlaps = sub_overlaps_of_first_aln(alns, mq_overlap);
    switch (mapping_quality_method) {
        case Approx:
            aligner->compute_mapping_quality(alns, max_mq, true, cluster_mq, use_cluster_mq, sub_overlaps, mq_estimate, identity_weight);
            break;
        case Exact:
            aligner->compute_mapping_quality(alns, max_mq, false, cluster_mq, use_cluster_mq, sub_overlaps, mq_estimate, identity_weight);
            break;
        default: // None
            break;
    }
}
    
void Mapper::compute_mapping_qualities(pair<vector<Alignment>, vector<Alignment>>& pair_alns, double cluster_mq, double mq_estimate1, double mq_estimate2, double mq_cap1, double mq_cap2) {
    if (pair_alns.first.empty() || pair_alns.second.empty()) return;
    double max_mq1 = min(mq_cap1, (double)max_mapping_quality);
    double max_mq2 = min(mq_cap2, (double)max_mapping_quality);
    BaseAligner* aligner = (pair_alns.first.front().quality().empty() ? (BaseAligner*) regular_aligner : (BaseAligner*) qual_adj_aligner);
    int sub_overlaps1 = sub_overlaps_of_first_aln(pair_alns.first, mq_overlap);
    int sub_overlaps2 = sub_overlaps_of_first_aln(pair_alns.second, mq_overlap);
    vector<double> frag_weights;
    for (int i = 0; i < pair_alns.first.size(); ++i) {
        auto& aln1 = pair_alns.first[i];
        frag_weights.push_back(aln1.fragment_score());
    }
    switch (mapping_quality_method) {
        case Approx:
            aligner->compute_paired_mapping_quality(pair_alns, frag_weights, max_mq1, max_mq2, true, cluster_mq, use_cluster_mq, sub_overlaps1, sub_overlaps2, mq_estimate1, mq_estimate2, identity_weight);
            break;
        case Exact:
            aligner->compute_paired_mapping_quality(pair_alns, frag_weights, max_mq1, max_mq2, false, cluster_mq, use_cluster_mq, sub_overlaps1, sub_overlaps2, mq_estimate1, mq_estimate2, identity_weight);
            break;
        default: // None
            break;
    }
}

double Mapper::estimate_max_possible_mapping_quality(int length, double min_diffs, double next_min_diffs) {
    return regular_aligner->estimate_max_possible_mapping_quality(length, min_diffs, next_min_diffs);
}

vector<Alignment> Mapper::score_sort_and_deduplicate_alignments(vector<Alignment>& all_alns, const Alignment& original_alignment) {
    if (all_alns.size() == 0) {
        all_alns.emplace_back();
        Alignment& aln = all_alns.back();
        aln = original_alignment;
        aln.clear_path();
        aln.set_score(0);
        return all_alns;
    }
    
    map<int, set<Alignment*> > alignment_by_score;
    for (auto& ta : all_alns) {
        Alignment* aln = &ta;
        alignment_by_score[aln->score()].insert(aln);
    }
    // TODO: Filter down subject to a minimum score per base or something?
    // Collect all the unique alignments (to compute mapping quality) and order by score
    vector<Alignment> sorted_unique_alignments;
    for(auto it = alignment_by_score.rbegin(); it != alignment_by_score.rend(); ++it) {
        // Copy over all the alignments in descending score order (following the pointers into the "alignments" vector)
        // Iterating through a set keyed on ints backward is in descending order.
        
        // This is going to let us deduplicate our alignments with this score, by storing them serialized to strings in this set.
        set<string> serializedAlignmentsUsed;
        
        for(Alignment* pointer : (*it).second) {
            // We serialize the alignment to a string
            string serialized;
            pointer->SerializeToString(&serialized);
            
            if(!serializedAlignmentsUsed.count(serialized)) {
                // This alignment hasn't been produced yet. Produce it. The
                // order in the alignment vector doesn't matter for things with
                // the same score.
                sorted_unique_alignments.push_back(*pointer);
                
                // Save it so we can avoid putting it in the vector again
                serializedAlignmentsUsed.insert(serialized);
            }
        }
    }
    return sorted_unique_alignments;
}

// filters down to requested number of alignments and marks
void Mapper::filter_and_process_multimaps(vector<Alignment>& sorted_unique_alignments, int total_multimaps) {
    if (sorted_unique_alignments.size() > total_multimaps){
        sorted_unique_alignments.resize(total_multimaps);
    }
    
    // TODO log best alignment score?
    for(size_t i = 0; i < sorted_unique_alignments.size(); i++) {
        // Mark all but the first, best alignment as secondary
        sorted_unique_alignments[i].set_is_secondary(i > 0);
    }
}
    
vector<Alignment> Mapper::align_multi(const Alignment& aln, int kmer_size, int stride, int max_mem_length, int band_width) {
    double cluster_mq = 0;
    return align_multi_internal(true, aln, kmer_size, stride, max_mem_length, band_width, cluster_mq, max_multimaps, extra_multimaps, nullptr);
}
    
vector<Alignment> Mapper::align_multi_internal(bool compute_unpaired_quality,
                                               const Alignment& aln,
                                               int kmer_size, int stride,
                                               int max_mem_length,
                                               int band_width,
                                               double& cluster_mq,
                                               int keep_multimaps,
                                               int additional_multimaps,
                                               vector<MaximalExactMatch>* restricted_mems) {
    
    if(debug) {
#pragma omp critical
        cerr << "align_multi_internal("
            << compute_unpaired_quality << ", " 
            << aln.sequence() << ", " 
            << kmer_size << ", " 
            << stride << ", " 
            << band_width << ", "
            << keep_multimaps << ", "
            << additional_multimaps << ", "
            << restricted_mems << ")" 
            << endl;
        if (aln.has_path()) {
            // if we're realigning, show in the debugging output what we start with
            cerr << pb2json(aln) << endl;
        }
    }
    // make sure to respect the max multimaps if we haven't been givne a keep multimap count
    if (keep_multimaps == 0) keep_multimaps = max_multimaps;

    // trigger a banded alignment if we need to
    // note that this will in turn call align_multi_internal on fragments of the read
    if (aln.sequence().size() > band_width) {
        // TODO: banded alignment currently doesn't support mapping qualities because it only produces one alignment
#ifdef debug_mapper
#pragma omp critical
        if (debug) cerr << "switching to banded alignment" << endl;
#endif
        return vector<Alignment>{align_banded(aln, kmer_size, stride, max_mem_length, band_width)};
    }
    
    // try to get at least 2 multimaps so that we can calculate mapping quality
    int additional_multimaps_for_quality;
    if (additional_multimaps == 0 && max_multimaps == 1 && mapping_quality_method != None) {
        additional_multimaps_for_quality = 1;
    }
    else {
        additional_multimaps_for_quality = additional_multimaps;
    }

    double longest_lcp;
    vector<Alignment> alignments;
    
    // use pre-restricted mems for paired mapping or find mems here
    if (restricted_mems != nullptr) {
        // mem hits will already have been queried
        alignments = align_mem_multi(aln, *restricted_mems, cluster_mq, longest_lcp, max_mem_length, keep_multimaps, additional_multimaps_for_quality);
    }
    else {
        vector<MaximalExactMatch> mems = find_mems_deep(aln.sequence().begin(),
                                                        aln.sequence().end(),
                                                        longest_lcp,
                                                        max_mem_length,
                                                        min_mem_length,
                                                        mem_reseed_length);
        // query mem hits
        alignments = align_mem_multi(aln, mems, cluster_mq, longest_lcp, max_mem_length, keep_multimaps, additional_multimaps_for_quality);
    }

    for (auto& aln : alignments) {
        // Make sure no alignments are wandering out of the graph
        for (size_t i = 0; i < aln.path().mapping_size(); i++) {
            // Look at each mapping
            auto& mapping = aln.path().mapping(i);
            
            if (mapping.position().node_id()) {
                // Get the size of its node from whatever index we have
                size_t node_size = get_node_length(mapping.position().node_id());
                
                // Make sure the mapping fits in the node
                assert(mapping.position().offset() + mapping_from_length(mapping) <= node_size);
            }
        }
    }
    
    annotate_with_mean_path_positions(alignments);

    return alignments;
}

Alignment Mapper::align(const Alignment& aln, int kmer_size, int stride, int max_mem_length, int band_width) {
    // TODO computing mapping quality could be inefficient depending on the method chosen
    
    // Do the multi-mapping
    vector<Alignment> best = align_multi(aln, kmer_size, stride, max_mem_length, band_width);

    if(best.size() == 0) {
        // Spit back an alignment that says we failed, but make sure it has the right sequence in it.
        Alignment failed = aln;
        failed.clear_path();
        failed.set_score(0);
        return failed;
    }

    // Otherwise, just report the best alignment, since we know one exists
    return best[0];
}

set<pos_t> gcsa_nodes_to_positions(const vector<gcsa::node_type>& nodes) {
    set<pos_t> positions;
    for(gcsa::node_type node : nodes) {
        positions.insert(make_pos_t(node));
    }
    return positions;    
}


int64_t Mapper::graph_distance(pos_t pos1, pos_t pos2, int64_t maximum) {
    return xg_cached_distance(pos1, pos2, maximum, xindex, get_node_cache(), get_edge_cache());
}

int64_t Mapper::approx_position(pos_t pos) {
    // get nodes on the forward strand
    if (is_rev(pos)) {
        pos = reverse(pos, xg_cached_node_length(id(pos), xindex, get_node_cache()));
    }
    return (int64_t)xg_cached_node_start(id(pos), xindex, get_node_start_cache()) + (int64_t)offset(pos);
}

int64_t Mapper::approx_distance(pos_t pos1, pos_t pos2) {
    return approx_position(pos1) - approx_position(pos2);
}

/// returns approximate position of alignnment start in xindex
/// or -1.0 if alignment is unmapped
int64_t Mapper::approx_alignment_position(const Alignment& aln) {
    if (aln.path().mapping_size()) {
        for (int i = 0; i < aln.path().mapping_size(); ++i) {
            auto& mbeg = aln.path().mapping(i);
            if (mbeg.has_position()) {
                return approx_position(make_pos_t(mbeg.position()));
            }
        }
    }
    return -1.0;
}

/// returns approximate distance between alignment starts
/// or -1.0 if not possible to determine
int64_t Mapper::approx_fragment_length(const Alignment& aln1, const Alignment& aln2) {
    int64_t pos1 = approx_alignment_position(aln1);
    int64_t pos2 = approx_alignment_position(aln2);
    if (pos1 != -1 && pos2 != -1) {
        return abs(pos1 - pos2);
    } else {
        return -1;
    }
}

id_t Mapper::node_approximately_at(int64_t approx_pos) {
    return xindex->node_at_seq_pos(
        min(xindex->seq_length,
            (size_t)max(approx_pos, (int64_t)1)));
}

// use LRU caching to get the most-recent node positions
map<string, vector<size_t> > Mapper::node_positions_in_paths(gcsa::node_type node) {
    auto& pos_cache = get_node_pos_cache();
    auto cached = pos_cache.retrieve(node);
    if(!cached.second) {
        // todo use approximate estimate
        cached.first = xindex->position_in_paths(gcsa::Node::id(node), gcsa::Node::rc(node), gcsa::Node::offset(node));
        pos_cache.put(node, cached.first);
    }
    return cached.first;
}

Alignment Mapper::walk_match(const string& seq, pos_t pos) {
    //cerr << "in walk match with " << seq << " " << seq.size() << " " << pos << endl;
    Alignment aln;
    aln.set_sequence(seq);
    auto alns = walk_match(aln, seq, pos);
    if (!alns.size()) {
        //cerr << "no alignments returned from walk match with " << seq << " " << seq.size() << " " << pos << endl;
        //assert(false);
        return aln;
    }
    aln = alns.front(); // take the first one we found
    //assert(alignment_to_length(aln) == alignment_from_length(aln));
    if (alignment_to_length(aln) != alignment_from_length(aln)
        || alignment_to_length(aln) != seq.size()) {
        //cerr << alignment_to_length(aln) << " is not " << seq.size() << endl;
        //cerr << pb2json(aln) << endl;
        //assert(false);
        aln.clear_path();
    }
#ifdef debug_mapper
    if (debug) {
        cerr << "walk_match result " << pb2json(aln) << endl;
        if (!check_alignment(aln)) {
            cerr << "aln is invalid!" << endl;
            exit(1);
        }
    }
#endif
    return aln;
}

vector<Alignment> Mapper::walk_match(const Alignment& base, const string& seq, pos_t pos) {
    //cerr << "in walk_match " << seq << " from " << pos << " with base " << pb2json(base) << endl;
    // go to the position in the xg index
    // and step in the direction given
    // until we exhaust our sequence
    // or hit another node
    vector<Alignment> alns;
    Alignment aln = base;
    Path& path = *aln.mutable_path();
    Mapping* mapping = path.add_mapping();
    *mapping->mutable_position() = make_position(pos);
#ifdef debug_mapper
#pragma omp critical
    if (debug) cerr << "walking match for seq " << seq << " at position " << pb2json(*mapping) << endl;
#endif
    // get the first node we match
    int total = 0;
    size_t match_len = 0;
    for (size_t i = 0; i < seq.size(); ++i) {
        char c = seq[i];
        //cerr << string(base.path().mapping_size(), ' ') << pos << " @ " << i << " on " << c << endl;
        auto nexts = next_pos_chars(pos);
        // we can have a match on the current node
        if (nexts.size() == 1 && id(nexts.begin()->first) == id(pos)) {
            pos_t npos = nexts.begin()->first;
            // check that the next position would match
            if (i+1 < seq.size()) {
                // we can't step, so we break
                //cerr << "Checking if " << pos_char(npos) << " != " << seq[i+1] << endl;
                if (pos_char(npos) != seq[i+1]) {
#ifdef debug_mapper
#pragma omp critical
                    if (debug) cerr << "MEM does not match position, returning without creating alignment" << endl;
#endif
                    return alns;
                }
            }
            // otherwise we step our counters
            ++match_len;
            ++get_offset(pos);
        } else { // or we go into the next node
            // we must be going into another node
            // emit the mapping for this node
            //cerr << "we are going into a new node" << endl;
            // finish the last node
            {
                // we must have matched / we already checked
                ++match_len;
                Edit* edit = mapping->add_edit();
                edit->set_from_length(match_len);
                edit->set_to_length(match_len);
                // reset our counter
                match_len = 0;
            }
            // find the next node that matches our MEM
            bool got_match = false;
            if (i+1 < seq.size()) {
                //cerr << "nexts @ " << i << " " << nexts.size() << endl;
                for (auto& p : nexts) {
                    //cerr << " next : " << p.first << " " << p.second << " (looking for " << seq[i+1] << ")" << endl;
                    if (p.second == seq[i+1]) {
                        if (!got_match) {
                            pos = p.first;
                            got_match = true;
                        } else {
                            auto v = walk_match(aln, seq.substr(i+1), p.first);
                            if (v.size()) {
                                alns.reserve(alns.size() + distance(v.begin(), v.end()));
                                alns.insert(alns.end(), v.begin(), v.end());
                            }
                        }
                    }
                }
                if (!got_match) {
                    // this matching ends here
                    // and we haven't finished matching
                    // thus this path doesn't contain the match
                    //cerr << "got no match" << endl;
                    return alns;
                }

                // set up a new mapping
                mapping = path.add_mapping();
                *mapping->mutable_position() = make_position(pos);
            } else {
                //cerr << "done!" << endl;
            }
        }
    }
    if (match_len) {
        Edit* edit = mapping->add_edit();
        edit->set_from_length(match_len);
        edit->set_to_length(match_len);
    }
    alns.push_back(aln);
#ifdef debug_mapper
#pragma omp critical
    if (debug) {
        cerr << "walked alignment(s):" << endl;
        for (auto& aln : alns) {
            cerr << pb2json(aln) << endl;
        }
    }
#endif
    //cerr << "returning " << alns.size() << endl;
    return alns;
}

// convert one mem into a set of alignments, one for each exact match
vector<Alignment> Mapper::mem_to_alignments(MaximalExactMatch& mem) {
    vector<Alignment> alns;
    const string seq = mem.sequence();
    for (auto& node : mem.nodes) {
        pos_t pos = make_pos_t(node);
        alns.emplace_back(walk_match(seq, pos));
    }
    return alns;
}

Position Mapper::alignment_end_position(const Alignment& aln) {
    if (!aln.has_path()) { Position pos; return pos; }
    Alignment b;
    *b.mutable_path()->add_mapping() = aln.path().mapping(aln.path().mapping_size()-1);
    b = reverse_complement_alignment(b,
                                     (function<int64_t(int64_t)>) ([&](int64_t id) {
                                             return (int64_t)get_node_length(id);
                                         }));
    return reverse(b.path().mapping(0).position(),
                   get_node_length(b.path().mapping(0).position().node_id()));
}

Alignment Mapper::patch_alignment(const Alignment& aln, int max_patch_length) {
    //cerr << "top of patch_alignment" << endl;
    Alignment patched;
    // walk along the alignment and find the portions that are unaligned
    int read_pos = 0;
    auto& path = aln.path();
    auto& node_cache = get_node_cache();
    auto& edge_cache = get_edge_cache();
    for (int i = 0; i < path.mapping_size(); ++i) {
        auto& mapping = path.mapping(i);
        //cerr << "looking at mapping " << i << " " << pb2json(mapping) << endl;
        pos_t ref_pos = make_pos_t(mapping.position());
        for (int j = 0; j < mapping.edit_size(); ++j) {
            auto& edit = mapping.edit(j);
            //cerr << "looking at edit " << j << " " << pb2json(edit) << endl;
            if (edit_is_match(edit) || edit_is_sub(edit)) {
                patched.mutable_sequence()->append(aln.sequence().substr(read_pos, edit.to_length()));
                Mapping* new_mapping = patched.mutable_path()->add_mapping();
                *new_mapping->mutable_position() = make_position(ref_pos);
                *new_mapping->add_edit() = edit;
                get_offset(ref_pos) += edit.from_length();
            } else if (edit_is_deletion(edit)) {
                Mapping* new_mapping = patched.mutable_path()->add_mapping();
                *new_mapping->mutable_position() = make_position(ref_pos);
                *new_mapping->add_edit() = edit;
                get_offset(ref_pos) += edit.from_length();
            } else if (edit_is_insertion(edit)) {
                // let's try to patch this insertion into the gap between the neighboring bits
                //cerr << "patching " << pb2json(edit) << endl;
                Alignment patch;
                patch.set_sequence(edit.sequence());
                if (!aln.quality().empty()) {
                    patch.set_quality(aln.quality().substr(read_pos, edit.sequence().size()));
                }
                vector<Alignment> bands;
                vector<pair<int, int>> to_strip;
                if (edit.sequence().size() > max_patch_length) {
                    // do the banding thing
                    //cerr << "banding" << endl;
                    bands = make_bands(patch, max_patch_length, to_strip);
                } else {
                    //cerr << "not banding" << endl;
                    to_strip.push_back(make_pair(0,0));
                    bands.push_back(patch);
                }
                //cerr << "got " << bands.size() << " bands" << endl;
                //pos_t band_ref_pos = ref_pos;
                set<pos_t> band_ref_pos;
                band_ref_pos.insert(ref_pos);
                for (int k = 0; k < bands.size(); ++k) {
                    Alignment& band = bands[k];
                    //cerr << "on band " << k << " " << pb2json(band) << endl;
                    if (i == 0 && j == 0 && k == 0) {
                        //cerr << "soft clip at start " << band.sequence() << endl;
                        //cerr << "ref pos " << band_ref_pos << endl;
                        // reverse the position, we're going backwards to get the graph off the end of where we are
                        int max_score = -std::numeric_limits<int>::max();
                        for (auto& pos : band_ref_pos) {
                            VG graph;
                            pos_t pos_rev = reverse(pos, xg_cached_node_length(id(pos), xindex, get_node_cache()));
                            cached_graph_context(graph, pos_rev, band.sequence().size(), node_cache, edge_cache);
                            auto proposed_band = align_maybe_flip(band, graph, is_rev(pos), false);
                            if (proposed_band.score() > max_score) { band = proposed_band; max_score = band.score(); }
                        }
                        // TODO
                        // ideal: edit it with the path fragment after this, to get the breakpoints right
                        // and trim off the part matching that bit
                    } else if (i == path.mapping_size()-1
                               && j == mapping.edit_size()-1
                               && k == bands.size()-1) {
                        //cerr << "soft clip at end " << band.sequence() << endl;
                        int max_score = -std::numeric_limits<int>::max();
                        for (auto& pos : band_ref_pos) {
                            VG graph;
                            cached_graph_context(graph, pos, band.sequence().size(), node_cache, edge_cache);
                            auto proposed_band = align_maybe_flip(band, graph, is_rev(pos), false);
                            if (proposed_band.score() > max_score) { band = proposed_band; max_score = band.score(); }
                        }
                    } else {
                        //cerr << "internal addition" << endl;
                        int max_score = -std::numeric_limits<int>::max();
                        for (auto& pos : band_ref_pos) {
                            VG graph;
                            cached_graph_context(graph, pos, band.sequence().size(), node_cache, edge_cache);
                            auto proposed_band = align_maybe_flip(band, graph, is_rev(pos), false);
                            if (proposed_band.score() > max_score) { band = proposed_band; max_score = band.score(); }
                        }
                    }
#ifdef debug_mapper
                    if (debug && !check_alignment(band)) {
                        cerr << "patching failure " << pb2json(band) << endl;
                        assert(false);
                    }
#endif
                    //cerr << "band before strip " << pb2json(band) << endl;
                    //cerr << "stripping " << to_strip[k].first << "," << to_strip[k].second << endl;
                    assert(band.sequence().size() > to_strip[k].first + to_strip[k].second);
                    band = strip_from_start(band, to_strip[k].first);
                    band = strip_from_end(band, to_strip[k].second);
                    band = simplify(band);
                    band.set_identity(identity(band.path()));
                    //cerr << "band simplified " << pb2json(band) << endl;
                    // update the reference end position
                    if (band.has_path()) {
                        //cerr << "we have an alignment" << endl;
                        if (alignment_from_length(band) >= min_mem_length
                            && band.identity() >= min_identity
                            && band.sequence().size() >= min_cluster_length) {
                            //cerr << "new ref pos " << band_ref_pos << endl;
                            band_ref_pos.clear();
                            // todo... step our position back just a little to match the banding
                            // right now we're relying on the chunkiness of the graph to get this for us
                            // strip back a little
                            if (to_strip.size() > k+1 && to_strip[k+1].first && band.sequence().size() > to_strip[k+1].first) {
                                auto band_chew = strip_from_end(band, to_strip[k+1].first);
                                band_ref_pos.insert(make_pos_t(alignment_end_position(band_chew)));
                            } else {
                                band_ref_pos.insert(make_pos_t(alignment_end_position(band)));
                            }
#ifdef debug_mapper
                            if (debug && !check_alignment(band)) {
                                cerr << "failed band " << pb2json(band) << endl;
                                assert(false);
                            }
#endif
                        } else {
                            //cerr << "clearing the path" << endl;
                            band.clear_path();
                            // TODO try to align over a bigger chunk after this
                        }
                    }
                    if (band.path().mapping_size() == 0) {
                        //cerr << "the hack" << endl;
                        // hack to make merging work when we are unaligned
                        band.set_score(0);
                        band.clear_path();
                        Mapping* m = band.mutable_path()->add_mapping();
                        Edit* e = m->add_edit();
                        e->set_sequence(band.sequence());
                        e->set_to_length(band.sequence().size());
                        if (!band_ref_pos.empty()) {
                            *m->mutable_position() = make_position(*band_ref_pos.begin());
                        } // should we alternatively set ourselves back to the ref_pos?
                        // walk graph to estimate next position based on assumption we are ~ homologous to the graph
                        set<pos_t> next_pos;
                        for (auto& pos : band_ref_pos) {
                            for (auto& next : positions_bp_from(pos, band.sequence().size(), false)) {
                                next_pos.insert(next);
                            }
                        }
                        band_ref_pos = next_pos;
                    }
                }
                /*
                cerr << "done bands" << endl;
                for (auto& band : bands) {
                    cerr << "band: " << pb2json(band) << endl;
                }
                */
                patch = merge_alignments(bands);
                if (patch.sequence() != edit.sequence()) {
                    cerr << "sequence mismatch" << endl;
                    cerr << "seq_expect: " << edit.sequence() << endl;
                    cerr << "seq_got:    " << patch.sequence() << endl;
                    assert(false);
                }
#ifdef debug_mapper
                if (debug && !check_alignment(patch)) {
                    cerr << "failed patch merge " << pb2json(patch) << endl;
                    assert(false);
                }
#endif
                //cerr << "adding " << pb2json(patch) << endl;
                if (patched.path().mapping_size()) {
                    extend_alignment(patched, patch);
                } else {
                    patched = patch;
                }
                /*
                if (!check_alignment(patched)) {
                    cerr << "failed patched extend " << pb2json(patched) << endl;
                    assert(false);
                }
                */
            }
            read_pos += edit.to_length();
        }
    }
    // finally, fix up the alignment score
    patched.set_sequence(aln.sequence());
    if (!aln.quality().empty()) {
        patched.set_quality(aln.quality());
    }
#ifdef debug_mapper
    if (debug && !check_alignment(patched)) {
        cerr << "failed final alignment " << pb2json(patched) << endl;
        assert(false);
    }
#endif
    // simplify the mapping representation
    patched = simplify(patched);
    // set the identity
    patched.set_identity(identity(patched.path()));
    // recompute the score
    patched.set_score(score_alignment(patched, true));
    return patched;
}

// generate a score from the alignment without realigning
// handles split alignments, where gaps of unknown length are
// by estimating length using the positional paths embedded in the graph
int32_t Mapper::score_alignment(const Alignment& aln, bool use_approx_distance) {
    
    // Find the right aligner to score with
    BaseAligner* aligner = adjust_alignments_for_base_quality ? (BaseAligner*) qual_adj_aligner : (BaseAligner*) regular_aligner;
    
    if (use_approx_distance) {
        // Use an approximation
        return aligner->score_alignment(aln, [&](pos_t last, pos_t next, size_t max_search) {
            return approx_distance(last, next);
        }, strip_bonuses);
    } else {
        // Use the exact method, and if we hit the limit, fall back to the approximate method.
        return aligner->score_alignment(aln, [&](pos_t last, pos_t next, size_t max_search) {
            auto dist = graph_distance(last, next, max_search);
            if (dist == max_search) {
#ifdef debug_mapper
#pragma omp critical
                {
                    if (debug) cerr << "could not find distance to next target, using approximation" << endl;
                }
#endif
                dist = abs(approx_distance(last, next));
            }
            return dist;
        }, strip_bonuses);
    }
    
}

// make a perfect-match alignment out of a vector of MEMs which each have only one recorded hit
// use the base alignment sequence (which the SMEMs relate to) to fill in the gaps
Alignment Mapper::mems_to_alignment(const Alignment& aln, vector<MaximalExactMatch>& mems) {
    // base case--- empty alignment
    if (mems.empty()) {
        Alignment aln; return aln;
    }
    vector<Alignment> alns;
    // get reference to the start and end of the sequences
    string::const_iterator seq_begin = aln.sequence().begin();
    string::const_iterator seq_end = aln.sequence().end();
    // we use this to track where we need to add sequence
    string::const_iterator last_end = seq_begin;
    for (int i = 0; i < mems.size(); ++i) {
        auto& mem = mems.at(i);
        //cerr << "looking at " << mem.sequence() << endl;
        // this mem is contained in the last
        if (mem.end <= last_end) {
            continue;
        }
        // handle unaligned portion between here and the last SMEM or start of read
        if (mem.begin > last_end) {
            alns.emplace_back();
            alns.back().set_sequence(aln.sequence().substr(last_end - seq_begin, mem.begin - last_end));
        }
        Alignment aln = mem_to_alignment(mem);
        // find and trim overlap with previous
        if (i > 0) {
            // use the end of the last mem we touched (we may have skipped several)
            int overlap = last_end - mem.begin;
            if (overlap > 0) {
                aln = strip_from_start(aln, overlap);
            }
        }
        alns.push_back(aln);
        last_end = mem.end;
    }
    // handle unaligned portion at end of read
    int start = last_end - seq_begin;
    int length = seq_end - (seq_begin + start);
    
    alns.emplace_back();
    alns.back().set_sequence(aln.sequence().substr(start, length));

    auto alnm = merge_alignments(alns);
    *alnm.mutable_quality() = aln.quality();
    return alnm;
}

// convert one mem into an alignment; validates that only one node is given
Alignment Mapper::mem_to_alignment(MaximalExactMatch& mem) {
    const string seq = mem.sequence();
    if (mem.nodes.size() > 1) {
        cerr << "[vg::Mapper] warning: generating first alignment from MEM with multiple recorded hits" << endl;
    }
    auto& node = mem.nodes.front();
    pos_t pos = make_pos_t(node);
    return walk_match(seq, pos);
}

// transform the path into a path relative to another path (defined by path_name)
// source -> surjection (in path_name coordinate space)
// the product is equivalent to a pairwise alignment between this path and the other

// new approach
// get path sequence
// get graph component overlapping path
// removing elements which aren't in the path of interest
// realign to this graph
// cross fingers

Alignment Mapper::surject_alignment(const Alignment& source,
                                    set<string>& path_names,
                                    string& path_name,
                                    int64_t& path_pos,
                                    bool& path_reverse,
                                    int window) {

    Alignment surjection = source;
    // Leave the original mapping quality in place (because that's the quality
    // on the placement of this read in this region at all)
    surjection.clear_score();
    surjection.clear_identity();
    surjection.clear_path();

    // get start and end nodes in path
    // get range between +/- window
    if (!source.has_path() || source.path().mapping_size() == 0) {
#ifdef debug_mapper

#pragma omp critical (cerr)
        cerr << "Alignment " << source.name() << " is unmapped and cannot be surjected" << endl;

#endif
        return surjection;
    }

    set<id_t> nodes;
    for (int i = 0; i < source.path().mapping_size(); ++ i) {
        nodes.insert(source.path().mapping(i).position().node_id());
    }
    VG graph;
    for (auto& node : nodes) {
        *graph.graph.add_node() = xindex->node(node);
    }
    xindex->expand_context(graph.graph, context_depth, true); // get connected edges and path
    graph.paths.append(graph.graph);
    graph.rebuild_indexes();

    set<string> kept_paths;
    graph.keep_paths(path_names, kept_paths);

    // We need this for inverting mappings to the correct strand
    function<int64_t(id_t)> node_length = [&graph](id_t node) {
        return graph.get_node(node)->sequence().size();
    };
    
    // What is our alignment to surject spelled the other way around? We can't
    // just use the normal alignment RC function because the mappings reference
    // nonexistent nodes.
    // Make sure to copy all the things about the alignment (name, etc.)

    Alignment surjection_rc = surjection;
    surjection_rc.set_sequence(reverse_complement(surjection.sequence()));
    
    // Align the old alignment to the graph in both orientations. Apparently
    // align only does a single oriantation, and we have no idea, even looking
    // at the mappings, which of the orientations will correspond to the one the
    // alignment is actually in.

    auto surjection_forward = align_to_graph(surjection, graph, max_query_graph_ratio);
    auto surjection_reverse = align_to_graph(surjection_rc, graph, max_query_graph_ratio);

#ifdef debug_mapper
#pragma omp critical (cerr)
    cerr << surjection.name() << " " << surjection_forward.score() << " forward score, " << surjection_reverse.score() << " reverse score" << endl;
#endif
    
    if(surjection_reverse.score() > surjection_forward.score()) {
        // Even if we have to surject backwards, we have to send the same string out as we got in.
        surjection = reverse_complement_alignment(surjection_reverse, node_length);
    } else {
        surjection = surjection_forward;
    }
    
    
#ifdef debug_mapper

#pragma omp critical (cerr)
        cerr << surjection.path().mapping_size() << " mappings, " << kept_paths.size() << " paths" << endl;

#endif

    if (surjection.path().mapping_size() > 0 && kept_paths.size() == 1) {
        // determine the paths of the node we mapped into
        //  ... get the id of the first node, get the paths of it
        assert(kept_paths.size() == 1);
        path_name = *kept_paths.begin();

        int64_t path_id = xindex->path_rank(path_name);
        auto& first_pos = surjection.path().mapping(0).position();
        int64_t hit_id = surjection.path().mapping(0).position().node_id();
        bool hit_backward = surjection.path().mapping(0).position().is_reverse();
        // we pick up positional information using the index

        auto path_posns = xindex->position_in_path(hit_id, path_name);
        if (path_posns.size() > 1) {
            cerr << "[vg map] surject_alignment: warning, multiple positions for node " << hit_id << " in " << path_name << " but will use only first: " << path_posns.front() << endl;
        } else if (path_posns.size() == 0) {
            cerr << "[vg map] surject_alignment: error, no positions for alignment " << source.name() << endl;
            exit(1);
        }

        // if we are reversed
        path_pos = path_posns.front();
        bool reversed_path = xindex->mapping_at_path_position(path_name, path_pos).position().is_reverse();
        if (reversed_path) {
            // if we got the start of the node position relative to the path
            // we need to offset to make thinsg right
            // but which direction
            if (hit_backward) {
                path_pos = path_posns.front() + first_pos.offset();
            } else {
                auto pos = reverse_complement_alignment(surjection, node_length).path().mapping(0).position();
                path_pos = xindex->position_in_path(pos.node_id(), path_name).front() + pos.offset();
            }
            path_reverse = !hit_backward;
        } else {
            if (!hit_backward) {
                path_pos = path_posns.front() + first_pos.offset();
            } else {
                auto pos = reverse_complement_alignment(surjection, node_length).path().mapping(0).position();
                path_pos = xindex->position_in_path(pos.node_id(), path_name).front() + pos.offset();
            }
            path_reverse = hit_backward;
        }

    } else {

        surjection = source;
#ifdef debug_mapper

#pragma omp critical (cerr)
        cerr << "Alignment " << source.name() << " did not align to the surjection subgraph" << endl;

#endif

    }

#ifdef debug_mapper
    
#pragma omp critical (cerr)
    cerr << "Surjection on reverse strand? " << path_reverse << endl;
    cerr << "Surjected alignment: " << pb2json(surjection) << endl;
    
#endif
    
    return surjection;
}

const int balanced_stride(int read_length, int kmer_size, int stride) {
    double r = read_length;
    double k = kmer_size;
    double j = stride;
    int i = (r > j) ? round((r-k)/round((r-k)/j)) : j;
    return max(1, i);
}

const vector<string> balanced_kmers(const string& seq, const int kmer_size, const int stride) {
    // choose the closest stride that will generate balanced kmers
    vector<string> kmers;
    int b = balanced_stride(seq.size(), kmer_size, stride);
    if (!seq.empty()) {
        for (int i = 0; i+kmer_size <= seq.size(); i+=b) {
            kmers.push_back(seq.substr(i,kmer_size));
        }
    }
    return kmers;
}

/////// banded long read alignment resolution

AlignmentChainModel::AlignmentChainModel(
    vector<vector<Alignment> >& bands,
    Mapper* mapper,
    const function<double(const Alignment&, const Alignment&)>& transition_weight,
    int band_width,
    int position_depth,
    int max_connections) {
    // store the Alignments in the model
    int offset = 0;
    int idx = 0;
    for (auto& band : bands) {
        for (auto& aln : band) {
            AlignmentChainModelVertex v;
            v.aln = &aln;
            v.band_begin = offset;
            v.band_idx = idx;
            v.weight = aln.score();
            v.prev = nullptr;
            v.score = 0;
            v.approx_position = mapper->approx_alignment_position(aln);
            model.push_back(v);
        }
        assert(!band.empty());
        // save an unaligned band to fill in later
        Alignment aln = band.front();
        aln.clear_score(); aln.clear_path(); aln.clear_mapping_quality(); aln.clear_identity();
        unaligned_bands.push_back(aln);
        offset += band.front().sequence().length();
        ++idx;
    }
    // index the model with the positions
    for (vector<AlignmentChainModelVertex>::iterator v = model.begin(); v != model.end(); ++v) {
        approx_positions[v->approx_position].push_back(v);
    }
    // sort the vertexes at each approx position by their matches and trim
    for (auto& pos : approx_positions) {
        std::sort(pos.second.begin(), pos.second.end(), [](const vector<AlignmentChainModelVertex>::iterator& v1,
                                                           const vector<AlignmentChainModelVertex>::iterator& v2) {
                      return v1->aln->score() > v2->aln->score();
                  });
        if (pos.second.size() > position_depth) {
            for (int i = position_depth; i < pos.second.size(); ++i) {
                redundant_vertexes.insert(pos.second[i]);
            }
        }
        pos.second.resize(min(pos.second.size(), (size_t)position_depth));
    }
    for (vector<AlignmentChainModelVertex>::iterator v = model.begin(); v != model.end(); ++v) {
        for (auto u = v+1; u != model.end(); ++u) {
            if (v->next_cost.size() < max_connections && u->prev_cost.size() < max_connections) {
                if (v->band_begin < u->band_begin) {
                    double weight = transition_weight(*v->aln, *u->aln);
                    if (weight > -std::numeric_limits<double>::max()) {
                        v->next_cost.push_back(make_pair(&*u, weight));
                        u->prev_cost.push_back(make_pair(&*v, weight));
                    }
                } else if (v->band_begin > u->band_begin) {
                    double weight = transition_weight(*u->aln, *v->aln);
                    if (weight > -std::numeric_limits<double>::max()) {
                        u->next_cost.push_back(make_pair(&*v, weight));
                        v->prev_cost.push_back(make_pair(&*u, weight));
                    }
                }
            }            
        }
    }
}

void AlignmentChainModel::score(const set<AlignmentChainModelVertex*>& exclude) {
    // propagate the scores in the model
    for (auto& m : model) {
        // score is equal to the max inbound + mem.weight
        if (exclude.count(&m)) continue; // skip if vertex was whole cluster
        m.score = m.weight;
        for (auto& p : m.prev_cost) {
            if (p.first == nullptr) continue; // this transition is masked out
            double proposal = m.weight + p.second + p.first->score;
            if (proposal > m.score) {
                m.prev = p.first;
                m.score = proposal;
            }
        }
    }
}

AlignmentChainModelVertex* AlignmentChainModel::max_vertex(void) {
    AlignmentChainModelVertex* maxv = nullptr;
    for (auto& m : model) {
        if (maxv == nullptr || m.score > maxv->score) {
            maxv = &m;
        }
    }
    return maxv;
}

void AlignmentChainModel::clear_scores(void) {
    for (auto& m : model) {
        m.score = 0;
        m.prev = nullptr;
    }
}

vector<Alignment> AlignmentChainModel::traceback(const Alignment& read, int alt_alns, bool paired, bool debug) {
    debug = true;
    vector<vector<Alignment> > traces;
    traces.reserve(alt_alns); // avoid reallocs so we can refer to pointers to the traces
    set<AlignmentChainModelVertex*> exclude;
    for (auto& v : redundant_vertexes) exclude.insert(&*v);
    for (int i = 0; i < alt_alns; ++i) {
        // score the model, accounting for excluded traces
        clear_scores();
        score(exclude);
#ifdef debug_mapper
#pragma omp critical
        if (debug) {
            cerr << "AlignmentChainModel::traceback " << i << endl;
            display(cerr);
        }
#endif
        vector<AlignmentChainModelVertex*> vertex_trace;
        {
            // find the maximum score
            auto* vertex = max_vertex();
            // check if we've exhausted our Alignments
            if (vertex == nullptr || vertex->score == 0) break;
#ifdef debug_mapper
#pragma omp critical
            if (debug) cerr << "maximum score " << vertex->aln->sequence() << " " << vertex << ":" << vertex->score << endl;
#endif
            // make trace
            while (vertex != nullptr) {
                vertex_trace.push_back(vertex);
                if (vertex->prev != nullptr) {
                    vertex = vertex->prev;
                } else {
                    break;
                }
            }
        }
        // if we have a singular match or reads are not paired, record not to use it again
        if (paired && vertex_trace.size() == 1) {
            exclude.insert(vertex_trace.front());
        }
        // fill this out when we're paired to help mask out in-fragment transitions
        set<AlignmentChainModelVertex*> chain_members;
        if (paired) for (auto v : vertex_trace) chain_members.insert(v);
        traces.emplace_back();
        auto& aln_trace = traces.back();
        aln_trace = unaligned_bands;
        for (auto v = vertex_trace.rbegin(); v != vertex_trace.rend(); ++v) {
            auto& vertex = **v;
            if (!paired) exclude.insert(&vertex);
            if (v != vertex_trace.rbegin()) {
                auto y = v - 1;
                AlignmentChainModelVertex* prev = *y;
                // mask out used transitions
                for (auto& p : vertex.prev_cost) {
                    if (p.first == prev) {
                        p.first = nullptr;
                    } else if (paired && p.first != nullptr
                               && p.first->band_begin != vertex.band_begin
                               && chain_members.count(p.first)) {
                        p.first = nullptr;
                    }
                }
            }
            aln_trace[vertex.band_idx] = *vertex.aln;
        }
    }
    vector<Alignment> alns;
    for (auto& trace : traces) {
        alns.emplace_back();
        Alignment& merged = alns.back();
        merged = merge_alignments(trace);
        merged.set_identity(identity(merged.path()));
        merged.set_quality(read.quality());
        merged.set_name(read.name());
    }
    return alns;
}

// show model
void AlignmentChainModel::display(ostream& out) {
    for (auto& vertex : model) {
        out << &vertex << ":" << vertex.band_begin << ":" << vertex.aln->sequence() << ":" << vertex.score << "@";
        out << "prev: ";
        for (auto& p : vertex.prev_cost) {
            auto& next = p.first;
            if (p.first == nullptr) continue;
            out << p.first << ":" << p.second << "@";
            out << " ; ";
        }
        out << " next: ";
        for (auto& p : vertex.next_cost) {
            auto& next = p.first;
            if (p.first == nullptr) continue;
            out << p.first << ":" << p.second << "@";
            out << " ; ";
        }
        out << endl;
    }
}

FragmentLengthDistribution::FragmentLengthDistribution(size_t maximum_sample_size,
                                                       size_t reestimation_frequency,
                                                       double robust_estimation_fraction) :
    maximum_sample_size(maximum_sample_size),
    reestimation_frequency(reestimation_frequency),
    robust_estimation_fraction(robust_estimation_fraction)
{
    assert(0.0 < robust_estimation_fraction && robust_estimation_fraction <= 1.0);
}

FragmentLengthDistribution::FragmentLengthDistribution() : FragmentLengthDistribution(0, 0, 1.0)
{
    
}
    
FragmentLengthDistribution::~FragmentLengthDistribution() {
    
}

void FragmentLengthDistribution::register_fragment_length(size_t length) {
    // allow this function to operate fully in parallel once the distribution is
    // fixed (and hence threadsafe)
    if (is_fixed) {
        return;
    }
    
#pragma omp critical
    {
        // in case the distribution became fixed while this thread was waiting
        // to execute the critical block
        if (!is_fixed) {
            lengths.insert((double) length);
            if (lengths.size() == maximum_sample_size) {
                // we've reached the maximum sample we wanted, so fix the estimation
                estimate_distribution();
                is_fixed = true;
                // switch back to multithreaded mode if necessary
                unlock_determinization();
            }
            else if (lengths.size() % reestimation_frequency == 0) {
                estimate_distribution();
            };
        }
    }
}

void FragmentLengthDistribution::determinize_estimation() {
    if (multithread_reset || is_fixed) {
        return;
    }
    multithread_reset = omp_get_num_threads();
    omp_set_num_threads(1);
}

void FragmentLengthDistribution::unlock_determinization() {
    if (!multithread_reset) {
        return;
    }
    omp_set_num_threads(multithread_reset);
    multithread_reset = 0;
}

void FragmentLengthDistribution::estimate_distribution() {
    // remove the tails from the estimation
    size_t to_skip = (size_t) (lengths.size() * (1.0 - robust_estimation_fraction) * 0.5);
    auto begin = lengths.begin();
    auto end = lengths.end();
    for (size_t i = 0; i < to_skip; i++) {
        begin++;
        end--;
    }
    // compute mean
    double count = 0.0;
    double sum = 0.0;
    double sum_of_sqs = 0.0;
    for (auto iter = begin; iter != end; iter++) {
        count += 1.0;
        sum += *iter;
        sum_of_sqs += (*iter) * (*iter);
    }
    // use cumulants to compute moments
    mu = sum / count;
    double raw_var = sum_of_sqs / count - mu * mu;
    // apply method of moments estimation using the appropriate truncated normal distribution
    double a = normal_inverse_cdf(1.0 - 0.5 * (1.0 - robust_estimation_fraction));
    sigma = sqrt(raw_var * robust_estimation_fraction / (1.0 - 2.0 * a * normal_pdf(a, 0.0, 1.0)));
}
    
double FragmentLengthDistribution::mean() {
    return mu;
}

double FragmentLengthDistribution::stdev() {
    return sigma;
}

bool FragmentLengthDistribution::is_finalized() {
    return is_fixed;
}
}<|MERGE_RESOLUTION|>--- conflicted
+++ resolved
@@ -2914,16 +2914,11 @@
     auto& start_mem = mems.front();
     auto start_pos = make_pos_t(start_mem.nodes.front());
     auto rev_start_pos = reverse(start_pos, get_node_length(id(start_pos)));
-<<<<<<< HEAD
-    int get_before = (int)(expansion * (int)(start_mem.begin - aln.sequence().begin()));
-=======
-    float expansion = 1.61803;
     // Even if the MEM is right up against the start of the read, it may not be
     // part of the best alignment. Make sure to have some padding.
     // TODO: how much padding?
     int padding = 1;
     int get_before = padding + (int)(expansion * (int)(start_mem.begin - aln.sequence().begin()));
->>>>>>> 794d46b8
     VG graph;
     if (get_before) {
         cached_graph_context(graph, rev_start_pos, get_before, node_cache, edge_cache);
