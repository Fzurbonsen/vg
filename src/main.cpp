#include <iostream>
#include <fstream>
#include <ctime>
#include <cstdio>
#include <getopt.h>
#include "gcsa.h"
// From gcsa2
#include "files.h"
#include "json2pb.h"
#include "vg.hpp"
#include "vg.pb.h"
#include "vg_set.hpp"
#include "index.hpp"
#include "mapper.hpp"
#include "Variant.h"
#include "Fasta.h"
#include "stream.hpp"
#include "alignment.hpp"
#include "convert.hpp"
#include "pileup.hpp"
#include "caller.hpp"
#include "deconstructor.hpp"
#include "vectorizer.hpp"
#include "filter.hpp"
#include "google/protobuf/stubs/common.h"
#include "progress_bar.hpp"
#include "vg_git_version.hpp"

// Make sure the version macro is a thing
#ifndef VG_GIT_VERSION
    #define VG_GIT_VERSION "missing"
#endif

using namespace std;
using namespace google::protobuf;
using namespace vg;

void help_filter(char** argv) {
    cerr << "usage: " << argv[0] << " filter [options] <graph.vg> <alignment.gam> > out.gam" << endl
         << "Filter low-scoring alignments using different heuristics." << endl
         << endl
         << "options:" << endl
         << "    -s, --min-secondary N   minimum score to keep secondary alignment [default=0]" << endl
         << "    -r, --min-primary N     minimum score to keep primary alignment [default=0]" << endl
         << "    -d, --min-sec-delta N   mininum (primary - secondary) score delta to keep secondary alignment [default=0]" << endl
         << "    -e, --min-pri-delta N   minimum (primary - secondary) score delta to keep primary alignment [default=0]" << endl
         << "    -f, --frac-score        normalize score based on length" << endl
         << "    -a, --frac-delta        use (secondary / primary) for delta comparisons" << endl
         << "    -u, --substitutions     use substitution count instead of score" << endl
         << "    -o, --max-overhang N    filter reads whose alignments begin or end with an insert > N [default=100]" << endl;
}

int main_filter(int argc, char** argv) {

    if (argc <= 3) {
        help_filter(argv);
        return 1;
    }

    double min_secondary = 0.;
    double min_primary = 0.;
    double min_sec_delta = 0.;
    double min_pri_delta = 0.;
    bool frac_score = false;
    bool frac_delta = false;
    bool sub_score = false;
    int max_overhang = 100;

    int c;
    optind = 2; // force optind past command positional arguments
    while (true) {
        static struct option long_options[] =
            {
                {"min-secondary", required_argument, 0, 's'},
                {"min-primary", required_argument, 0, 'r'},
                {"min-sec-delta", required_argument, 0, 'd'},
                {"min-pri-delta", required_argument, 0, 'e'},
                {"frac-score", required_argument, 0, 'f'},
                {"frac-delta", required_argument, 0, 'a'},
                {"substitutions", required_argument, 0, 'u'},
                {"max-overhang", required_argument, 0, 'o'},
                {0, 0, 0, 0}
            };

        int option_index = 0;
        c = getopt_long (argc, argv, "s:r:d:e:fauo:",
                         long_options, &option_index);

        /* Detect the end of the options. */
        if (c == -1)
            break;

        switch (c)
        {
        case 's':
            min_secondary = atof(optarg);
            break;
        case 'r':
            min_primary = atof(optarg);
            break;
        case 'd':
            min_sec_delta = atof(optarg);
            break;
        case 'e':
            min_pri_delta = atof(optarg);
            break;
        case 'f':
            frac_score = true;
            break;
        case 'a':
            frac_delta = true;
            break;
        case 'u':
            sub_score = true;
            break;
        case 'o':
            max_overhang = atoi(optarg);
            break;
        case 'h':
        case '?':
            /* getopt_long already printed an error message. */
            help_filter(argv);
            exit(1);
            break;

        default:
            abort ();
        }
    }

    // read the graph
    VG* graph;
    string graph_file_name = argv[optind++];
    if (graph_file_name == "-") {
        graph = new VG(std::cin);
    } else {
        ifstream in;
        in.open(graph_file_name.c_str());
        if (!in) {
            cerr << "error: input file " << graph_file_name << " not found." << endl;
            exit(1);
        }
        graph = new VG(in);
    }

    // setup alignment stream
    string alignments_file_name = argv[optind++];
    istream* alignment_stream = NULL;
    ifstream in;
    if (alignments_file_name == "-") {
        if (graph_file_name == "-") {
            cerr << "error: graph and alignments can't both be from stdin." << endl;
            exit(1);
        }
        alignment_stream = &std::cin;
    } else {
        in.open(alignments_file_name);
        if (!in) {
            cerr << "error: input file " << alignments_file_name << " not found." << endl;
            exit(1);
        }
        alignment_stream = &in;
    }

    // buffered output
    vector<Alignment> buffer;
    static const int buffer_size = 1000; // we let this be off by 1
    function<Alignment&(uint64_t)> write_buffer = [&buffer](uint64_t i) -> Alignment& {
        return buffer[i];
    };

    // for deltas, we keep track of last primary
    bool prev_primary = false;
    bool keep_prev = true;
    double prev_score = -1.;
    string prev_name;

    // we assume that every primary alignment has 0 or 1 secondary alignment
    // immediately following in the stream
    function<void(Alignment&)> lambda = [&](Alignment& aln) {
        bool keep = true;
        double score = (double)aln.score();
        double denom = 2. * aln.sequence().length();
        // toggle substitution score
        if (sub_score == true) {
            vector<int> mismatches;
            Pileups::count_mismatches(*graph, aln.path(), mismatches, true);
            denom = mismatches.size();
            score = denom > 0 ? mismatches.size() - mismatches.back() : 0.;
            assert(score <= denom);
        }
        // toggle absolute or fractional score
        if (frac_score == true) {
            if (denom > 0.) {
                score /= denom;
            }
            else {
                assert(score == 0.);
            }
        }
        // compute overhang
        int overhang = 0;
        if (aln.path().mapping_size() > 0) {
            const auto& left_mapping = aln.path().mapping(0);
            if (left_mapping.edit_size() > 0) {
                overhang = left_mapping.edit(0).to_length() - left_mapping.edit(0).from_length();
            }
            const auto& right_mapping = aln.path().mapping(aln.path().mapping_size() - 1);
            if (right_mapping.edit_size() > 0) {
                const auto& edit = right_mapping.edit(right_mapping.edit_size() - 1);
                overhang = max(overhang, edit.to_length() - edit.from_length());
            }
        } else {
            overhang = aln.sequence().length();
        }

        if (aln.is_secondary()) {
            assert(prev_primary && aln.name() == prev_name);
            double delta = prev_score - score;
            if (frac_delta == true) {
                delta = prev_score > 0 ? score / prev_score : 0.;
            }
            // filter (current) secondary
            keep = score >= min_secondary && delta >= min_sec_delta && overhang <= max_overhang;

            // filter unfiltered previous primary
            if (keep_prev && delta < min_pri_delta) {
                keep_prev = false;
                buffer.pop_back();
            }
            // add to write buffer
            if (keep) {
                buffer.push_back(aln);
            }

            // forget last primary
            prev_primary = false;
            prev_score = -1;
            keep_prev = false;
            prev_name.clear();

            // flush buffer
            if (buffer.size() >= buffer_size) {
                stream::write(cout, buffer.size(), write_buffer);
                buffer.clear();
            }

        } else {
            // flush buffer
            if (buffer.size() >= buffer_size) {
                stream::write(cout, buffer.size(), write_buffer);
                buffer.clear();
            }

            prev_primary = true;
            prev_score = score;
            prev_name = aln.name();
            keep_prev = score >= min_primary && overhang <= max_overhang;
            if (keep_prev) {
                buffer.push_back(aln);
            }
        }
    };
    stream::for_each(*alignment_stream, lambda);

    // flush buffer
    if (buffer.size() > 0) {
        stream::write(cout, buffer.size(), write_buffer);
        buffer.clear();
    }

    delete graph;
    return 0;
}

void help_validate(char** argv) {
    cerr << "usage: " << argv[0] << " validate [options] graph" << endl
        << "Validate the graph." << endl
        << endl
        << "options:" << endl
        << "    default: check all aspects of the graph, if options are specified do only those" << endl
        << "    -n, --nodes    verify that we have the expected number of nodes" << endl
        << "    -e, --edges    verify that the graph contains all nodes that are referred to by edges" << endl
        << "    -p, --paths    verify that contiguous path segments are connected by edges" << endl
        << "    -o, --orphans  verify that all nodes have edges" << endl;
}

int main_validate(int argc, char** argv) {

    if (argc <= 2) {
        help_validate(argv);
        return 1;
    }

    bool check_nodes = false;
    bool check_edges = false;
    bool check_orphans = false;
    bool check_paths = false;

    int c;
    optind = 2; // force optind past command positional argument
    while (true) {
        static struct option long_options[] =
        {
            {"help", no_argument, 0, 'h'},
            {"nodes", no_argument, 0, 'n'},
            {"edges", no_argument, 0, 'e'},
            {"paths", no_argument, 0, 'o'},
            {"orphans", no_argument, 0, 'p'},
            {0, 0, 0, 0}
        };

        int option_index = 0;
        c = getopt_long (argc, argv, "hneop",
                long_options, &option_index);

        // Detect the end of the options.
        if (c == -1)
            break;

        switch (c)
        {

            case 'n':
                check_nodes = true;
                break;

            case 'e':
                check_edges = true;
                break;

            case 'o':
                check_orphans = true;
                break;

            case 'p':
                check_paths = true;
                break;

            case 'h':
            case '?':
                help_validate(argv);
                exit(1);
                break;

            default:
                abort ();
        }
    }

    VG* graph;
    string file_name = argv[optind];
    if (file_name == "-") {
        graph = new VG(std::cin);
    } else {
        ifstream in;
        in.open(file_name.c_str());
        graph = new VG(in);
    }

    // if we chose a specific subset, do just them
    if (check_nodes || check_edges || check_orphans || check_paths) {
        if (graph->is_valid(check_nodes, check_edges, check_orphans, check_paths)) {
            return 0;
        } else {
            return 1;
        }
        // otherwise do everything
    } else if (graph->is_valid()) {
        return 0;
    } else {
        return 1;
    }
}

void help_scrub(char** argv){
    cerr << "usage: " << argv[0] << " scrub [options] <alignments.gam> > filtered.gam" << endl
        << "Filter alignments by various common metrics." << endl
        << endl
        << "options: " << endl
        << "  -d --depth <DEPTH>    remove edits below DEPTH" << endl
        << "  -q --qual <QUAL>      remove edits with a per-base quality below <QUAL>" << endl
        << "  -p --percent-identity <PCTID> remove alignments that arbelow <PCTID>" << endl
        << "  -r --remove-alignments if an alignment fails return an empty one" << endl
        << "(default behavior: remove failing edits but return the alignment)" << endl
        << endl;
}

int main_scrub(int argc, char** argv){
    string alignment_file;
    int min_depth = 0;
    int min_qual = 0;
    double min_percent_identity = 0.0;
    bool remove_failing_alignments = true;

    if (argc <= 2){
        help_scrub(argv);
        exit(1);
    }
    int c;
    optind = 2; // force optind past command positional argument
    while (true) {
        static struct option long_options[] =
        {
            {"help", no_argument, 0, 'h'},
            {"depth", required_argument, 0, 'd'},
            {"quality", required_argument,0, 'q'},
            {"percent-identity", required_argument, 0, 'p'},
            {"remove-alignments", no_argument, 0, 'r'},
            {"path-divergence", no_argument, 0, 'D'},
            {"softclip", no_argument, 0, 's'},
            {"split-read", no_argument, 0, 'S'},
            {"inverse", no_argument, 0, 'v'},
            {0, 0, 0, 0}

        };
        int option_index = 0;
        c = getopt_long (argc, argv, "hp:d:q:r",
                long_options, &option_index);

        // Detect the end of the options.
        if (c == -1)
            break;

        switch (c)
        {
            case '?':
            case 'h':
                help_scrub(argv);
                return 1;
            case 'd':
                min_depth = atoi(optarg);
                break;
            case 'q':
                min_qual = atoi(optarg);
                break;
            case 'p':
                min_percent_identity = atof(optarg);
                break;
            case 'r':
                remove_failing_alignments = true;
                break;
            default:
                abort();
        }
    }

    alignment_file = argv[optind];

    vector<Alignment> buffer;
    static const int buffer_size = 1000; // we let this be off by 1
    function<Alignment&(uint64_t)> write_buffer = [&buffer](uint64_t i) -> Alignment& {
        return buffer[i];
    };

    Filter ff = Filter();
    ff.set_min_depth(min_depth);
    ff.set_min_qual(min_qual);
    ff.set_min_percent_identity(min_percent_identity);
    ff.set_remove_failing_alignments(remove_failing_alignments);

    std::function<void(Alignment&)> depth_fil = [&ff, &buffer](Alignment& aln){
            //std::function<Alignment(uint64_t)>([&ff, &aln](uint64_t n) { return ff.depth_filter(aln); });

            aln = ff.depth_filter(aln);
            if (aln.sequence().size() > 0){
              buffer.push_back(aln);
            }

            // if (aln.sequence().size() == 0){
            //     cout << "FAIL" << endl;
            // }
            // else {cout <<  "PASS" << endl;}
    };

    std::function<void(Alignment&)> pct_fil = [&ff, &buffer](Alignment& aln){
        aln = ff.percent_identity_filter(aln);
        if (aln.sequence().size() > 0){
          buffer.push_back(aln);
        }
    };

    std::function<void(Alignment&)> qual_fil = [&ff, &buffer](Alignment& aln){
        aln = ff.qual_filter(aln);
        if (aln.sequence().size() > 0){
          buffer.push_back(aln);
        }
    };




    if (alignment_file == "-"){
        if (min_depth > 0){
            stream::for_each(cin, depth_fil);
        }
        if (min_qual > 0){
            stream::for_each(cin, qual_fil);
        }
        if (min_percent_identity > 0.0){
            stream::for_each(cin, pct_fil);
        }
    }
    else{
        ifstream in;
        in.open(alignment_file);
        if (in.good()){
            if (min_depth > 0){
                stream::for_each(in, depth_fil);
            }
            if (min_qual > 0){
                stream::for_each(in, qual_fil);
            }
            if (min_percent_identity > 0.0){
                stream::for_each(in, pct_fil);
            }
        }
        else{
            cerr << "Could not open " << alignment_file << endl;
            help_filter(argv);
        }
    }

    if (buffer.size() > 0) {
        stream::write(cout, buffer.size(), write_buffer);
        buffer.clear();
    }

    return 0;
}

void help_vectorize(char** argv){
    cerr << "usage: " << argv[0] << " vectorize [options] -x <index.xg> <alignments.gam>" << endl
        << "Vectorize a set of alignments to a variety of vector formats." << endl
        << endl
        << "options: " << endl
        << "  -x --xg-name FILE  An xg index for the graph of interest" << endl
        << "  -f --format        Tab-delimit output so it can be used in R." << endl
        << "  -A --annotate      Create a header with each node/edge's name and a column with alignment names." << endl
        << "  -a --a-hot         Instead of a 1-hot, output a vector of {0|1|2} for covered, reference, or alt." << endl
        << "  -w --wabbit        Output a format that's friendly to vowpal wabbit" << endl
        << "  -i --identity-hot  Output a score vector based on percent identity and coverage" << endl
        << endl;
}

int main_vectorize(int argc, char** argv){

    string xg_name;
    bool format = false;
    bool show_header = false;
    bool map_alns = false;
    bool annotate = false;
    bool a_hot = false;
    bool output_wabbit = false;
    bool use_identity_hot = false;

    if (argc <= 2) {
        help_vectorize(argv);
        return 1;
    }

    int c;
    optind = 2; // force optind past command positional argument
    while (true) {
        static struct option long_options[] =
        {
            {"help", no_argument, 0, 'h'},
            {"annotate", no_argument, 0, 'A'},
            {"xg-name", required_argument,0, 'x'},
            {"threads", required_argument, 0, 't'},
            {"format", no_argument, 0, 'f'},
            {"a-hot", no_argument, 0, 'a'},
            {"wabbit", no_argument, 0, 'w'},
            {"identity-hot", no_argument, 0, 'i'},
            {0, 0, 0, 0}

        };
        int option_index = 0;
        c = getopt_long (argc, argv, "Aaihwfx:",
                long_options, &option_index);

        // Detect the end of the options.
        if (c == -1)
            break;

        switch (c)
        {
            case '?':
            case 'h':
                help_vectorize(argv);
                return 1;
            case 'x':
                xg_name = optarg;
                break;
            case 'a':
                a_hot = true;
                break;
            case 'w':
                output_wabbit = true;
                break;
            case 'i':
                use_identity_hot = true;
                break;
            case 'f':
                format = true;
                break;
            case 'A':
                annotate = true;
                format = true;
                break;
            default:
                abort();
        }
    }

    xg::XG* xindex;
    if (!xg_name.empty()) {
        ifstream in(xg_name);
        xindex = new xg::XG(in);
    }
    else{
        cerr << "No XG index given. An XG index must be provided." << endl;
        exit(1);
    }

    Vectorizer vz(xindex);
    string alignment_file = argv[optind];

    //Generate a 1-hot coverage vector for graph entities.
    function<void(Alignment&)> lambda = [&vz, format, a_hot](Alignment& a){
        //vz.add_bv(vz.alignment_to_onehot(a));
        //vz.add_name(a.name());

        if (a_hot){
            vector<int> v = vz.alignment_to_a_hot(a);
            if (format){
                cout << a.name() << "\t" << vz.format(v) << endl;
            }
            else{
                cout << v << endl;
            }
        }
        else{
            bit_vector v = vz.alignment_to_onehot(a);
            if (format){
                cout << a.name() << "\t" << vz.format(v) << endl;
            }
            else{
                cout << v << endl;
            }
        }
            };
    if (alignment_file == "-"){
        stream::for_each(cin, lambda);
    }
    else{
        ifstream in;
        in.open(alignment_file);
        if (in.good()){
            stream::for_each(in, lambda);
        }
    }



    //TODO handle custom scores settings.

    vz.emit(cout, format, annotate);



    return 0;
}

void help_compare(char** argv) {
    cerr << "usage: " << argv[0] << " compare [options] graph1 graph2" << endl
        << "Compare kmer sets of two graphs" << endl
        << endl
        << "options:" << endl
        << "    -d, --db-name1 FILE  use this db for graph1 (defaults to <graph1>.index/)" << endl
        << "    -e, --db-name2 FILE  use this db for graph2 (defaults to <graph1>.index/)" << endl
        << "    -t, --threads N      number of threads to use" << endl;
}

int main_compare(int argc, char** argv) {

    if (argc <= 3) {
        help_compare(argv);
        return 1;
    }

    string db_name1;
    string db_name2;
    int num_threads = 1;

    int c;
    optind = 2; // force optind past command positional argument
    while (true) {
        static struct option long_options[] =
        {
            {"help", no_argument, 0, 'h'},
            {"db-name1", required_argument, 0, 'd'},
            {"db-name2", required_argument, 0, 'e'},
            {"threads", required_argument, 0, 't'},
            {0, 0, 0, 0}
        };

        int option_index = 0;
        c = getopt_long (argc, argv, "hd:e:t:",
                long_options, &option_index);

        // Detect the end of the options.
        if (c == -1)
            break;

        switch (c)
        {

            case 'd':
                db_name1 = optarg;
                break;

            case 'e':
                db_name2 = optarg;
                break;

            case 't':
                num_threads = atoi(optarg);
                break;

            case 'h':
            case '?':
                help_compare(argv);
                exit(1);
                break;

            default:
                abort ();
        }
    }

    omp_set_num_threads(num_threads);

    string file_name1 = argv[optind++];
    string file_name2 = argv[optind];

    if (db_name1.empty()) {
        db_name1 = file_name1;
    }
    if (db_name2.empty()) {
        db_name2 = file_name2;
    }

    // Note: only supporting rocksdb index for now.

    Index index1;
    index1.open_read_only(db_name1);

    Index index2;
    index2.open_read_only(db_name2);

    pair<int64_t, int64_t> index1_vs_index2;
    pair<int64_t, int64_t> index2_vs_index1;

    // Index::compare is not parallel, but at least we can do the
    // two directions at the same time...
#pragma omp parallel sections
    {
#pragma omp section
        {
            index1_vs_index2 = index1.compare_kmers(index2);
        }
#pragma omp section
        {
            index2_vs_index1 = index2.compare_kmers(index1);
        }
    }
    {// <-- for emacs
        assert(index1_vs_index2.first == index2_vs_index1.first);

        int64_t db1_count = index1_vs_index2.first + index1_vs_index2.second;
        int64_t db2_count = index2_vs_index1.first + index2_vs_index1.second;
        int64_t db1_only = index1_vs_index2.second;
        int64_t db2_only = index2_vs_index1.second;
        int64_t db1_and_db2 = index1_vs_index2.first;
        int64_t db1_or_db2 = db1_only + db2_only + db1_and_db2;

        cout << "{\n"
            << "\"db1_path\": " << "\"" << db_name1 << "\"" << ",\n"
            << "\"db2_path\": " << "\"" << db_name2 << "\"" << ",\n"
            << "\"db1_total\": " << db1_count << ",\n"
            << "\"db2_total\": " << db2_count << ",\n"
            << "\"db1_only\": " << db1_only << ",\n"
            << "\"db2_only\": " << db2_only << ",\n"
            << "\"intersection\": " << db1_and_db2 << ",\n"
            << "\"union\": " << db1_or_db2 << "\n"
            << "}" << endl;
    }
    return 0;
}

void help_call(char** argv) {
    cerr << "usage: " << argv[0] << " call [options] <graph.vg> <pileup.vgpu> > sample_graph.vg" << endl
         << "Compute SNPs from pilup data (prototype! for evaluation only). " << endl
         << endl
         << "options:" << endl
         << "    -d, --min_depth         minimum depth of pileup (default=" << Caller::Default_min_depth <<")" << endl
         << "    -e, --max_depth         maximum depth of pileup (default=" << Caller::Default_max_depth <<")" << endl
         << "    -s, --min_support       minimum number of reads required to support snp (default=" << Caller::Default_min_support <<")" << endl
         << "    -f, --min_frac          minimum percentage of reads required to support snp(default=" << Caller::Default_min_frac <<")" << endl
         << "    -r, --het_prior         prior for heterozygous genotype (default=" << Caller::Default_het_prior <<")" << endl
         << "    -q, --default_read_qual phred quality score to use if none found in the pileup (default="
         << (int)Caller::Default_default_quality << ")" << endl
         << "    -b, --max_strand_bias N limit to absolute difference between 0.5 and proportion of supporting reads on reverse strand. (default=" << Caller::Default_max_strand_bias << ")" << endl
         << "    -l, --leave_uncalled    leave un-called graph regions in output, producing augmented graph" << endl
         << "    -c, --calls TSV         write extra call information in TSV (must use with -l)" << endl
         << "    -j, --json              output in JSON" << endl
         << "    -p, --progress          show progress" << endl
         << "    -t, --threads N         number of threads to use" << endl;
}

int main_call(int argc, char** argv) {

    if (argc <= 3) {
        help_call(argv);
        return 1;
    }

    double het_prior = Caller::Default_het_prior;
    int min_depth = Caller::Default_min_depth;
    int max_depth = Caller::Default_max_depth;
    int min_support = Caller::Default_min_support;
    double min_frac = Caller::Default_min_frac;
    int default_read_qual = Caller::Default_default_quality;
    double max_strand_bias = Caller::Default_max_strand_bias;
    bool leave_uncalled = false;
    string calls_file;
    bool output_json = false;
    bool show_progress = false;
    int thread_count = 1;

    int c;
    optind = 2; // force optind past command positional arguments
    while (true) {
        static struct option long_options[] =
            {
                {"min_depth", required_argument, 0, 'd'},
                {"max_depth", required_argument, 0, 'e'},
                {"min_support", required_argument, 0, 's'},
                {"min_frac", required_argument, 0, 'f'},
                {"default_read_qual", required_argument, 0, 'q'},
                {"max_strand_bias", required_argument, 0, 'b'},
                {"leave_uncalled", no_argument, 0, 'l'},
                {"calls", required_argument, 0, 'c'},
                {"json", no_argument, 0, 'j'},
                {"progress", no_argument, 0, 'p'},
                {"het_prior", required_argument, 0, 'r'},
                {"threads", required_argument, 0, 't'},
                {0, 0, 0, 0}
            };

        int option_index = 0;
        c = getopt_long (argc, argv, "d:e:s:f:q:b:lc:jpr:t:",
                         long_options, &option_index);

        /* Detect the end of the options. */
        if (c == -1)
            break;

        switch (c)
        {
        case 'd':
            min_depth = atoi(optarg);
            break;
        case 'e':
            max_depth = atoi(optarg);
            break;
        case 's':
            min_support = atoi(optarg);
            break;
        case 'f':
            min_frac = atof(optarg);
            break;
        case 'q':
            default_read_qual = atoi(optarg);
            break;
        case 'b':
            max_strand_bias = atof(optarg);
            break;
        case 'l':
            leave_uncalled = true;
            break;
        case 'c':
            calls_file = optarg;
            break;
        case 'j':
            output_json = true;
            break;
        case 'p':
            show_progress = true;
            break;
        case 'r':
            het_prior = atof(optarg);
            break;
        case 't':
            thread_count = atoi(optarg);
            break;
        case 'h':
        case '?':
            /* getopt_long already printed an error message. */
            help_call(argv);
            exit(1);
            break;
        default:
          abort ();
        }
    }
    omp_set_num_threads(thread_count);
    thread_count = get_thread_count();

    if (!leave_uncalled && !calls_file.empty()) {
        cerr << "-c can only be used with -l";
        exit(1);
    }

    // read the graph
    if (optind >= argc) {
        help_call(argv);
        return 1;
    }
    if (show_progress) {
        cerr << "Reading input graph" << endl;
    }
    VG* graph;
    string graph_file_name = argv[optind++];
    if (graph_file_name == "-") {
        graph = new VG(std::cin);
    } else {
        ifstream in;
        in.open(graph_file_name.c_str());
        if (!in) {
            cerr << "error: input file " << graph_file_name << " not found." << endl;
            exit(1);
        }
        graph = new VG(in);
    }

    // setup pileup stream
    if (optind >= argc) {
        help_call(argv);
        return 1;
    }
    string pileup_file_name = argv[optind];
    istream* pileup_stream = NULL;
    ifstream in;
    if (pileup_file_name == "-") {
        if (graph_file_name == "-") {
            cerr << "error: graph and pileup can't both be from stdin." << endl;
            exit(1);
        }
        pileup_stream = &std::cin;
    } else {
        in.open(pileup_file_name);
        if (!in) {
            cerr << "error: input file " << pileup_file_name << " not found." << endl;
            exit(1);
        }
        pileup_stream = &in;
    }

    ofstream* text_file_stream = NULL;
    if (!calls_file.empty()) {
        text_file_stream = new ofstream(calls_file.c_str());
        if (!text_file_stream) {
            cerr << "error: calls file " << calls_file << " cannot be opened for writing." << endl;
        }
    }

    // compute the variants.
    if (show_progress) {
        cerr << "Computing variants" << endl;
    }
    Caller caller(graph,
                  het_prior, min_depth, max_depth, min_support,
                  min_frac, Caller::Default_min_likelihood,
                  leave_uncalled, default_read_qual, max_strand_bias,
                  text_file_stream);

    function<void(Pileup&)> lambda = [&caller](Pileup& pileup) {
        for (int i = 0; i < pileup.node_pileups_size(); ++i) {
            caller.call_node_pileup(pileup.node_pileups(i));
        }
        for (int i = 0; i < pileup.edge_pileups_size(); ++i) {
            caller.call_edge_pileup(pileup.edge_pileups(i));
        }
    };
    stream::for_each(*pileup_stream, lambda);

    // map the edges from original graph
    if (show_progress) {
        cerr << "Mapping edges into call graph" << endl;
    }
    caller.update_call_graph();

    // map the paths from the original graph
    if (leave_uncalled) {
        if (show_progress) {
            cerr << "Mapping paths into call graph" << endl;
        }
        caller.map_paths();
    }

    // write the call graph
    if (show_progress) {
        cerr << "Writing call graph" << endl;
    }
    caller.write_call_graph(cout, output_json);

    // close text file
    if (text_file_stream != NULL) {
        delete text_file_stream;
    }

    return 0;
}

void help_pileup(char** argv) {
    cerr << "usage: " << argv[0] << " pileup [options] <graph.vg> <alignment.gam> > out.vgpu" << endl
         << "Calculate pileup for each position in graph and output in VG Pileup format (list of protobuf NodePileups)." << endl
         << endl
         << "options:" << endl
         << "    -j, --json              output in JSON" << endl
         << "    -q, --min-quality N     ignore bases with PHRED quality < N (default=0)" << endl
         << "    -m, --max-mismatches N  ignore bases with > N mismatches within window centered on read (default=1)" << endl
         << "    -w, --window-size N     size of window to apply -m option (default=0)" << endl
         << "    -p, --progress          show progress" << endl
         << "    -t, --threads N         number of threads to use" << endl;
}

int main_pileup(int argc, char** argv) {

    if (argc <= 3) {
        help_pileup(argv);
        return 1;
    }

    bool output_json = false;
    bool show_progress = false;
    int thread_count = 1;
    int min_quality = 0;
    int max_mismatches = 1;
    int window_size = 0;

    int c;
    optind = 2; // force optind past command positional arguments
    while (true) {
        static struct option long_options[] =
            {
                {"json", required_argument, 0, 'j'},
                {"min-quality", required_argument, 0, 'q'},
                {"max-mismatches", required_argument, 0, 'm'},
                {"window-size", required_argument, 0, 'w'},
                {"progress", required_argument, 0, 'p'},
                {"threads", required_argument, 0, 't'},
                {0, 0, 0, 0}
            };

        int option_index = 0;
        c = getopt_long (argc, argv, "jq:m:w:pt:",
                         long_options, &option_index);

        /* Detect the end of the options. */
        if (c == -1)
            break;

        switch (c)
        {
        case 'j':
            output_json = true;
            break;
        case 'q':
            min_quality = atoi(optarg);
            break;
        case 'm':
            max_mismatches = atoi(optarg);
            break;
        case 'w':
            window_size = atoi(optarg);
            break;
        case 'p':
            show_progress = true;
            break;
        case 't':
            thread_count = atoi(optarg);
            break;
        case 'h':
        case '?':
            /* getopt_long already printed an error message. */
            help_pileup(argv);
            exit(1);
            break;
        default:
          abort ();
        }
    }
    omp_set_num_threads(thread_count);
    thread_count = get_thread_count();

    // read the graph
    if (show_progress) {
        cerr << "Reading input graph" << endl;
    }
    VG* graph;
    string graph_file_name = argv[optind++];
    if (graph_file_name == "-") {
        graph = new VG(std::cin);
    } else {
        ifstream in;
        in.open(graph_file_name.c_str());
        if (!in) {
            cerr << "error: input file " << graph_file_name << " not found." << endl;
            exit(1);
        }
        graph = new VG(in);
    }

    // setup alignment stream
    string alignments_file_name = argv[optind++];
    istream* alignment_stream = NULL;
    ifstream in;
    if (alignments_file_name == "-") {
        if (graph_file_name == "-") {
            cerr << "error: graph and alignments can't both be from stdin." << endl;
            exit(1);
        }
        alignment_stream = &std::cin;
    } else {
        in.open(alignments_file_name);
        if (!in) {
            cerr << "error: input file " << alignments_file_name << " not found." << endl;
            exit(1);
        }
        alignment_stream = &in;
    }

    // compute the pileups.
    if (show_progress) {
        cerr << "Computing pileups" << endl;
    }
    vector<Pileups> pileups(thread_count, Pileups(graph, min_quality, max_mismatches, window_size));
    function<void(Alignment&)> lambda = [&pileups, &graph](Alignment& aln) {
        int tid = omp_get_thread_num();
        pileups[tid].compute_from_alignment(aln);
    };
    stream::for_each_parallel(*alignment_stream, lambda);

    // single-threaded (!) merge
    if (show_progress && pileups.size() > 1) {
        cerr << "Merging pileups" << endl;
    }
    for (int i = 1; i < pileups.size(); ++i) {
        pileups[0].merge(pileups[i]);
    }

    // spit out the pileup
    if (show_progress) {
        cerr << "Writing pileups" << endl;
    }
    if (output_json == false) {
        pileups[0].write(std::cout);
    } else {
        pileups[0].to_json(std::cout);
    }

    delete graph;
    return 0;
}

void help_msga(char** argv) {
    cerr << "usage: " << argv[0] << " msga [options] >graph.vg" << endl
         << "Multiple sequence / graph aligner." << endl
         << endl
         << "options:" << endl
         << "inputs:" << endl
         << "    -f, --from FILE         use sequences in (fasta) FILE" << endl
         << "    -n, --name NAME         include this sequence" << endl
         << "                             (If any --name is specified, use only" << endl
         << "                              specified sequences from FASTA files.)" << endl
         << "    -b, --base NAME         use this sequence as the graph basis if graph is empty" << endl
         << "    -s, --seq SEQUENCE      literally include this sequence" << endl
         << "    -g, --graph FILE        include this graph" << endl
         << "local alignment parameters:" << endl
         << "    -a, --match N         use this match score (default: 1)" << endl
         << "    -i, --mismatch N      use this mismatch penalty (default: 4)" << endl
         << "    -o, --gap-open N      use this gap open penalty (default: 6)" << endl
         << "    -e, --gap-extend N    use this gap extension penalty (default: 1)" << endl
         << "mem mapping:" << endl
         << "    -L, --min-mem-length N  ignore SMEMs shorter than this length (default: 0/unset)" << endl
         << "    -Y, --max-mem-length N  ignore SMEMs longer than this length by stopping backward search (default: 0/unset)" << endl
         << "    -H, --hit-max N         SMEMs which have >N hits in our index (default: 100)" << endl
         << "    -c, --context-depth N   follow this many steps out from each subgraph for alignment (default: 7)" << endl
         << "    -T, --thread-ex N       cluster nodes when successive ids are within this distance (default: 10)" << endl
         << "    -P, --min-identity N    accept alignment only if the alignment-based identity is >= N (default: 0.75)" << endl
         << "    -B, --band-width N      use this bandwidth when mapping (default: 256)" << endl
         << "    -G, --greedy-accept     if a tested alignment achieves -S identity don't try clusters with fewer hits" << endl
         << "    -S, --accept-identity N accept early alignment if the alignment identity is >= N and -G is set" << endl
         << "    -M, --max-attempts N    only attempt the N best subgraphs ranked by SMEM support (default: 10)" << endl
         << "    -q, --max-target-x N    skip cluster subgraphs with length > N*read_length (default: 100; 0=unset)" << endl
         << "    -I, --max-multimaps N   if N>1, keep N best mappings of each band, resolve alignment by DP (default: 1)" << endl
         << "index generation:" << endl
         << "    -K, --idx-kmer-size N   use kmers of this size for building the GCSA indexes (default: 16)" << endl
         << "    -O, --idx-no-recomb     index only embedded paths, not recombinations of them" << endl
         << "    -E, --idx-edge-max N    reduce complexity of graph indexed by GCSA using this edge max (default: off)" << endl
         << "    -Q, --idx-prune-subs N  prune subgraphs shorter than this length from input graph to GCSA (default: off)" << endl
         << "    -m, --node-max N        chop nodes to be shorter than this length (default: 2* --idx-kmer-size)" << endl
         << "    -X, --idx-doublings N   use this many doublings when building the GCSA indexes (default: 2)" << endl
         << "graph normalization:" << endl
         << "    -N, --normalize         normalize the graph after assembly" << endl
         << "    -z, --allow-nonpath     don't remove parts of the graph that aren't in the paths of the inputs" << endl
         << "    -D, --debug             print debugging information about construction to stderr" << endl
         << "    -A, --debug-align       print debugging information about alignment to stderr" << endl
         << "    -t, --threads N         number of threads to use" << endl
         << endl
         << "Construct a multiple sequence alignment from all sequences in the" << endl
         << "input fasta-format files, graphs, and sequences. Uses the MEM mapping algorithm." << endl
         << endl
         << "Emits the resulting MSA as a (vg-format) graph." << endl;
}

int main_msga(int argc, char** argv) {

    if (argc == 2) {
        help_msga(argv);
        return 1;
    }

    vector<string> fasta_files;
    set<string> seq_names;
    vector<string> sequences;
    vector<string> graph_files;
    string base_seq_name;
    int idx_kmer_size = 16;
    int idx_doublings = 2;
    int best_clusters = 0;
    int hit_max = 100;
    int max_attempts = 10;
    // if we set this above 1, we use a dynamic programming process to determine the
    // optimal alignment through a series of bands based on a proximity metric
    int max_multimaps = 1;
    // if this is set too low, we may miss optimal alignments
    int context_depth = 7;
    // same here; initial clustering
    int thread_extension = 10;
    float min_identity = 0.75;
    int band_width = 256;
    size_t doubling_steps = 2;
    bool debug = false;
    bool debug_align = false;
    size_t node_max = 0;
    int alignment_threads = 1;
    int edge_max = 0;
    int subgraph_prune = 0;
    bool normalize = false;
    bool allow_nonpath = false;
    int iter_max = 1;
    int max_mem_length = 0;
    int min_mem_length = 0;
    bool greedy_accept = false;
    float accept_identity = 0;
    int max_target_factor = 100;
    bool idx_path_only = false;
    int match = 1;
    int mismatch = 4;
    int gap_open = 6;
    int gap_extend = 1;

    int c;
    optind = 2; // force optind past command positional argument
    while (true) {
        static struct option long_options[] =

            {
                {"help", no_argument, 0, 'h'},
                {"from", required_argument, 0, 'f'},
                {"name", required_argument, 0, 'n'},
                {"seq", required_argument, 0, 's'},
                {"graph", required_argument, 0, 'g'},
                {"base", required_argument, 0, 'b'},
                {"idx-kmer-size", required_argument, 0, 'K'},
                {"idx-no-recomb", no_argument, 0, 'O'},
                {"idx-doublings", required_argument, 0, 'X'},
                {"band-width", required_argument, 0, 'B'},
                {"debug", no_argument, 0, 'D'},
                {"debug-align", no_argument, 0, 'A'},
                {"context-depth", required_argument, 0, 'c'},
                {"min-identity", required_argument, 0, 'P'},
                {"idx-edge-max", required_argument, 0, 'E'},
                {"idx-prune-subs", required_argument, 0, 'Q'},
                {"normalize", no_argument, 0, 'N'},
                {"allow-nonpath", no_argument, 0, 'z'},
                {"min-mem-length", required_argument, 0, 'L'},
                {"max-mem-length", required_argument, 0, 'Y'},
                {"hit-max", required_argument, 0, 'H'},
                {"threads", required_argument, 0, 't'},
                {"node-max", required_argument, 0, 'm'},
                {"greedy-accept", no_argument, 0, 'G'},
                {"accept-identity", required_argument, 0, 'S'},
                {"max-attempts", required_argument, 0, 'M'},
                {"thread-ex", required_argument, 0, 'T'},
                {"max-target-x", required_argument, 0, 'q'},
                {"max-multimaps", required_argument, 0, 'I'},
                {"match", required_argument, 0, 'a'},
                {"mismatch", required_argument, 0, 'i'},
                {"gap-open", required_argument, 0, 'o'},
                {"gap-extend", required_argument, 0, 'e'},
                {0, 0, 0, 0}
            };

        int option_index = 0;
<<<<<<< HEAD
        c = getopt_long (argc, argv, "hf:n:s:g:b:K:X:B:DAc:P:E:Q:NzI:L:Y:H:t:m:GS:M:T:q:OI:",
                long_options, &option_index);
=======
        c = getopt_long (argc, argv, "hf:n:s:g:b:K:X:B:DAc:P:E:Q:NzI:L:Y:H:t:m:GS:M:T:q:OI:a:i:o:e:",
                         long_options, &option_index);
>>>>>>> 16c00931

        // Detect the end of the options.
        if (c == -1)
            break;

        switch (c)
        {


            case 'L':
                min_mem_length = atoi(optarg);
                break;

            case 'Y':
                max_mem_length = atoi(optarg);
                break;

            case 'H':
                hit_max = atoi(optarg);
                break;

            case 'I':
                max_multimaps = atoi(optarg);
                break;

            case 'q':
                max_target_factor = atoi(optarg);
                break;

            case 'M':
                max_attempts = atoi(optarg);
                break;

            case 'T':
                thread_extension = atoi(optarg);
                break;

            case 'G':
                greedy_accept = true;
                break;

        case 'S':
            accept_identity = atof(optarg);
            break;

            case 'c':
                context_depth = atoi(optarg);
                break;

<<<<<<< HEAD

            case 'f':
                fasta_files.push_back(optarg);
                break;
=======
        case 'f':
            fasta_files.push_back(optarg);
            break;
>>>>>>> 16c00931

            case 'n':
                seq_names.insert(optarg);
                break;

            case 's':
                sequences.push_back(optarg);
                break;

            case 'b':
                base_seq_name = optarg;
                break;

            case 'g':
                if (graph_files.size() != 0) {
                    cerr << "[vg msga] Error: graph-graph alignment is not yet implemented." << endl
                        << "We can only use one input graph." << endl;
                    return 1;
                }
                graph_files.push_back(optarg);
                break;

            case 'B':
                band_width = atoi(optarg);
                break;

            case 'D':
                debug = true;
                break;

            case 'A':
                debug_align = true;
                break;

            case 'X':
                doubling_steps = atoi(optarg);
                break;

            case 'K':
                idx_kmer_size = atoi(optarg);
                break;


            case 'O':
                idx_path_only = true;
                break;

            case 'm':
                node_max = atoi(optarg);
                break;

            case 'N':
                normalize = true;
                break;


        case 'P':
            min_identity = atof(optarg);
            break;

            case 't':
                omp_set_num_threads(atoi(optarg));
                alignment_threads = atoi(optarg);
                break;

            case 'Q':
                subgraph_prune = atoi(optarg);
                break;

            case 'E':
                edge_max = atoi(optarg);
                break;

            case 'z':
                allow_nonpath = true;
                break;
                
            case 'a':
                match = atoi(optarg);
                break;

            case 'i':
                mismatch = atoi(optarg);
                break;

            case 'o':
                gap_open = atoi(optarg);
                break;

            case 'e':
                gap_extend = atoi(optarg);
                break;

            case 'h':
            case '?':
                help_msga(argv);
                exit(1);
                break;

            default:
                abort ();
        }
    }

    // build the graph or read it in from input
    VG* graph;
    if (graph_files.size() == 1) {
        string file_name = graph_files.front();
        if (file_name == "-") {
            graph = new VG(std::cin);
        } else {
            ifstream in;
            in.open(file_name.c_str());
            graph = new VG(in);
        }
    } else {
        graph = new VG;
    }

    // we should chop up the inputs into bits
    // then run a kind of alignment/overlap assembly on them
    // to generate the new graph/msa
    // TODO refactor into class

    // map from name to sequence, just a transformation of FASTA records
    map<string, string> strings;

    // open the fasta files, read in the sequences
    vector<string> names_in_order;

    for (auto& fasta_file_name : fasta_files) {
        FastaReference ref;
        ref.open(fasta_file_name);
        if (debug) cerr << "loading " << fasta_file_name << endl;
        for (auto& name : ref.index->sequenceNames) {
            // only use the sequence if we have whitelisted it
            string seq = ref.getSequence(name);
            strings[name] = seq;
        }
    }

    // give a null label to sequences passed on the command line
    // thus far there is no way to specify these (use fasta instead)
    for (auto& s : sequences) {
        strings[sha1head(s, 8)] = s;
    }

    // align, include, repeat

    if (debug) cerr << "preparing initial graph" << endl;

    // if our graph is empty, we need to take the first sequence and build a graph from it
    if (graph->empty()) {
        // what's the first sequence?
        if (base_seq_name.empty()) {
            graph->create_node(strings.begin()->second);
        } else {
            // we specified one we wanted to use as the first
            graph->create_node(strings[base_seq_name]);
        }
    }

    size_t max_query_size = pow(2, doubling_steps) * idx_kmer_size;
    // limit max node size
    if (!node_max) node_max = 2*idx_kmer_size;
    graph->dice_nodes(node_max);
    graph->sort();
    graph->compact_ids();

    // questions:
    // should we preferentially use sequences from fasta files in the order they were given?
    // (considering this a todo)
    // reverse complement?
    Mapper* mapper = nullptr;
    gcsa::GCSA* gcsaidx = nullptr;
    gcsa::LCPArray* lcpidx = nullptr;
    xg::XG* xgidx = nullptr;
    size_t iter = 0;

    auto rebuild = [&](VG* graph) {
        //stringstream s; s << iter++ << ".vg";

        if (mapper) delete mapper;
        if (xgidx) delete xgidx;
        if (gcsaidx) delete gcsaidx;
        if (lcpidx) delete lcpidx;

        if (debug) cerr << "building xg index" << endl;
        xgidx = new xg::XG(graph->graph);
        if (debug) cerr << "building GCSA2 index" << endl;
        if (edge_max) {
            VG gcsa_graph = *graph; // copy the graph
            // remove complex components
            gcsa_graph.prune_complex_with_head_tail(idx_kmer_size, edge_max);
            if (subgraph_prune) gcsa_graph.prune_short_subgraphs(subgraph_prune);
            // then index
            gcsa_graph.build_gcsa_lcp(gcsaidx, lcpidx, idx_kmer_size, idx_path_only, false, doubling_steps);
        } else {
            // if no complexity reduction is requested, just build the index
            graph->build_gcsa_lcp(gcsaidx, lcpidx, idx_kmer_size, idx_path_only, false, doubling_steps);
        }
        mapper = new Mapper(xgidx, gcsaidx, lcpidx);
        { // set mapper variables
            mapper->debug = debug_align;
            mapper->context_depth = context_depth;
            mapper->thread_extension = thread_extension;
            mapper->max_attempts = max_attempts;
            mapper->min_identity = min_identity;
            mapper->alignment_threads = alignment_threads;
            mapper->max_mem_length = max_mem_length;
            mapper->min_mem_length = min_mem_length;
            mapper->hit_max = hit_max;
            mapper->greedy_accept = greedy_accept;
            mapper->max_target_factor = max_target_factor;
            mapper->max_multimaps = max_multimaps;
            mapper->accept_identity = accept_identity;
            mapper->match = match;
            mapper->mismatch = mismatch;
            mapper->gap_open = gap_open;
            mapper->gap_extend = gap_extend;
        }
    };

    // set up the graph for mapping
    rebuild(graph);

    // todo restructure so that we are trying to map everything
    // add alignment score/bp bounds to catch when we get a good alignment
    for (auto& sp : strings) {
        bool incomplete = true; // complete when we've fully included the sequence set
        int iter = 0;
        auto& name = sp.first;
        //graph->serialize_to_file("msga-pre-" + name + ".vg");
        while (incomplete && iter++ < iter_max) {
            stringstream s; s << iter; string iterstr = s.str();
            if (debug) cerr << name << ": adding to graph" << iter << endl;
            vector<Path> paths;
            vector<Alignment> alns;
            int j = 0;
            // TODO we should use just one seq
            auto& seq = sp.second;
            // align to the graph
            if (debug) cerr << name << ": aligning sequence of " << seq.size() << "bp against " <<
                graph->node_count() << " nodes" << endl;
            Alignment aln = simplify(mapper->align(seq, 0, 0, band_width));
            auto aln_seq = graph->path_string(aln.path());
            if (aln_seq != seq) {
                cerr << "[vg msga] alignment corrupted, failed to obtain correct banded alignment (alignment seq != input seq)" << endl;
                cerr << "expected " << seq << endl;
                cerr << "got      " << aln_seq << endl;
                ofstream f(name + "-failed-alignment-" + convert(j) + ".gam");
                stream::write(f, 1, (std::function<Alignment(uint64_t)>)([&aln](uint64_t n) { return aln; }));
                f.close();
                graph->serialize_to_file(name + "-corrupted-alignment.vg");
                exit(1);
            }
            alns.push_back(aln);
            //if (debug) cerr << pb2json(aln) << endl; // huge in some cases
            paths.push_back(aln.path());
            paths.back().set_name(name); // cache name to trigger inclusion of path elements in graph by edit

            /*
               ofstream f(name + "-pre-edit-" + convert(j) + ".gam");
               stream::write(f, 1, (std::function<Alignment(uint64_t)>)([&aln](uint64_t n) { return aln; }));
               f.close();
               */

            ++j;

            // now take the alignment and modify the graph with it
            if (debug) cerr << name << ": editing graph" << endl;
            //graph->serialize_to_file(name + "-pre-edit.vg");
            graph->edit(paths);
            //if (!graph->is_valid()) cerr << "invalid after edit" << endl;
            //graph->serialize_to_file(name + "-immed-post-edit.vg");
            graph->dice_nodes(node_max);
            //if (!graph->is_valid()) cerr << "invalid after dice" << endl;
            //graph->serialize_to_file(name + "-post-dice.vg");
            if (debug) cerr << name << ": sorting and compacting ids" << endl;
            graph->sort();
            //if (!graph->is_valid()) cerr << "invalid after sort" << endl;
            graph->compact_ids(); // xg can't work unless IDs are compacted.
            //if (!graph->is_valid()) cerr << "invalid after compact" << endl;

            // the edit needs to cut nodes at mapping starts and ends
            // thus allowing paths to be included that map directly to entire nodes
            // XXX

            // check that all is well
            //graph->serialize_to_file(name + "-pre-index.vg");
            rebuild(graph);

            // verfy validity of path
            bool is_valid = graph->is_valid();
            auto path_seq = graph->path_string(graph->paths.path(name));
            incomplete = !(path_seq == seq) || !is_valid;
            if (incomplete) {
                cerr << "[vg msga] failed to include alignment, retrying " << endl
                    << "expected " << seq << endl
                    << "got " << path_seq << endl
                    << pb2json(aln.path()) << endl
                    << pb2json(graph->paths.path(name)) << endl;
                graph->serialize_to_file(name + "-post-edit.vg");
            }
        }
        // if (debug && !graph->is_valid()) cerr << "graph is invalid" << endl;
        if (incomplete && iter >= iter_max) {
            cerr << "[vg msga] Error: failed to include path " << name << endl;
            exit(1);
        }
    }

    // auto include_paths = [&mapper,
    //      kmer_size,
    //      kmer_stride,
    //      band_width,
    //      debug,
    //      &strings](VG* graph) {
    //          // include the paths in the graph
    //          if (debug) cerr << "including paths" << endl;
    //          for (auto& group : strings) {
    //              auto& name = group.first;
    //              if (debug) cerr << name << ": tracing path through graph" << endl;
    //              auto& seq = group.second;
    //              if (debug) cerr << name << ": aligning sequence of " << seq.size() << "bp" << endl;
    //              Alignment aln = mapper->align(seq, kmer_size, kmer_stride, band_width);
    //              //if (debug) cerr << "alignment score: " << aln.score() << endl;
    //              aln.mutable_path()->set_name(name);
    //              //if (debug) cerr << "alignment: " << pb2json(aln) << endl;
    //              // todo simplify in the mapper itself when merging the banded bits
    //              if (debug) cerr << name << ": labeling" << endl;
    //              graph->include(aln.path());
    //              // now repeat back the path
    //          }
    //      };

    if (normalize) {
        if (debug) cerr << "normalizing graph" << endl;
        graph->remove_non_path();
        graph->normalize();
        graph->dice_nodes(node_max);
        graph->sort();
        graph->compact_ids();
        if (!graph->is_valid()) {
            cerr << "[vg msga] warning! graph is not valid after normalization" << endl;
        }
    }

    // remove nodes in the graph that have no assigned paths
    // this should be pretty minimal now that we've made one iteration
    if (!allow_nonpath) {
        graph->remove_non_path();
    }

    // finally, validate the included paths
    set<string> failures;
    for (auto& sp : strings) {
        auto& name = sp.first;
        auto& seq = sp.second;
        if (seq != graph->path_string(graph->paths.path(name))) {
            /*
               cerr << "failed inclusion" << endl
               << "expected " << graph->path_string(graph->paths.path(name)) << endl
               << "got      " << seq << endl;
               */
            failures.insert(name);
        }
    }

    if (!failures.empty()) {
        stringstream ss;
        ss << "vg-msga-failed-include_";
        for (auto& s : failures) {
            cerr << "[vg msga] Error: failed to include path " << s << endl;
            ss << s << "_";
        }
        ss << ".vg";
        graph->serialize_to_file(ss.str());
        exit(1);
    }

    // return the graph
    graph->serialize_to_ostream(std::cout);
    delete graph;

    // todo....
    //
    // strategy for graph/graph alignment
    // ---------------
    // multiple graphs can be aligned by converting them into collections of named sequences
    // e.g. using a strided sampling of a long kmer space
    // of sufficient length to align to a second graph
    //
    // the multi-graph alignment is a graph which contains both of the
    // with homologous sequences merged and the paths from the input graphs retained
    //
    // a progressive approach can be used, where we first attempt to construct a graph using a particular
    // sequence size
    // then, by labeling the first graph where it is shown to map to the new graph, we can retain only
    // the portion which was not included, then attempt to include the remaining fragments using
    // more compute-intensive parameters
    //
    // to limit path complexity, random walks should be used to sample the path space of the first graph
    // we can erode the graph we are aligning as regions of it become completely aligned,
    // so as to avoid over-sampling the graph
    // we already have functionality for this in `vg sim`
    //
    // this is an elaborate but easily-written and flexible approach to aligning large graphs
    // efficiently

    return 0;
}

void help_surject(char** argv) {
    cerr << "usage: " << argv[0] << " surject [options] <aln.gam> >[proj.cram]" << endl
        << "Transforms alignments to be relative to particular paths." << endl
        << endl
        << "options:" << endl
        << "    -d, --db-name DIR       use the graph in this database" << endl
        << "    -t, --threads N         number of threads to use" << endl
        << "    -p, --into-path NAME    surject into just this path" << endl
        << "    -i, --into-paths FILE   surject into nonoverlapping path names listed in FILE (one per line)" << endl
        << "    -P, --into-prefix NAME  surject into all paths with NAME as their prefix" << endl
        //<< "    -H, --header-from FILE  use the header in the SAM/CRAM/BAM file for the output" << endl
        // todo, reenable
        // << "    -c, --cram-output       write CRAM to stdout (default is vg::Aligment/GAM format)" << endl
        // << "    -f, --reference FILE    use this file when writing CRAM to rebuild sequence header" << endl
        << "    -b, --bam-output        write BAM to stdout" << endl
        << "    -s, --sam-output        write SAM to stdout" << endl
        << "    -C, --compression N     level for compression [0-9]" << endl
        << "    -w, --window N          use N nodes on either side of the alignment to surject (default 5)" << endl;
}

int main_surject(int argc, char** argv) {

    if (argc == 2) {
        help_surject(argv);
        return 1;
    }

    string db_name;
    string path_name;
    string path_prefix;
    string path_file;
    string output_type = "gam";
    string input_type = "gam";
    string header_file;
    int compress_level = 9;
    int window = 5;
    string fasta_filename;

    int c;
    optind = 2; // force optind past command positional argument
    while (true) {
        static struct option long_options[] =
        {
            {"help", no_argument, 0, 'h'},
            {"db-name", required_argument, 0, 'd'},
            {"threads", required_argument, 0, 't'},
            {"into-path", required_argument, 0, 'p'},
            {"into-paths", required_argument, 0, 'i'},
            {"into-prefix", required_argument, 0, 'P'},
            {"cram-output", no_argument, 0, 'c'},
            {"reference", required_argument, 0, 'f'},
            {"bam-output", no_argument, 0, 'b'},
            {"sam-output", no_argument, 0, 's'},
            {"header-from", required_argument, 0, 'H'},
            {"compress", required_argument, 0, 'C'},
            {"window", required_argument, 0, 'w'},
            {0, 0, 0, 0}
        };

        int option_index = 0;
        c = getopt_long (argc, argv, "hd:p:i:P:cbsH:C:t:w:f:",
                long_options, &option_index);

        // Detect the end of the options.
        if (c == -1)
            break;

        switch (c)
        {

            case 'd':
                db_name = optarg;
                break;

            case 'p':
                path_name = optarg;
                break;

            case 'i':
                path_file = optarg;
                break;

            case 'P':
                path_prefix = optarg;
                break;

            case 'H':
                header_file = optarg;
                break;

            case 'c':
                output_type = "cram";
                break;

            case 'f':
                fasta_filename = optarg;
                break;

            case 'b':
                output_type = "bam";
                break;

            case 's':
                compress_level = -1;
                output_type = "sam";
                break;

            case 't':
                omp_set_num_threads(atoi(optarg));
                break;

            case 'C':
                compress_level = atoi(optarg);
                break;

            case 'w':
                window = atoi(optarg);
                break;

            case 'h':
            case '?':
                help_surject(argv);
                exit(1);
                break;

            default:
                abort ();
        }
    }

    string file_name = argv[optind];

    Index index;
    // open index
    index.open_read_only(db_name);

    set<string> path_names;
    if (!path_file.empty()){
        // open the file
        ifstream in(path_file);
        string line;
        while (std::getline(in,line)) {
            path_names.insert(line);
        }
    } else {
        path_names.insert(path_name);
    }

    if (input_type == "gam") {
        if (output_type == "gam") {
            int thread_count = get_thread_count();
            vector<vector<Alignment> > buffer;
            buffer.resize(thread_count);
            function<void(Alignment&)> lambda = [&index, &path_names, &buffer, &window](Alignment& src) {
                int tid = omp_get_thread_num();
                Alignment surj;
                // Since we're outputting full GAM, we ignore all this info
                // about where on the path the alignment falls. But we need to
                // provide the space to the surject call anyway.
                string path_name;
                int64_t path_pos;
                bool path_reverse;
                index.surject_alignment(src, path_names, surj, path_name, path_pos, path_reverse, window);
                buffer[tid].push_back(surj);
                stream::write_buffered(cout, buffer[tid], 100);
            };
            if (file_name == "-") {
                stream::for_each_parallel(std::cin, lambda);
            } else {
                ifstream in;
                in.open(file_name.c_str());
                stream::for_each_parallel(in, lambda);
            }
            for (int i = 0; i < thread_count; ++i) {
                stream::write_buffered(cout, buffer[i], 0); // flush
            }
        } else {
            char out_mode[5];
            string out_format = "";
            strcpy(out_mode, "w");
            if (output_type == "bam") { out_format = "b"; }
            else if (output_type == "cram") { out_format = "c"; }
            else { out_format = ""; }
            strcat(out_mode, out_format.c_str());
            if (compress_level >= 0) {
                char tmp[2];
                tmp[0] = compress_level + '0'; tmp[1] = '\0';
                strcat(out_mode, tmp);
            }
            // get the header
            /*
               if (header_file.empty()) {
               cerr << "[vg surject] error: --header-from must be specified for SAM/BAM/CRAM output" << endl;
               return 1;
               }
               */
            string header;
            map<string, int64_t> path_by_id = index.paths_by_id();
            map<string, pair<pair<int64_t, bool>, pair<int64_t, bool>>> path_layout;
            map<string, int64_t> path_length;
            index.path_layout(path_layout, path_length);
            int thread_count = get_thread_count();
            vector<vector<tuple<string, int64_t, bool, Alignment> > > buffer;
            buffer.resize(thread_count);
            map<string, string> rg_sample;

            // bam/sam/cram output
            samFile* out = 0;
            int buffer_limit = 100;

            bam_hdr_t* hdr = NULL;
            int64_t count = 0;
            omp_lock_t output_lock;
            omp_init_lock(&output_lock);

            // handles buffers, possibly opening the output file if we're on the first record
            auto handle_buffer =
                [&hdr, &header, &path_length, &rg_sample, &buffer_limit,
                &out_mode, &out, &output_lock, &fasta_filename](vector<tuple<string, int64_t, bool, Alignment> >& buf) {
                    if (buf.size() >= buffer_limit) {
                        // do we have enough data to open the file?
#pragma omp critical (hts_header)
                        {
                            if (!hdr) {
                                hdr = hts_string_header(header, path_length, rg_sample);
                                if ((out = sam_open("-", out_mode)) == 0) {
                                    /*
                                       if (!fasta_filename.empty()) {
                                       string fai_filename = fasta_filename + ".fai";
                                       hts_set_fai_filename(out, fai_filename.c_str());
                                       }
                                       */
                                    cerr << "[vg surject] failed to open stdout for writing HTS output" << endl;
                                    exit(1);
                                } else {
                                    // write the header
                                    if (sam_hdr_write(out, hdr) != 0) {
                                        cerr << "[vg surject] error: failed to write the SAM header" << endl;
                                    }
                                }
                            }
                        }
                        // try to get a lock, and force things if we've built up a huge buffer waiting
                        if (omp_test_lock(&output_lock) || buf.size() > 10*buffer_limit) {
                            for (auto& s : buf) {
                                auto& path_nom = get<0>(s);
                                auto& path_pos = get<1>(s);
                                auto& path_reverse = get<2>(s);
                                auto& surj = get<3>(s);
                                string cigar = cigar_against_path(surj, path_reverse);
                                bam1_t* b = alignment_to_bam(header,
                                        surj,
                                        path_nom,
                                        path_pos,
                                        path_reverse,
                                        cigar,
                                        "=",
                                        path_pos,
                                        0);
                                int r = 0;
#pragma omp critical (cout)
                                r = sam_write1(out, hdr, b);
                                if (r == 0) { cerr << "[vg surject] error: writing to stdout failed" << endl; exit(1); }
                                bam_destroy1(b);
                            }
                            omp_unset_lock(&output_lock);
                            buf.clear();
                        }
                    }
                };

            function<void(Alignment&)> lambda = [&index,
                &path_names,
                &path_length,
                &window,
                &rg_sample,
                &header,
                &out,
                &buffer,
                &count,
                &hdr,
                &out_mode,
                &handle_buffer](Alignment& src) {
                    int tid = omp_get_thread_num();
                    Alignment surj;
                    string path_name;
                    int64_t path_pos;
                    bool path_reverse;
                    index.surject_alignment(src, path_names, surj, path_name, path_pos, path_reverse, window);
                    if (!surj.path().mapping_size()) {
                        surj = src;
                    }
                    // record
                    if (!hdr && !surj.read_group().empty() && !surj.sample_name().empty()) {
#pragma omp critical (hts_header)
                        rg_sample[surj.read_group()] = surj.sample_name();
                    }

                    buffer[tid].push_back(make_tuple(path_name, path_pos, path_reverse, surj));
                    handle_buffer(buffer[tid]);

                };

            // now apply the alignment processor to the stream
            if (file_name == "-") {
                stream::for_each_parallel(std::cin, lambda);
            } else {
                ifstream in;
                in.open(file_name.c_str());
                stream::for_each_parallel(in, lambda);
            }
            buffer_limit = 0;
            for (auto& buf : buffer) {
                handle_buffer(buf);
            }
            bam_hdr_destroy(hdr);
            sam_close(out);
            omp_destroy_lock(&output_lock);
        }
    }
    cout.flush();

    return 0;
}

void help_circularize(char** argv){
    cerr << "usage: " << argv[0] << " circularize [options] <graph.vg> > [circularized.vg]" << endl
        << "Makes specific paths or nodes in a graph circular." << endl
        << endl
        << "options:" << endl
        << "    -p  --path  <PATHNAME>  circularize the path by connecting its head/tail node." << endl
        << "    -P, --pathfile <PATHSFILE> circularize all paths in the provided file." << endl
        << "    -a, --head  <node_id>   circularize a head and tail node (must provide a tail)." << endl
        << "    -z, --tail  <tail_id>   circularize a head and tail node (must provide a head)." << endl
        << "    -d  --describe          list all the paths in the graph."   << endl
        << endl;
    exit(1);
}

int main_circularize(int argc, char** argv){
    if (argc == 2){
        help_circularize(argv);
        exit(1);
    }

    string path = "";
    string pathfile = "";
    bool describe = false;
    vg::id_t head = -1;
    vg::id_t tail = -1;


    int c;
    optind = 2;
    while (true){
        static struct option long_options[] = 
        {
            {"path", required_argument, 0, 'p'},
            {"pathfile", required_argument, 0, 'P'},
            {"head", required_argument, 0, 'a'},
            {"tail", required_argument, 0, 'z'},
            {"describe", required_argument, 0, 'd'},
            {0,0,0,0}
        };
    

    int option_index = 0;
    c = getopt_long (argc, argv, "hdp:P:a:z:",
            long_options, &option_index);
    if (c == -1){
        break;
    }

        switch(c){
            case 'a':
                head = atoi(optarg);
                break;
            case 'z':
                tail = atoi(optarg);
                break;
            case 'p':
                path = optarg;
                break;
            case 'P':
                pathfile = optarg;
                break;
            case 'd':
                describe = true;
                break;
            case 'h':
            case '?':
                help_circularize(argv);
                exit(1);
                break;

            default:
                abort();
        }
    }

    vector<string> paths_to_circularize;
    if (!((head * tail) > 0)){
        cerr << "Both a head and tail node must be provided" << endl;
        help_circularize(argv);
        exit(1);
    }
    if  (pathfile != ""){
        string line;
        ifstream pfi;
        pfi.open(pathfile);
        if (!pfi.good()){
            cerr << "There is an error with the input file." << endl;
            help_circularize(argv);
        }
        while (getline(pfi, line)){
            paths_to_circularize.push_back(line);
        }
        pfi.close();

    }
    else if (path != ""){
        paths_to_circularize.push_back(path);
    }
    
    VG* graph;
    string file_name = argv[optind];
    if (file_name == "-"){
        graph = new VG(std::cin);
    }
    else{
        ifstream in;
        in.open(file_name.c_str());
        graph = new VG(in);
    }

    // Check if paths are in graph:
    for (string p : paths_to_circularize){
        bool paths_in_graph = true;
        if (!graph->paths.has_path(p)){
            cerr << "ERROR: PATH NOT IN GRAPH - " << p << endl;
            paths_in_graph = false;
        }
        
        if (!paths_in_graph){
            exit(1);
        }

    }

    if (describe){
       for (pair<string, list<Mapping> > p : graph->paths._paths){
            cout << p.first << endl;
       }
       exit(0);
    }
    
    if (head > 0 && tail > head){
        graph->circularize(head, tail);
    }
    else{
        graph->circularize(paths_to_circularize);
    }

    graph->serialize_to_ostream(std::cout);
    delete graph;

    return 0;
}

void help_mod(char** argv) {
    cerr << "usage: " << argv[0] << " mod [options] <graph.vg> >[mod.vg]" << endl
        << "Modifies graph, outputs modified on stdout." << endl
        << endl
        << "options:" << endl
        << "    -i, --include-aln FILE  merge the paths implied by alignments into the graph" << endl
        << "    -P, --label-paths       don't edit with -i alignments, just use them for labeling the graph" << endl
        << "    -c, --compact-ids       should we sort and compact the id space? (default false)" << endl
        << "    -C, --compact-ranks     compact mapping ranks in paths" << endl
        << "    -z, --sort              sort the graph using an approximate topological sort" << endl
        << "    -b, --break-cycles      use an approximate topological sort to break cycles in the graph" << endl
        << "    -n, --normalize         normalize the graph so that edges are always non-redundant" << endl
        << "                            (nodes have unique starting and ending bases relative to neighbors," << endl
        << "                            and edges that do not introduce new paths are removed and neighboring" << endl
        << "                            nodes are merged)" << endl
        << "    -s, --simplify          remove redundancy from the graph that will not change its path space" << endl
        << "    -T, --strong-connect    outputs the strongly-connected components of the graph" << endl
        << "    -d, --dagify-step N     copy strongly connected components of the graph N times, forwarding" << endl
        << "                            edges from old to new copies to convert the graph into a DAG" << endl
        << "    -w, --dagify-to N       copy strongly connected components of the graph forwarding" << endl
        << "                            edges from old to new copies to convert the graph into a DAG" << endl
        << "                            until the shortest path through each SCC is N bases long" << endl
        << "    -L, --dagify-len-max N  stop a dagification step if the unrolling component has this much sequence" << endl
        << "    -U, --unroll N          using backtracking to unroll cycles in the graph, preserving paths of length N" << endl
        << "    -B, --max-branch N      maximum number of branchings to consider when unrolling" << endl
        << "    -f, --unfold N          represent inversions accesible up to N from the forward" << endl
        << "                            component of the graph" << endl
        << "    -O, --orient-forward    orient the nodes in the graph forward" << endl
        << "    -D, --drop-paths        remove the paths of the graph" << endl
        << "    -r, --retain-path NAME  remove any path not specified for retention" << endl
        << "    -k, --keep-path NAME    keep only nodes and edges in the path" << endl
        << "    -N, --remove-non-path   keep only nodes and edges which are part of paths" << endl
        << "    -o, --remove-orphans    remove orphan edges from graph (edge specified but node missing)" << endl
        << "    -R, --remove-null       removes nodes that have no sequence, forwarding their edges" << endl
        << "    -g, --subgraph ID       gets the subgraph rooted at node ID, multiple allowed" << endl
        << "    -x, --context N         steps the subgraph out by N steps (default: 1)" << endl
        << "    -p, --prune-complex     remove nodes that are reached by paths of --path-length which" << endl
        << "                            cross more than --edge-max edges" << endl
        << "    -S, --prune-subgraphs   remove subgraphs which are shorter than --length" << endl
        << "    -l, --length N          for pruning complex regions and short subgraphs" << endl
        << "    -X, --chop N            chop nodes in the graph so they are not more than N bp long" << endl
        << "    -u, --unchop            where two nodes are only connected to each other and by one edge" << endl
        << "                            replace the pair with a single node that is the concatenation of their labels" << endl
        << "    -K, --kill-labels       delete the labels from the graph, resulting in empty nodes" << endl
        << "    -e, --edge-max N        only consider paths which make edge choices at <= this many points" << endl
        << "    -m, --markers           join all head and tails nodes to marker nodes" << endl
        << "                            ('###' starts and '$$$' ends) of --path-length, for debugging" << endl
        << "    -F, --force-path-match  sets path edits explicitly equal to the nodes they traverse" << endl
        << "    -t, --threads N         for tasks that can be done in parallel, use this many threads" << endl;
}

int main_mod(int argc, char** argv) {

    if (argc == 2) {
        help_mod(argv);
        return 1;
    }

    string path_name;
    bool remove_orphans = false;
    string aln_file;
    bool label_paths = false;
    bool compact_ids = false;
    bool prune_complex = false;
    int path_length = 0;
    int edge_max = 0;
    int chop_to = 0;
    bool add_start_and_end_markers = false;
    bool prune_subgraphs = false;
    bool kill_labels = false;
    bool simplify_graph = false;
    bool unchop = false;
    bool normalize_graph = false;
    bool sort_graph = false;
    bool remove_non_path = false;
    bool compact_ranks = false;
    bool drop_paths = false;
    bool force_path_match = false;
    set<string> paths_to_retain;
    vector<int64_t> root_nodes;
    int32_t context_steps;
    bool remove_null;
    bool strong_connect = false;
    uint32_t unroll_to = 0;
    uint32_t unfold_to = 0;
    uint32_t unroll_max_branch = 0;
    bool break_cycles = false;
    uint32_t dagify_steps = 0;
    uint32_t dagify_to = 0;
    uint32_t dagify_component_length_max = 0;
    bool orient_forward = false;

    int c;
    optind = 2; // force optind past command positional argument
    while (true) {
        static struct option long_options[] =

        {
            {"help", no_argument, 0, 'h'},
            {"include-aln", required_argument, 0, 'i'},
            {"compact-ids", no_argument, 0, 'c'},
            {"compact-ranks", no_argument, 0, 'C'},
            {"drop-paths", no_argument, 0, 'D'},
            {"keep-path", required_argument, 0, 'k'},
            {"remove-orphans", no_argument, 0, 'o'},
            {"prune-complex", no_argument, 0, 'p'},
            {"prune-subgraphs", no_argument, 0, 'S'},
            {"length", required_argument, 0, 'l'},
            {"edge-max", required_argument, 0, 'e'},
            {"chop", required_argument, 0, 'X'},
            {"kill-labels", no_argument, 0, 'K'},
            {"markers", no_argument, 0, 'm'},
            {"threads", no_argument, 0, 't'},
            {"label-paths", no_argument, 0, 'P'},
            {"simplify", no_argument, 0, 's'},
            {"unchop", no_argument, 0, 'u'},
            {"normalize", no_argument, 0, 'n'},
            {"sort", no_argument, 0, 'z'},
            {"remove-non-path", no_argument, 0, 'N'},
            {"orient-forward", no_argument, 0, 'O'},
            {"unfold", required_argument, 0, 'f'},
            {"force-path-match", no_argument, 0, 'F'},
            {"retain-path", required_argument, 0, 'r'},
            {"subgraph", required_argument, 0, 'g'},
            {"context", required_argument, 0, 'x'},
            {"remove-null", no_argument, 0, 'R'},
            {"strong-connect", no_argument, 0, 'T'},
            {"dagify-steps", required_argument, 0, 'd'},
            {"dagify-to", required_argument, 0, 'w'},
            {"dagify-len-max", required_argument, 0, 'L'},
            {"unroll", required_argument, 0, 'U'},
            {"max-branch", required_argument, 0, 'B'},
            {"break-cycles", no_argument, 0, 'b'},
            {"orient-forward", no_argument, 0, 'O'},
            {0, 0, 0, 0}
        };

        int option_index = 0;
        c = getopt_long (argc, argv, "hk:oi:cpl:e:mt:SX:KPsunzNf:CDFr:g:x:RTU:B:bd:Ow:L:",
                long_options, &option_index);


        // Detect the end of the options.
        if (c == -1)
            break;

        switch (c)
        {

            case 'i':
                aln_file = optarg;
                break;

            case 'c':
                compact_ids = true;
                break;

            case 'C':
                compact_ranks = true;
                break;

            case 'k':
                path_name = optarg;
                break;

            case 'r':
                paths_to_retain.insert(optarg);
                break;

            case 'o':
                remove_orphans = true;
                break;

            case 'p':
                prune_complex = true;
                break;

            case 'S':
                prune_subgraphs = true;
                break;

            case 'l':
                path_length = atoi(optarg);
                break;

            case 'X':
                chop_to = atoi(optarg);
                break;

            case 'u':
                unchop = true;
                break;

            case 'K':
                kill_labels = true;
                break;

            case 'e':
                edge_max = atoi(optarg);
                break;

            case 'm':
                add_start_and_end_markers = true;
                break;

            case 't':
                omp_set_num_threads(atoi(optarg));
                break;

            case 'f':
                unfold_to = atoi(optarg);
                break;

            case 'O':
                orient_forward = true;
                break;

            case 'F':
                force_path_match = true;
                break;

            case 'P':
                label_paths = true;
                break;

            case 'D':
                drop_paths = true;
                break;

            case 's':
                simplify_graph = true;
                break;

            case 'n':
                normalize_graph = true;
                break;

            case 'N':
                remove_non_path = true;
                break;

            case 'T':
                strong_connect = true;
                break;

            case 'U':
                unroll_to = atoi(optarg);
                break;

            case 'd':
                dagify_steps = atoi(optarg);
                break;

            case 'w':
                dagify_to = atoi(optarg);
                break;


            case 'L':
                dagify_component_length_max = atoi(optarg);
                break;

            case 'B':
                unroll_max_branch = atoi(optarg);
                break;


            case 'z':
                sort_graph = true;
                break;

            case 'b':
                break_cycles = true;
                break;

            case 'g':
                root_nodes.push_back(atoi(optarg));
                break;

            case 'x':
                context_steps = atoi(optarg);
                break;

            case 'R':
                remove_null = true;
                break;

            case 'h':
            case '?':
                help_mod(argv);
                exit(1);
                break;

            default:
                abort ();
        }
    }

    VG* graph;
    string file_name = argv[optind];
    if (file_name == "-") {
        graph = new VG(std::cin);
    } else {
        ifstream in;
        in.open(file_name.c_str());
        graph = new VG(in);
    }

    if (!path_name.empty()) {
        graph->keep_path(path_name);
    }

    if (!paths_to_retain.empty()) {
        graph->paths.keep_paths(paths_to_retain);
    }

    if (drop_paths) {
        graph->paths.clear();
    }

    if (remove_orphans) {
        graph->remove_orphan_edges();
    }

    if (unchop) {
        graph->unchop();
    }

    if (simplify_graph) {
        graph->simplify_siblings();
    }

    if (normalize_graph) {
        graph->normalize();
    }

    if (strong_connect) {
        graph->keep_multinode_strongly_connected_components();
    }

    if (remove_non_path) {
        graph->remove_non_path();
    }

    if (force_path_match) {
        graph->force_path_match();
    }

    if (orient_forward) {
        set<int64_t> flipped;
        graph->orient_nodes_forward(flipped);
    }

    if (dagify_steps) {
        map<int64_t, pair<int64_t, bool> > node_translation;
        *graph = graph->dagify(dagify_steps, node_translation, 0, dagify_component_length_max);
    }

    if (dagify_to) {
        map<int64_t, pair<int64_t, bool> > node_translation;
        // use the walk as our maximum number of steps; it's the worst case
        *graph = graph->dagify(dagify_to, node_translation, dagify_to, dagify_component_length_max);
    }

    if (unroll_to) {
        map<int64_t, pair<int64_t, bool> > node_translation;
        *graph = graph->backtracking_unroll(unroll_to, unroll_max_branch, node_translation);
    }

    if (unfold_to) {
        map<int64_t, pair<int64_t, bool> > node_translation;
        *graph = graph->unfold(unfold_to, node_translation);
    }

    if (remove_null) {
        graph->remove_null_nodes_forwarding_edges();
    }

    if (sort_graph) {
        graph->sort();
    }

    if (break_cycles) {
        graph->break_cycles();
    }

    // to subset the graph
    if (!root_nodes.empty()) {
        VG g;
        for (auto root : root_nodes) {
            graph->nonoverlapping_node_context_without_paths(graph->get_node(root), g);
            graph->expand_context(g, max(context_steps, 1));
            g.remove_orphan_edges();
        }
        *graph = g;
    }

    if (!aln_file.empty()) {
        // read in the alignments and save their paths
        vector<Path> paths;
        function<void(Alignment&)> lambda = [&graph, &paths](Alignment& aln) {
            Path path = simplify(aln.path());
            path.set_name(aln.name());
            paths.push_back(path);
        };
        if (aln_file == "-") {
            stream::for_each(std::cin, lambda);
        } else {
            ifstream in;
            in.open(aln_file.c_str());
            stream::for_each(in, lambda);
        }
        if (!label_paths) {
            // execute the edits
            graph->edit(paths);
        } else {
            // just add the path labels to the graph
            for (auto& path : paths) {
                graph->paths.extend(path);
            }
        }
    }

    // and optionally compact ids
    if (compact_ids) {
        graph->sort();
        graph->compact_ids();
    }

    if (compact_ranks) {
        graph->paths.compact_ranks();
    }

    if (prune_complex) {
        if (!(path_length > 0 && edge_max > 0)) {
            cerr << "[vg mod]: when pruning complex regions you must specify a --path-length and --edge-max" << endl;
            return 1;
        }
        graph->prune_complex_with_head_tail(path_length, edge_max);
    }

    if (prune_subgraphs) {
        graph->prune_short_subgraphs(path_length);
    }

    if (chop_to) {
        graph->dice_nodes(chop_to);
        graph->paths.compact_ranks();
    }

    if (kill_labels) {
        graph->for_each_node([](Node* n) { n->clear_sequence(); });
    }

    if (add_start_and_end_markers) {
        if (!(path_length > 0)) {
            cerr << "[vg mod]: when adding start and end markers you must provide a --path-length" << endl;
            return 1;
        }
        Node* head_node = NULL;
        Node* tail_node = NULL;
        graph->add_start_end_markers(path_length, '#', '$', head_node, tail_node);
    }

    graph->serialize_to_ostream(std::cout);

    delete graph;

    return 0;
}

void help_sim(char** argv) {
    cerr << "usage: " << argv[0] << " sim [options] <graph.vg>" << endl
        << "Simulates reads from the graph(s). Output is a list of reads." << endl
        << endl
        << "options:" << endl
        << "    -l, --read-length N   write reads of length N" << endl
        << "    -n, --num-reads N     simulate N reads" << endl
        << "    -s, --random-seed N   use this specific seed for the PRNG" << endl
        << "    -e, --base-error N    base substitution error rate (default 0.0)" << endl
        << "    -i, --indel-error N   indel error rate (default 0.0)" << endl
        << "    -f, --forward-only    don't simulate from the reverse strand" << endl
        << "    -a, --align-out       generate true alignments on stdout rather than reads" << endl;
}

int main_sim(int argc, char** argv) {

    if (argc == 2) {
        help_sim(argv);
        return 1;
    }

    int read_length = 100;
    int num_reads = 1;
    int seed_val = time(NULL);
    double base_error = 0;
    double indel_error = 0;
    bool forward_only = false;
    bool align_out = false;

    int c;
    optind = 2; // force optind past command positional argument
    while (true) {
        static struct option long_options[] =
        {
            {"help", no_argument, 0, 'h'},
            {"read-length", required_argument, 0, 'l'},
            {"num-reads", required_argument, 0, 'n'},
            {"random-seed", required_argument, 0, 's'},
            {"forward-only", no_argument, 0, 'f'},
            {"align-out", no_argument, 0, 'a'},
            {0, 0, 0, 0}
        };

        int option_index = 0;
        c = getopt_long (argc, argv, "hl:n:s:e:i:fa",
                long_options, &option_index);

        // Detect the end of the options.
        if (c == -1)
            break;

        switch (c)
        {

            case 'l':
                read_length = atoi(optarg);
                break;

            case 'n':
                num_reads = atoi(optarg);
                break;

            case 's':
                seed_val = atoi(optarg);
                break;

            case 'e':
                base_error = atof(optarg);
                break;

            case 'i':
                indel_error = atof(optarg);
                break;

            case 'f':
                forward_only = true;
                break;

            case 'a':
                align_out = true;
                break;

            case 'h':
            case '?':
                help_sim(argv);
                exit(1);
                break;

            default:
                abort ();
        }
    }

    VG* graph;
    string file_name = argv[optind];
    if (file_name == "-") {
        graph = new VG(std::cin);
    } else {
        ifstream in;
        in.open(file_name.c_str());
        graph = new VG(in);
    }

    int64_t max_id = graph->max_node_id();
    int64_t min_id = graph->min_node_id();

    mt19937 rng;
    rng.seed(seed_val);

    string bases = "ATGC";
    uniform_real_distribution<double> rprob(0, 1);
    uniform_int_distribution<int> rbase(0, 3);

    function<string(const string&)> introduce_read_errors
        = [&rng, &rprob, &rbase, &bases, base_error, indel_error](const string& perfect_read) {

            if (base_error == 0 && indel_error == 0) return perfect_read;
            string read;
            for (auto c : perfect_read) {
                if (rprob(rng) <= base_error) {
                    // pick another base than what c is
                    char e;
                    do {
                        e = bases[rbase(rng)];
                    } while (e == c);
                    c = e;
                }
                if (rprob(rng) <= indel_error) {
                    if (rprob(rng) < 0.5) {
                        read.push_back(bases[rbase(rng)]);
                    } // else do nothing, == deletion of base
                } else {
                    read.push_back(c);
                }
            }
            return read;
        };

    size_t max_iter = 1000;
    for (int i = 0; i < num_reads; ++i) {
        auto perfect_read = graph->random_read(read_length, rng, min_id, max_id, !forward_only);
        // avoid short reads at the end of the graph by retrying
        int iter = 0;
        while (perfect_read.sequence().size() < read_length && ++iter < max_iter) {
            perfect_read = graph->random_read(read_length, rng, min_id, max_id, !forward_only);
            // if we can't make a suitable read in 1000 tries, then maybe the graph is too small?
        }
        if (iter == max_iter) {
            cerr << "couldn't simulate read, perhaps the chosen length is too long for this graph?" << endl;
        } else {
            // apply errors
            if (!align_out) {
                string readseq = introduce_read_errors(perfect_read.sequence());
                cout << readseq << endl;
            } else {
                function<Alignment(uint64_t)> lambda =
                    [&perfect_read] (uint64_t n) {
                        return perfect_read;
                    };
                stream::write(cout, 1, lambda);
            }
        }
    }
    delete graph;

    return 0;
}

void help_kmers(char** argv) {
    cerr << "usage: " << argv[0] << " kmers [options] <graph1.vg> [graph2.vg ...] >kmers.tsv" << endl

        << "Generates kmers of the graph(s). Output is: kmer id pos" << endl
        << endl
        << "options:" << endl
        << "    -k, --kmer-size N     print kmers of size N in the graph" << endl
        << "    -e, --edge-max N      only consider paths which make edge choices at <= this many points" << endl
        << "    -j, --kmer-stride N   step distance between succesive kmers in paths (default 1)" << endl
        << "    -t, --threads N       number of threads to use" << endl
        << "    -d, --ignore-dups     filter out duplicated kmers in normal output" << endl
        << "    -n, --allow-negs      don't filter out relative negative positions of kmers in normal output" << endl
        << "    -g, --gcsa-out        output a table suitable for input to GCSA2:" << endl
        << "                          kmer, starting position, previous characters," << endl
        << "                          successive characters, successive positions." << endl
        << "                          Forward and reverse strand kmers are reported." << endl
        << "    -B, --gcsa-binary     Write the GCSA graph in binary format." << endl
        << "    -F, --forward-only    When producing GCSA2 output, don't describe the reverse strand" << endl
        << "    -P, --path-only       Only consider kmers if they occur in a path embedded in the graph" << endl
        << "    -H, --head-id N       use the specified ID for the GCSA2 head sentinel node" << endl
        << "    -T, --tail-id N       use the specified ID for the GCSA2 tail sentinel node" << endl
        << "    -p, --progress        show progress" << endl;
}

int main_kmers(int argc, char** argv) {

    if (argc == 2) {
        help_kmers(argv);
        return 1;
    }

    int kmer_size = 0;
    bool path_only = false;
    int edge_max = 0;
    int kmer_stride = 1;
    bool show_progress = false;
    bool gcsa_out = false;
    bool allow_dups = true;
    bool allow_negs = false;
    // for distributed GCSA2 kmer generation
    int64_t head_id = 0;
    int64_t tail_id = 0;
    bool forward_only = false;
    bool gcsa_binary = false;

    int c;
    optind = 2; // force optind past command positional argument
    while (true) {
        static struct option long_options[] =

        {
            {"help", no_argument, 0, 'h'},
            {"kmer-size", required_argument, 0, 'k'},
            {"kmer-stride", required_argument, 0, 'j'},
            {"edge-max", required_argument, 0, 'e'},
            {"threads", required_argument, 0, 't'},
            {"gcsa-out", no_argument, 0, 'g'},
            {"ignore-dups", no_argument, 0, 'd'},
            {"allow-negs", no_argument, 0, 'n'},
            {"progress",  no_argument, 0, 'p'},
            {"head-id", required_argument, 0, 'H'},
            {"tail-id", required_argument, 0, 'T'},
            {"forward-only", no_argument, 0, 'F'},
            {"gcsa-binary", no_argument, 0, 'B'},
            {"path-only", no_argument, 0, 'P'},
            {0, 0, 0, 0}
        };

        int option_index = 0;
        c = getopt_long (argc, argv, "hk:j:pt:e:gdnH:T:FBP",
                long_options, &option_index);

        // Detect the end of the options.
        if (c == -1)
            break;

        switch (c)
        {

            case 'k':
                kmer_size = atoi(optarg);
                break;

            case 'j':
                kmer_stride = atoi(optarg);
                break;

            case 'e':
                edge_max = atoi(optarg);
                break;

            case 't':
                omp_set_num_threads(atoi(optarg));
                break;

            case 'g':
                gcsa_out = true;
                break;

            case 'F':
                forward_only = true;
                break;


            case 'P':
                path_only = true;
                break;

            case 'd':
                allow_dups = false;
                break;

            case 'n':
                allow_negs = true;
                break;

            case 'p':
                show_progress = true;
                break;

            case 'H':
                head_id = atoi(optarg);
                break;

            case 'T':
                tail_id = atoi(optarg);
                break;

            case 'B':
                gcsa_binary = true;
                break;

            case 'h':
            case '?':
                help_kmers(argv);
                exit(1);
                break;

            default:
                abort ();
        }
    }

    vector<string> graph_file_names;
    while (optind < argc) {
        string file_name = argv[optind++];
        graph_file_names.push_back(file_name);
    }

    VGset graphs(graph_file_names);

    graphs.show_progress = show_progress;

    if (gcsa_out) {
        if (!gcsa_binary) {
            graphs.write_gcsa_out(cout, kmer_size, path_only, forward_only, head_id, tail_id);
        } else {
            graphs.write_gcsa_kmers_binary(cout, kmer_size, path_only, forward_only, head_id, tail_id);
        }
    } else {
        function<void(string&, list<NodeTraversal>::iterator, int, list<NodeTraversal>&, VG& graph)>
            lambda = [](string& kmer, list<NodeTraversal>::iterator n, int p, list<NodeTraversal>& path, VG& graph) {
                // We encode orientation by negating the IDs for backward nodes.
                // Their offsets are from the end of the node in its local forward
                // orientation, and are negated in the output.
                int sign = (*n).backward ? -1 : 1;
#pragma omp critical (cout)

                cout << kmer << '\t' << (*n).node->id() * sign << '\t' << p * sign << '\n';
            };
        graphs.for_each_kmer_parallel(lambda, kmer_size, path_only, edge_max, kmer_stride, allow_dups, allow_negs);
    }
    cout.flush();

    return 0;
}

void help_concat(char** argv) {
    cerr << "usage: " << argv[0] << " concat [options] <graph1.vg> [graph2.vg ...] >merged.vg" << endl
        << "Concatenates graphs in order by adding edges from the tail nodes of the" << endl
        << "predecessor to the head nodes of the following graph. Node IDs are" << endl
        << "compacted, so care should be taken if consistent IDs are required." << endl;
}

int main_concat(int argc, char** argv) {

    if (argc == 2) {
        help_concat(argv);
        return 1;
    }

    int c;
    optind = 2; // force optind past command positional argument
    while (true) {
        static struct option long_options[] =
        {
            {"help", no_argument, 0, 'h'},
            {0, 0, 0, 0}
        };

        int option_index = 0;
        c = getopt_long (argc, argv, "h",
                long_options, &option_index);

        // Detect the end of the options.
        if (c == -1)
            break;

        switch (c)
        {
            case 'h':
            case '?':
                help_concat(argv);
                exit(1);
                break;

            default:
                abort ();
        }
    }

    list<VG*> graphs;

    while (optind < argc) {
        VG* graph;
        string file_name = argv[optind++];
        if (file_name == "-") {
            graph = new VG(std::cin);
        } else {
            ifstream in;
            in.open(file_name.c_str());
            graph = new VG(in);
        }
        graphs.push_back(graph);
    }

    VG merged;
    for (list<VG*>::iterator g = graphs.begin(); g != graphs.end(); ++g) {
        merged.append(**g);
    }

    // output
    merged.serialize_to_ostream(std::cout);

    return 0;
}

void help_ids(char** argv) {
    cerr << "usage: " << argv[0] << " ids [options] <graph1.vg> [graph2.vg ...] >new.vg" << endl
        << "options:" << endl
        << "    -c, --compact        minimize the space of integers used by the ids" << endl
        << "    -i, --increment N    increase ids by N" << endl
        << "    -d, --decrement N    decrease ids by N" << endl
        << "    -j, --join           make a joint id space for all the graphs that are supplied" << endl
        << "                         by iterating through the supplied graphs and incrementing" << endl
        << "                         their ids to be non-conflicting" << endl
        << "    -s, --sort           assign new node IDs in (generalized) topological sort order" << endl;
}

int main_ids(int argc, char** argv) {

    if (argc == 2) {
        help_ids(argv);
        return 1;
    }

    bool join = false;
    bool compact = false;
    bool sort = false;
    int64_t increment = 0;
    int64_t decrement = 0;

    int c;
    optind = 2; // force optind past command positional argument
    while (true) {
        static struct option long_options[] =
        {
            {"compact", no_argument, 0, 'c'},
            {"increment", required_argument, 0, 'i'},
            {"decrement", required_argument, 0, 'd'},
            {"join", no_argument, 0, 'j'},
            {"sort", no_argument, 0, 's'},
            {"help", no_argument, 0, 'h'},
            {0, 0, 0, 0}
        };

        int option_index = 0;
        c = getopt_long (argc, argv, "hci:d:js",
                long_options, &option_index);

        // Detect the end of the options.
        if (c == -1)
            break;

        switch (c)
        {
            case 'c':
                compact = true;
                break;

            case 'i':
                increment = atoi(optarg);
                break;

            case 'd':
                decrement = atoi(optarg);
                break;

            case 'j':
                join = true;
                break;

            case 's':
                sort = true;
                break;

            case 'h':
            case '?':
                help_ids(argv);
                exit(1);
                break;

            default:
                abort ();
        }
    }

    if (!join) {
        VG* graph;
        string file_name = argv[optind];
        if (file_name == "-") {
            graph = new VG(std::cin);
        } else {
            ifstream in;
            in.open(file_name.c_str());
            graph = new VG(in);
        }

        if (sort) {
            // Set up the nodes so we go through them in topological order
            graph->sort();
        }

        if (compact || sort) {
            // Compact only, or compact to re-assign IDs after sort
            graph->compact_ids();
        }

        if (increment != 0) {
            graph->increment_node_ids(increment);
        }

        if (decrement != 0) {
            graph->decrement_node_ids(decrement);
        }

        graph->serialize_to_ostream(std::cout);
        delete graph;
    } else {

        vector<string> graph_file_names;
        while (optind < argc) {
            VG* graph;
            string file_name = argv[optind++];
            graph_file_names.push_back(file_name);
        }

        VGset graphs(graph_file_names);
        graphs.merge_id_space();

    }

    return 0;

}

void help_join(char** argv) {
    cerr << "usage: " << argv[0] << " join [options] <graph1.vg> [graph2.vg ...] >joined.vg" << endl
        << "Joins graphs and sub-graphs into a single variant graph by connecting their" << endl
        << "heads to a single root node with sequence 'N'." << endl
        << "Assumes a single id namespace for all graphs to join." << endl;
}

int main_join(int argc, char** argv) {

    if (argc == 2) {
        help_join(argv);
        return 1;
    }

    int c;
    optind = 2; // force optind past command positional argument
    while (true) {
        static struct option long_options[] =
        {
            {"help", no_argument, 0, 'h'},
            {0, 0, 0, 0}
        };

        int option_index = 0;
        c = getopt_long (argc, argv, "h",
                long_options, &option_index);

        // Detect the end of the options.
        if (c == -1)
            break;

        switch (c)
        {
            case 'h':
            case '?':
                help_join(argv);
                exit(1);
                break;

            default:
                abort ();
        }
    }

    list<VG*> graphs;

    while (optind < argc) {
        VG* graph;
        string file_name = argv[optind++];
        if (file_name == "-") {
            graph = new VG(std::cin);
        } else {
            ifstream in;
            in.open(file_name.c_str());
            graph = new VG(in);
        }
        graphs.push_back(graph);
    }

    VG joined;
    for (list<VG*>::iterator g = graphs.begin(); g != graphs.end(); ++g) {
        // Stick all the graphs together, complaining if they use the same node IDs (since they probably shouldn't).
        joined.extend(**g, true);
    }

    // combine all subgraphs
    joined.join_heads();

    // output
    joined.serialize_to_ostream(std::cout);

    return 0;
}

void help_stats(char** argv) {
    cerr << "usage: " << argv[0] << " stats [options] <graph.vg>" << endl
        << "options:" << endl
        << "    -z, --size            size of graph" << endl
        << "    -N, --node-count      number of nodes in graph" << endl
        << "    -E, --edge-count      number of edges in graph" << endl
        << "    -l, --length          length of sequences in graph" << endl
        << "    -s, --subgraphs       describe subgraphs of graph" << endl
        << "    -H, --heads           list the head nodes of the graph" << endl
        << "    -T, --tails           list the tail nodes of the graph" << endl
        << "    -S, --siblings        describe the siblings of each node" << endl
        << "    -c, --components      print the strongly connected components of the graph" << endl
        << "    -n, --node ID         consider node with the given id" << endl
        << "    -d, --to-head         show distance to head for each provided node" << endl
        << "    -t, --to-tail         show distance to head for each provided node" << endl;
}

int main_stats(int argc, char** argv) {

    if (argc == 2) {
        help_stats(argv);
        return 1;
    }

    bool stats_size = false;
    bool stats_length = false;
    bool stats_subgraphs = false;
    bool stats_heads = false;
    bool stats_tails = false;
    bool show_sibs = false;
    bool show_components = false;
    bool distance_to_head = false;
    bool distance_to_tail = false;
    bool node_count = false;
    bool edge_count = false;
    set<vg::id_t> ids;

    int c;
    optind = 2; // force optind past command positional argument
    while (true) {
        static struct option long_options[] =
        {
            {"size", no_argument, 0, 'z'},
            {"node-count", no_argument, 0, 'N'},
            {"edge-count", no_argument, 0, 'E'},
            {"length", no_argument, 0, 'l'},
            {"subgraphs", no_argument, 0, 's'},
            {"heads", no_argument, 0, 'H'},
            {"tails", no_argument, 0, 'T'},
            {"help", no_argument, 0, 'h'},
            {"siblings", no_argument, 0, 'S'},
            {"components", no_argument, 0, 'c'},
            {"to-head", no_argument, 0, 'd'},
            {"to-tail", no_argument, 0, 't'},
            {"node", required_argument, 0, 'n'},
            {0, 0, 0, 0}
        };

        int option_index = 0;
        c = getopt_long (argc, argv, "hzlsHTScdtn:NE",
                long_options, &option_index);

        // Detect the end of the options.
        if (c == -1)
            break;

        switch (c)
        {
            case 'z':
                stats_size = true;
                break;

            case 'N':
                node_count = true;
                break;

            case 'E':
                edge_count = true;
                break;

            case 'l':
                stats_length = true;
                break;

            case 's':
                stats_subgraphs = true;
                break;

            case 'H':
                stats_heads = true;
                break;

            case 'T':
                stats_tails = true;
                break;

            case 'S':
                show_sibs = true;
                break;

            case 'c':
                show_components = true;
                break;

            case 'd':
                distance_to_head = true;
                break;

            case 't':
                distance_to_tail = true;
                break;

            case 'n':
                ids.insert(atoi(optarg));
                break;

            case 'h':
            case '?':
                help_stats(argv);
                exit(1);
                break;

            default:
                abort ();
        }
    }

    VG* graph;
    string file_name = argv[optind];
    if (file_name == "-") {
        graph = new VG(std::cin);
    } else {
        ifstream in;
        in.open(file_name.c_str());
        graph = new VG(in);
    }

    if (stats_size) {
        cout << "nodes" << "\t" << graph->node_count() << endl
            << "edges" << "\t" << graph->edge_count() << endl;
    }

    if (node_count) {
        cout << graph->node_count() << endl;
    }

    if (edge_count) {
        cout << graph->edge_count() << endl;
    }

    if (stats_length) {
        cout << "length" << "\t" << graph->total_length_of_nodes() << endl;
    }

    if (stats_heads) {
        vector<Node*> heads;
        graph->head_nodes(heads);
        cout << "heads" << "\t";
        for (vector<Node*>::iterator h = heads.begin(); h != heads.end(); ++h) {
            cout << (*h)->id() << " ";
        }
        cout << endl;
    }

    if (stats_tails) {
        vector<Node*> tails;
        graph->tail_nodes(tails);
        cout << "tails" << "\t";
        for (vector<Node*>::iterator t = tails.begin(); t != tails.end(); ++t) {
            cout << (*t)->id() << " ";
        }
        cout << endl;
    }

    if (stats_subgraphs) {
        list<VG> subgraphs;
        graph->disjoint_subgraphs(subgraphs);
        // these are topologically-sorted
        for (list<VG>::iterator s = subgraphs.begin(); s != subgraphs.end(); ++s) {
            VG& subgraph = *s;
            vector<Node*> heads;
            subgraph.head_nodes(heads);
            int64_t length = subgraph.total_length_of_nodes();
            for (vector<Node*>::iterator h = heads.begin(); h != heads.end(); ++h) {
                cout << (h==heads.begin()?"":",") << (*h)->id();
            }
            cout << "\t" << length << endl;
        }
    }

    if (show_sibs) {
        graph->for_each_node([graph](Node* n) {
                for (auto trav : graph->full_siblings_to(NodeTraversal(n, false))) {
                cout << n->id() << "\t" << "to-sib" << "\t" << trav.node->id() << endl;
                }
                for (auto trav : graph->full_siblings_from(NodeTraversal(n, false))) {
                cout << n->id() << "\t" << "from-sib" << "\t" << trav.node->id() << endl;
                }
                });
    }

    if (show_components) {
        for (auto& c : graph->strongly_connected_components()) {
            for (auto& id : c) {
                cout << id << ", ";
            }
            cout << endl;
        }
    }

    if (distance_to_head) {
        for (auto id : ids) {
            cout << id << " to head:\t"
                << graph->distance_to_head(NodeTraversal(graph->get_node(id), false)) << endl;
        }
    }

    if (distance_to_tail) {
        for (auto id : ids) {
            cout << id << " to tail:\t"
                << graph->distance_to_tail(NodeTraversal(graph->get_node(id), false)) << endl;
        }
    }

    delete graph;

    return 0;

}

void help_paths(char** argv) {
    cerr << "usage: " << argv[0] << " paths [options] <graph.vg>" << endl
        << "options:" << endl
        << "  obtain paths in GAM:" << endl
        << "    -x, --extract         return (as alignments) the stored paths in the graph" << endl
        << "  generation:" << endl
        << "    -n, --node ID         starting at node with ID" << endl
        << "    -l, --max-length N    generate paths of at most length N" << endl
        << "    -e, --edge-max N      only consider paths which make edge choices at this many points" << endl
        << "    -s, --as-seqs         write each path as a sequence" << endl
        << "    -p, --path-only       only write kpaths from the graph if they traverse embedded paths" << endl;
}

int main_paths(int argc, char** argv) {

    if (argc == 2) {
        help_paths(argv);
        return 1;
    }

    int max_length = 0;
    int edge_max = 0;
    int64_t node_id = 0;
    bool as_seqs = false;
    bool extract = false;
    bool path_only = false;

    int c;
    optind = 2; // force optind past command positional argument
    while (true) {
        static struct option long_options[] =

        {
            {"extract", no_argument, 0, 'x'},
            {"node", required_argument, 0, 'n'},
            {"max-length", required_argument, 0, 'l'},
            {"edge-max", required_argument, 0, 'e'},
            {"as-seqs", no_argument, 0, 's'},
            {"path-only", no_argument, 0, 'p'},
            {0, 0, 0, 0}
        };

        int option_index = 0;
        c = getopt_long (argc, argv, "n:l:hse:xp",
                long_options, &option_index);

        // Detect the end of the options.
        if (c == -1)
            break;

        switch (c)
        {

            case 'x':
                extract = true;
                break;

            case 'n':
                node_id = atoll(optarg);
                break;

            case 'l':
                max_length = atoi(optarg);
                break;

            case 'e':
                edge_max = atoi(optarg);
                break;

            case 's':
                as_seqs = true;
                break;

            case 'p':
                path_only = true;
                break;

            case 'h':
            case '?':
                help_paths(argv);
                exit(1);
                break;

            default:
                abort ();
        }
    }

    if (edge_max == 0) edge_max = max_length + 1;

    VG* graph;
    string file_name = argv[optind];
    if (file_name == "-") {
        graph = new VG(std::cin);
    } else {
        ifstream in;
        in.open(file_name.c_str());
        graph = new VG(in);
    }

    if (extract) {
        vector<Alignment> alns = graph->paths_as_alignments();
        write_alignments(cout, alns);
        delete graph;
        return 0;
    }

    if (max_length == 0) {
        cerr << "error:[vg paths] a --max-length is required when generating paths" << endl;
    }

    function<void(size_t,Path&)> paths_to_seqs = [graph](size_t mapping_index, Path& p) {
        string seq = graph->path_sequence(p);
#pragma omp critical(cout)
        cout << seq << endl;
    };

    function<void(size_t,Path&)> paths_to_json = [](size_t mapping_index, Path& p) {
        string json2 = pb2json(p);
#pragma omp critical(cout)
        cout<<json2<<endl;
    };

    function<void(size_t, Path&)>* callback = &paths_to_seqs;
    if (!as_seqs) {
        callback = &paths_to_json;
    }

    auto noop = [](NodeTraversal) { }; // don't handle the failed regions of the graph yet

    if (node_id) {

        graph->for_each_kpath_of_node(graph->get_node(node_id),
                path_only,
                max_length,
                edge_max,
                noop, noop,
                *callback);
    } else {
        graph->for_each_kpath_parallel(max_length,
                path_only,
                edge_max,
                noop, noop,
                *callback);
    }

    delete graph;

    return 0;

}

void help_find(char** argv) {
    cerr << "usage: " << argv[0] << " find [options] <graph.vg> >sub.vg" << endl
        << "options:" << endl
        << "    -d, --db-name DIR      use this db (defaults to <graph>.index/)" << endl
        // TODO, dump these from the index
        //<< "    -a, --alignments       write all stored alignments in sorted order (in GAM)" << endl
        //<< "    -m, --mappings         write stored mappings in sorted order (in json)" << endl
         << "    -x, --xg-name FILE     use this xg index (instead of rocksdb db)" << endl
         << "graph features:" << endl
         << "    -n, --node ID          find node, return 1-hop context as graph" << endl
         << "    -e, --edges-end ID     return edges on end of node with ID" << endl
         << "    -s, --edges-start ID   return edges on start of node with ID" << endl
         << "    -c, --context STEPS    expand the context of the subgraph this many steps" << endl
         << "    -p, --path TARGET      find the node(s) in the specified path range TARGET=path[:pos1[-pos2]]" << endl
         << "    -P, --position-in PATH find the position of the node (specified by -n) in the given path" << endl
         << "    -r, --node-range N:M   get nodes from N to M" << endl
         << "sequences:" << endl
         << "    -g, --gcsa FILE        use this GCSA2 index of the sequence space of the graph" << endl
         << "    -z, --kmer-size N      split up --sequence into kmers of size N" << endl
         << "    -j, --kmer-stride N    step distance between succesive kmers in sequence (default 1)" << endl
         << "    -S, --sequence STR     search for sequence STR using --kmer-size kmers" << endl
         << "    -M, --mems STR         describe the super-maximal exact matches of the STR (gcsa2) in JSON" << endl
         << "    -k, --kmer STR         return a graph of edges and nodes matching this kmer" << endl
         << "    -T, --table            instead of a graph, return a table of kmers" << endl
         << "                           (works only with kmers in the index)" << endl
         << "    -C, --kmer-count       report approximate count of kmer (-k) in db" << endl;


}

int main_find(int argc, char** argv) {

    if (argc == 2) {
        help_find(argv);
        return 1;
    }

    string db_name;
    string sequence;
    int kmer_size=0;
    int kmer_stride = 1;
    vector<string> kmers;
    string output_format;
    int64_t end_id=0, start_id=0;
    vector<int64_t> node_ids;
    int context_size=0;
    bool count_kmers = false;
    bool kmer_table = false;
    string target;
    string path_name;
    string range;
    bool get_alignments = false;
    bool get_mappings = false;
    string gcsa_in;
    string xg_name;
    bool get_mems = false;

    int c;
    optind = 2; // force optind past command positional argument
    while (true) {
        static struct option long_options[] =
        {
            //{"verbose", no_argument,       &verbose_flag, 1},
            {"db-name", required_argument, 0, 'd'},
            {"xg-name", required_argument, 0, 'x'},
            {"gcsa", required_argument, 0, 'g'},
            {"node", required_argument, 0, 'n'},
            {"edges-end", required_argument, 0, 'e'},
            {"edges-start", required_argument, 0, 's'},
            {"kmer", required_argument, 0, 'k'},
            {"table", no_argument, 0, 'T'},
            {"sequence", required_argument, 0, 'S'},
            {"mems", required_argument, 0, 'M'},
            {"kmer-stride", required_argument, 0, 'j'},
            {"kmer-size", required_argument, 0, 'z'},
            {"output", required_argument, 0, 'o'},
            {"context", required_argument, 0, 'c'},
            {"kmer-count", no_argument, 0, 'C'},
            {"path", required_argument, 0, 'p'},
            {"position-in", required_argument, 0, 'P'},
            {"node-range", required_argument, 0, 'r'},
            {"alignments", no_argument, 0, 'a'},
            {"mappings", no_argument, 0, 'm'},
            {0, 0, 0, 0}
        };

        int option_index = 0;
        c = getopt_long (argc, argv, "d:x:n:e:s:o:k:hc:S:z:j:CTp:P:r:amg:M:",
                long_options, &option_index);

        // Detect the end of the options.
        if (c == -1)
            break;

        switch (c)
        {
            case 'd':
                db_name = optarg;
                break;

            case 'x':
                xg_name = optarg;
                break;

            case 'g':
                gcsa_in = optarg;
                break;

            case 'k':
                kmers.push_back(optarg);
                break;

            case 'S':
                sequence = optarg;
                break;

            case 'M':
                sequence = optarg;
                get_mems = true;
                break;

            case 'j':
                kmer_stride = atoi(optarg);
                break;

            case 'z':
                kmer_size = atoi(optarg);
                break;

            case 'C':
                count_kmers = true;
                break;

            case 'p':
                target = optarg;
                break;

            case 'P':
                path_name = optarg;
                break;

            case 'c':
                context_size = atoi(optarg);
                break;

            case 'n':
                node_ids.push_back(atoi(optarg));
                break;

            case 'e':
                end_id = atoi(optarg);
                break;

            case 's':
                start_id = atoi(optarg);
                break;

            case 'T':
                kmer_table = true;
                break;

            case 'r':
                range = optarg;
                break;

            case 'a':
                get_alignments = true;
                break;

            case 'm':
                get_mappings = true;
                break;

            case 'o':
                output_format = optarg;
                break;

            case 'h':
            case '?':
                help_find(argv);
                exit(1);
                break;

            default:
                abort ();
        }
    }
    if (optind < argc) {
        //string file_name = argv[optind];
        cerr << "[vg find] find requires -d, -g, or -x to know where to find its database" << endl;
        return 1;
    }

    // open index
    Index* vindex = nullptr;
    if (db_name.empty()) {
        assert(!gcsa_in.empty() || !xg_name.empty());
    } else {
        vindex = new Index;
        vindex->open_read_only(db_name);
    }

    xg::XG xindex;
    if (!xg_name.empty()) {
        ifstream in(xg_name.c_str());
        xindex.load(in);
    }

    if (get_alignments) {
        // todo
    }

    if (!xg_name.empty()) {
        if (!node_ids.empty() && path_name.empty()) {
            // get the context of the node
            vector<Graph> graphs;
            for (auto node_id : node_ids) {
                Graph g;
                xindex.neighborhood(node_id, context_size, g);
                graphs.push_back(g);
            }
            VG result_graph;
            for (auto& graph : graphs) {
                // Allow duplicate nodes and edges (from e.g. multiple -n options); silently collapse them.
                result_graph.extend(graph);
            }
            result_graph.remove_orphan_edges();
            // return it
            result_graph.serialize_to_ostream(cout);
        } else if (end_id != 0) {
            for (auto& e : xindex.edges_on_end(end_id)) {
                cout << (e.from_start() ? -1 : 1) * e.from() << "\t" <<  (e.to_end() ? -1 : 1) * e.to() << endl;
            }
        } else if (start_id != 0) {
            for (auto& e : xindex.edges_on_start(start_id)) {
                cout << (e.from_start() ? -1 : 1) * e.from() << "\t" <<  (e.to_end() ? -1 : 1) * e.to() << endl;
            }
        }
        if (!target.empty()) {
            string name;
            int64_t start, end;
            Graph graph;
            parse_region(target, name, start, end);
            xindex.get_path_range(name, start, end, graph);
            if (context_size > 0) {
                xindex.expand_context(graph, context_size);
            }
            VG vgg; vgg.extend(graph); // removes dupes
            vgg.serialize_to_ostream(cout);
        }
        if (!range.empty()) {
            Graph graph;
            int64_t id_start=0, id_end=0;
            vector<string> parts = split_delims(range, ":");
            if (parts.size() == 1) {
                cerr << "[vg find] error, format of range must be \"N:M\" where start id is N and end id is M, got " << range << endl;
                exit(1);
            }
            convert(parts.front(), id_start);
            convert(parts.back(), id_end);
            xindex.get_id_range(id_start, id_end, graph);
            if (context_size > 0) {
                xindex.expand_context(graph, context_size);
            }
            VG vgg; vgg.extend(graph); // removes dupes
            vgg.remove_orphan_edges();
            vgg.serialize_to_ostream(cout);
        }
    } else if (!db_name.empty()) {
        if (!node_ids.empty() && path_name.empty()) {
            // get the context of the node
            vector<VG> graphs;
            for (auto node_id : node_ids) {
                VG g;
                vindex->get_context(node_id, g);
                if (context_size > 0) {
                    vindex->expand_context(g, context_size);
                }
                graphs.push_back(g);
            }
            VG result_graph;
            for (auto& graph : graphs) {
                // Allow duplicate nodes and edges (from e.g. multiple -n options); silently collapse them.
                result_graph.extend(graph);
            }
            result_graph.remove_orphan_edges();
            // return it
            result_graph.serialize_to_ostream(cout);
        } else if (end_id != 0) {
            vector<Edge> edges;
            vindex->get_edges_on_end(end_id, edges);
            for (vector<Edge>::iterator e = edges.begin(); e != edges.end(); ++e) {
                cout << (e->from_start() ? -1 : 1) * e->from() << "\t" <<  (e->to_end() ? -1 : 1) * e->to() << endl;
            }
        } else if (start_id != 0) {
            vector<Edge> edges;
            vindex->get_edges_on_start(start_id, edges);
            for (vector<Edge>::iterator e = edges.begin(); e != edges.end(); ++e) {
                cout << (e->from_start() ? -1 : 1) * e->from() << "\t" <<  (e->to_end() ? -1 : 1) * e->to() << endl;
            }
        }
        if (!node_ids.empty() && !path_name.empty()) {
            int64_t path_id = vindex->get_path_id(path_name);
            for (auto node_id : node_ids) {
                list<pair<int64_t, bool>> path_prev, path_next;
                int64_t prev_pos=0, next_pos=0;
                bool prev_backward, next_backward;
                if (vindex->get_node_path_relative_position(node_id, false, path_id,
                            path_prev, prev_pos, prev_backward,
                            path_next, next_pos, next_backward)) {

                    // Negate IDs for backward nodes
                    cout << node_id << "\t" << path_prev.front().first * (path_prev.front().second ? -1 : 1) << "\t" << prev_pos
                        << "\t" << path_next.back().first * (path_next.back().second ? -1 : 1) << "\t" << next_pos << "\t";

                    Mapping m = vindex->path_relative_mapping(node_id, false, path_id,
                            path_prev, prev_pos, prev_backward,
                            path_next, next_pos, next_backward);
                    cout << pb2json(m) << endl;
                }
            }
        }
        if (!target.empty()) {
            string name;
            int64_t start, end;
            VG graph;
            parse_region(target, name, start, end);
            vindex->get_path(graph, name, start, end);
            if (context_size > 0) {
                vindex->expand_context(graph, context_size);
            }
            graph.remove_orphan_edges();
            graph.serialize_to_ostream(cout);
        }
        if (!range.empty()) {
            VG graph;
            int64_t id_start=0, id_end=0;
            vector<string> parts = split_delims(range, ":");
            if (parts.size() == 1) {
                cerr << "[vg find] error, format of range must be \"N:M\" where start id is N and end id is M, got " << range << endl;
                exit(1);
            }
            convert(parts.front(), id_start);
            convert(parts.back(), id_end);
            vindex->get_range(id_start, id_end, graph);
            if (context_size > 0) {
                vindex->expand_context(graph, context_size);
            }
            graph.remove_orphan_edges();
            graph.serialize_to_ostream(cout);
        }
    }

    // todo cleanup if/else logic to allow only one function

    if (!sequence.empty()) {
        if (gcsa_in.empty()) {
            if (get_mems) {
                cerr << "error:[vg find] a GCSA index must be passed to get MEMs" << endl;
                return 1;
            }
            set<int> kmer_sizes = vindex->stored_kmer_sizes();
            if (kmer_sizes.empty()) {
                cerr << "error:[vg find] index does not include kmers, add with vg index -k" << endl;
                return 1;
            }
            if (kmer_size == 0) {
                kmer_size = *kmer_sizes.begin();
            }
            for (int i = 0; i <= sequence.size()-kmer_size; i+=kmer_stride) {
                kmers.push_back(sequence.substr(i,kmer_size));
            }
        } else {
            // let's use the GCSA index
            // first open it
            ifstream in_gcsa(gcsa_in.c_str());
            gcsa::GCSA gcsa_index;
            gcsa_index.load(in_gcsa);
            gcsa::LCPArray lcp_index;
            // default LCP is the gcsa base name +.lcp
            string lcp_in = gcsa_in + ".lcp";
            ifstream in_lcp(lcp_in.c_str());
            lcp_index.load(in_lcp);
            //range_type find(const char* pattern, size_type length) const;
            //void locate(size_type path, std::vector<node_type>& results, bool append = false, bool sort = true) const;
            //locate(i, results);
            if (!get_mems) {
                auto paths = gcsa_index.find(sequence.c_str(), sequence.length());
                //cerr << paths.first << " - " << paths.second << endl;
                for (gcsa::size_type i = paths.first; i <= paths.second; ++i) {
                    std::vector<gcsa::node_type> ids;
                    gcsa_index.locate(i, ids);
                    for (auto id : ids) {
                        cout << gcsa::Node::decode(id) << endl;
                    }
                }
            } else {
                // for mems we need to load up the gcsa and lcp structures into the mapper
                Mapper mapper;
                mapper.gcsa = &gcsa_index;
                mapper.lcp = &lcp_index;
                // get the mems
                auto mems = mapper.find_smems(sequence);
                // then fill the nodes that they match
                for (auto& mem : mems) mem.fill_nodes(&gcsa_index);
                // dump them to stdout
                cout << mems_to_json(mems) << endl;
            }
        }
    }

    if (!kmers.empty()) {
        if (count_kmers) {
            for (auto& kmer : kmers) {
                cout << kmer << "\t" << vindex->approx_size_of_kmer_matches(kmer) << endl;
            }
        } else if (kmer_table) {
            for (auto& kmer : kmers) {
                map<string, vector<pair<int64_t, int32_t> > > positions;
                vindex->get_kmer_positions(kmer, positions);
                for (auto& k : positions) {
                    for (auto& p : k.second) {
                        cout << k.first << "\t" << p.first << "\t" << p.second << endl;
                    }
                }
            }
        } else {
            vector<VG> graphs;
            for (auto& kmer : kmers) {
                VG g;
                vindex->get_kmer_subgraph(kmer, g);
                if (context_size > 0) {
                    vindex->expand_context(g, context_size);
                }
                graphs.push_back(g);
            }

            VG result_graph;
            for (auto& graph : graphs) {
                // Allow duplicate nodes and edges (from multiple kmers); silently collapse them.
                result_graph.extend(graph);
            }
            result_graph.remove_orphan_edges();
            result_graph.serialize_to_ostream(cout);
        }
    }

    if (vindex) delete vindex;

    return 0;

}

void help_index(char** argv) {
    cerr << "usage: " << argv[0] << " index [options] <graph1.vg> [graph2.vg ...]" << endl
        << "Creates an index on the specified graph or graphs. All graphs indexed must " << endl
        << "already be in a joint ID space, and the graph containing the highest-ID node " << endl
        << "must come first." << endl
        << "xg options:" << endl
        << "    -x, --xg-name FILE     use this file to store a succinct, queryable version of" << endl
        << "                           the graph(s) (effectively replaces rocksdb)" << endl
        << "    -v, --vcf-phasing FILE import phasing blocks from the given VCF file as threads" << endl
        << "    -T, --store-threads    use gPBWT to store the embedded paths as threads" << endl
        << "gcsa options:" << endl
        << "    -g, --gcsa-out FILE    output a GCSA2 index instead of a rocksdb index" << endl
        << "    -i, --dbg-in FILE      optionally use deBruijn graph encoded in FILE rather than an input VG (multiple allowed" << endl
        << "    -k, --kmer-size N      index kmers of size N in the graph" << endl
        << "    -X, --doubling-steps N use this number of doubling steps for GCSA2 construction" << endl
        << "    -Z, --size-limit N     limit of memory to use for GCSA2 construction in gigabytes" << endl
        << "    -O, --path-only        only index the kmers in paths embedded in the graph" << endl
        << "    -F, --forward-only     omit the reverse complement of the graph from indexing" << endl
        << "    -e, --edge-max N       only consider paths which make edge choices at <= this many points" << endl
        << "    -j, --kmer-stride N    step distance between succesive kmers in paths (default 1)" << endl
        << "    -d, --db-name PATH     create rocksdb in PATH directory (default: <graph>.index/)" << endl
        << "                           or GCSA2 index in PATH file (default: <graph>" << gcsa::GCSA::EXTENSION << ")" << endl
        << "                           (this is required if you are using multiple graphs files)" << endl
        << "    -t, --threads N        number of threads to use" << endl
        << "    -p, --progress         show progress" << endl
        << "    -V, --verify-index     validate the GCSA2 index using the input kmers (important for testing)" << endl
        << "rocksdb options (ignored with -g):" << endl
                                                   << "    -s, --store-graph      store graph as xg" << endl
                                                   << "    -m, --store-mappings   input is .gam format, store the mappings in alignments by node" << endl
                                                   << "    -a, --store-alignments input is .gam format, store the alignments by node" << endl
                                                   << "    -A, --dump-alignments  graph contains alignments, output them in sorted order" << endl
                                                   << "    -P, --prune KB         remove kmer entries which use more than KB kilobytes" << endl
                                                   << "    -n, --allow-negs       don't filter out relative negative positions of kmers" << endl
                                                   << "    -D, --dump             print the contents of the db to stdout" << endl
                                                   << "    -M, --metadata         describe aspects of the db stored in metadata" << endl
                                                   << "    -L, --path-layout      describes the path layout of the graph" << endl
                                                   << "    -S, --set-kmer         assert that the kmer size (-k) is in the db" << endl
                                                   //<< "    -b, --tmp-db-base S    use this base name for temporary indexes" << endl
                                                   << "    -C, --compact          compact the index into a single level (improves performance)" << endl
                                                   << "    -Q, --use-snappy       use snappy compression (faster, larger) rather than zlib" << endl;

}

int main_index(int argc, char** argv) {

    if (argc == 2) {
        help_index(argv);
        return 1;
    }

    string rocksdb_name;
    string gcsa_name;
    string xg_name;
    // Where should we import haplotype phasing paths from, if anywhere?
    string vcf_name;
    vector<string> dbg_names;
    int kmer_size = 0;
    bool path_only = false;
    int edge_max = 0;
    int kmer_stride = 1;
    int prune_kb = -1;
    bool store_graph = false;
    bool dump_index = false;
    bool describe_index = false;
    bool show_progress = false;
    bool set_kmer_size = false;
    bool path_layout = false;
    bool store_alignments = false;
    bool store_mappings = false;
    bool allow_negs = false;
    bool compact = false;
    bool dump_alignments = false;
    bool use_snappy = false;
    int doubling_steps = 2;
    bool verify_index = false;
    bool forward_only = false;
    size_t size_limit = 200; // in gigabytes
    bool store_threads = false; // use gPBWT to store paths

    int c;
    optind = 2; // force optind past command positional argument
    while (true) {
        static struct option long_options[] =
        {
            //{"verbose", no_argument,       &verbose_flag, 1},
            {"db-name", required_argument, 0, 'd'},
            {"kmer-size", required_argument, 0, 'k'},
            {"edge-max", required_argument, 0, 'e'},
            {"kmer-stride", required_argument, 0, 'j'},
            {"store-graph", no_argument, 0, 's'},
            {"store-alignments", no_argument, 0, 'a'},
            {"dump-alignments", no_argument, 0, 'A'},
            {"store-mappings", no_argument, 0, 'm'},
            {"dump", no_argument, 0, 'D'},
            {"metadata", no_argument, 0, 'M'},
            {"set-kmer", no_argument, 0, 'S'},
            {"threads", required_argument, 0, 't'},
            {"progress",  no_argument, 0, 'p'},
            {"prune",  required_argument, 0, 'P'},
            {"path-layout", no_argument, 0, 'L'},
            {"compact", no_argument, 0, 'C'},
            {"allow-negs", no_argument, 0, 'n'},
            {"use-snappy", no_argument, 0, 'Q'},
            {"gcsa-name", required_argument, 0, 'g'},
            {"xg-name", required_argument, 0, 'x'},
            {"vcf-phasing", required_argument, 0, 'v'},
            {"verify-index", no_argument, 0, 'V'},
            {"forward-only", no_argument, 0, 'F'},
            {"size-limit", no_argument, 0, 'Z'},
            {"path-only", no_argument, 0, 'O'},
            {"store-threads", no_argument, 0, 'T'},
            {"dbg-in", required_argument, 0, 'i'},
            {0, 0, 0, 0}
        };

        int option_index = 0;
        c = getopt_long (argc, argv, "d:k:j:pDshMt:b:e:SP:LmaCnAQg:X:x:v:VFZ:Oi:T",
                long_options, &option_index);

        // Detect the end of the options.
        if (c == -1)
            break;

        switch (c)
        {
            case 'd':
                rocksdb_name = optarg;
                break;

            case 'x':
                xg_name = optarg;
                break;

            case 'v':
                vcf_name = optarg;
                break;

            case 'P':
                prune_kb = atoi(optarg);
                break;

            case 'k':
                kmer_size = atoi(optarg);
                break;


            case 'O':
                path_only = true;
                break;

            case 'e':
                edge_max = atoi(optarg);
                break;


            case 'j':
                kmer_stride = atoi(optarg);
                break;

            case 'p':
                show_progress = true;
                break;

            case 'D':
                dump_index = true;
                break;

            case 'M':
                describe_index = true;
                break;

            case 'L':
                path_layout = true;
                break;

            case 'S':
                set_kmer_size = true;
                break;

            case 's':
                store_graph = true;
                break;

            case 'a':
                store_alignments = true;
                break;

            case 'A':
                dump_alignments = true;
                break;

            case 'm':
                store_mappings = true;
                break;

            case 'n':
                allow_negs = true;
                break;

            case 'C':
                compact = true;
                break;

            case 'Q':
                use_snappy = true;
                break;

            case 't':
                omp_set_num_threads(atoi(optarg));
                break;

            case 'g':
                gcsa_name = optarg;
                break;

            case 'V':
                verify_index = true;
                break;
            case 'i':
                dbg_names.push_back(optarg);
                break;
            case 'F':
                forward_only = true;
                break;

            case 'X':
                doubling_steps = atoi(optarg);
                break;

            case 'Z':
                size_limit = atoi(optarg);
                break;

            case 'T':
                store_threads = true;
                break;

            case 'h':
            case '?':
                help_index(argv);
                exit(1);
                break;

            default:
                abort ();
        }
    }

    if (edge_max == 0) edge_max = kmer_size + 1;

    vector<string> file_names;
    while (optind < argc) {
        string file_name = argv[optind++];
        file_names.push_back(file_name);
    }

    if(kmer_size == 0 && !gcsa_name.empty() && dbg_names.empty()) {
        // gcsa doesn't do anything if we tell it a kmer size of 0.
        cerr << "error:[vg index] kmer size for GCSA2 index must be >0" << endl;
        return 1;
    }

    if(kmer_size < 0) {
        cerr << "error:[vg index] kmer size cannot be negative" << endl;
        return 1;
    }

    if(kmer_stride <= 0) {
        // kmer strides of 0 (or negative) are silly.
        cerr << "error:[vg index] kmer stride must be positive and nonzero" << endl;
        return 1;
    }

    if (!xg_name.empty()) {
        // We need to build an xg index

        // We'll fill this with the opened VCF file if we need one.
        vcflib::VariantCallFile variant_file;

        if(!vcf_name.empty()) {
            // There's a VCF we should load haplotype info from

            if (!vcf_name.empty()) {
                variant_file.open(vcf_name);
                if (!variant_file.is_open()) {
                    cerr << "error:[vg index] could not open" << vcf_name << endl;
                    return 1;
                }
            }

        }

        // We want to siphon off the "_alt_<variant>_<number>" paths from "vg
        // construct -a" and not index them, and use them for creating haplotype
        // threads.
        // TODO: a better way to store path metadata
        map<string, Path> alt_paths;
        // This is matched against the entire string.
        //regex is_alt("_alt_.+_[0-9]+");

        // store the graphs
        VGset graphs(file_names);
        // Turn into an XG index, except for the alt paths which we pull out and load into RAM instead.
        xg::XG index = graphs.to_xg(store_threads);


        if(variant_file.is_open()) {
            // Now go through and add the varaints.

            // How many phases are there?
            size_t num_samples = variant_file.sampleNames.size();
            // And how many phases?
            size_t num_phases = num_samples * 2;

            for(size_t path_rank = 1; path_rank <= index.max_path_rank(); path_rank++) {
                // Find all the reference paths and loop over them. We'll just
                // assume paths that don't start with "_" might appear in the
                // VCF. We need to use the xg path functions, since we didn't
                // load up the whole vg graph.

                // What path is this?
                string path_name = index.path_name(path_rank);

                // We already know it's not a variant's alt, since those were
                // removed, so it might be a primary contig.

                // How many bases is it?
                size_t path_length = index.path_length(path_name);

                // Allocate some Paths to store phase threads
                vector<Path> active_phase_paths{num_phases};
                // We need to remember how many paths of a particular phase have
                // already been generated.
                vector<int> saved_phase_paths(num_phases, 0);

                // What's the first reference position after the last variant?
                size_t nonvariant_start = 0;

                // Completed ones just get dumped into the index
                auto finish_phase = [&](size_t phase_number) {
                    // We have finished a phase (because an unphased variant
                    // came up or we ran out of variants); dump it into the
                    // index under a name and make a new Path for that phase.

                    // Find where this path is in our vector
                    Path& to_save = active_phase_paths[phase_number];

                    if(to_save.mapping_size() > 0) {
                        // Only actually do anything if we put in some mappings.

                        // Make sure the path has a name, and increment the
                        // number of saved paths for this phase so the next path
                        // will get a different name.
                        to_save.set_name("_phase_" + to_string(phase_number) +
                                "_" + to_string(saved_phase_paths[phase_number]++));

                        // Actually send the path off to XG
                        index.insert_thread(to_save);

                        // Clear it out for re-use
                        to_save = Path();
                    }
                };

                // We need a way to dump mappings into pahse threads. The
                // mapping edits and rank and offset info will be ignored; the
                // Mapping just represents an oriented node traversal.
                auto append_mapping = [&](size_t phase_number, const Mapping& mapping) {
                    // Find the path to add to
                    Path& to_extend = active_phase_paths[phase_number];

                    // See if the edge we need to follow exists
                    if(to_extend.mapping_size() > 0) {
                        // If there's a previous mapping, go find it
                        const Mapping& previous = to_extend.mapping(to_extend.mapping_size() - 1);

                        // Break out the IDs and flags we need to check for the edge
                        int64_t last_node = previous.position().node_id();
                        bool last_from_start = previous.position().is_reverse();

                        int64_t new_node = mapping.position().node_id();
                        bool new_to_end = mapping.position().is_reverse();

                        if(!index.has_edge(last_node, last_from_start, new_node, new_to_end)) {
                            // We can't have a thread take this edge. Split ane
                            // emit the current mappings and start a new path.
                            cerr << "warning:[vg index] phase " << phase_number << " wants edge "
                                << last_node << (last_from_start ? "L" : "R") << " - "
                                << new_node << (new_to_end ? "R" : "L")
                                << " which does not exist. Splitting!" << endl;

                            finish_phase(phase_number);
                        }
                    }

                    // Make a new Mapping in the Path
                    Mapping& new_place = *(active_phase_paths[phase_number].add_mapping());

                    // Set it
                    new_place = mapping;

                    // Make sure to clear out the rank and edits
                    new_place.set_rank(0);
                    new_place.clear_edit();
                };

                // We need an easy way to append any reference mappings from the
                // last variant up until a certain position (which may be past
                // the end of the entire reference path).
                auto append_reference_mappings_until = [&](size_t phase_number, size_t end) {
                    // We need to look and add in the mappings to the
                    // intervening reference nodes from the last variant, if
                    // any. For which we need access to the last variant's past-
                    // the-end reference position.
                    size_t ref_pos = nonvariant_start;
                    while(ref_pos < end) {
                        // While there is intervening reference
                        // sequence, add it to our phase.

                        // What mapping is here?
                        Mapping ref_mapping = index.mapping_at_path_position(path_name, ref_pos);

                        // Stick it in the phase path
                        append_mapping(phase_number, ref_mapping);

                        // Advance to what's after that mapping
                        ref_pos += index.node_length(ref_mapping.position().node_id());
                    }
                };

                // We also have another function to handle each variant as it comes in.
                auto handle_variant = [&](vcflib::Variant& variant) {
                    // So we have a variant

                    // Grab its id, or make one by hashing stuff if it doesn't
                    // have an ID.
                    string var_name = get_or_make_variant_id(variant);

                    if(alt_paths.count("_alt_" + var_name + "_0") == 0) {
                        // There isn't a reference alt path for this variant.
#ifdef debug
                        cerr << "Reference alt for " << var_name << " not in VG set! Skipping!" << endl;
#endif
                        // Don't bother with this variant
                        return;
                    }

                    for(int sample_number = 0; sample_number < num_samples; sample_number++) {
                        // For each sample

                        // What sample is it?
                        string& sample_name = variant_file.sampleNames[sample_number];

                        // Parse it out and see if it's phased.
                        string genotype = variant.getGenotype(sample_name);

                        // Find the phasing bar
                        auto bar_pos = genotype.find('|');

                        for(int phase_offset = 0; phase_offset < 2; phase_offset++) {
                            // For both the phases for the sample, add mappings
                            // through all the fixed reference nodes between the
                            // last variant and here.
                            append_reference_mappings_until(sample_number * 2 + phase_offset, variant.position);

                            // If this variant isn't phased, this will just be a
                            // reference-matching piece of thread after the last
                            // variant. If that wasn't phased either, it's just
                            // a floating perfect reference match.
                        }

                        if(bar_pos == string::npos || bar_pos == 0 || bar_pos + 1 >= genotype.size()) {
                            // If it isn't phased, or we otherwise don't like
                            // it, we need to break phasing paths.
                            for(int phase_offset = 0; phase_offset < 2; phase_offset++) {
                                // Finish both the phases for this sample.
                                finish_phase(sample_number * 2 + phase_offset);
                            }
                        }

                        // If it is phased, parse out the two alleles and handle
                        // each separately.
                        vector<int> alt_indices({stoi(genotype.substr(0, bar_pos)),
                                stoi(genotype.substr(bar_pos + 1))});

                        for(int phase_offset = 0; phase_offset < 2; phase_offset++) {
                            // Handle each phase and its alt
                            int& alt_index = alt_indices[phase_offset];

                            // We need to find the path for this alt of this
                            // variant. We can pull out the whole thing since it
                            // should be short.
                            Path alt_path = alt_paths.at("_alt_" + var_name + "_" + to_string(alt_index));
                            // TODO: if we can't find this path, it probaby
                            // means we mismatched the vg file and the vcf file.
                            // Maybe we should complain to the user instead of
                            // just failing an assert in at()?


                            for(size_t i = 0; i < alt_path.mapping_size(); i++) {
                                // Then blit mappings from the alt over to the phase thread
                                append_mapping(sample_number * 2 + phase_offset, alt_path.mapping(i));
                            }

                            // TODO: We can't really land anywhere on the other
                            // side of a deletion if the phasing breaks right at
                            // it, because we don't know that the first
                            // reference base after the deletion hasn't been
                            // replaced. TODO: can we inspect the next reference
                            // node and see if any alt paths touch it?
                        }

                        // Now we have processed both phasinbgs for this sample.
                    }

                    // Update the past-the-last-variant position, globally,
                    // after we do all the samples.
                    nonvariant_start = variant.position + variant.ref.size();
                };

                // Look for variants only on this path
                variant_file.setRegion(path_name);

                // Set up progress bar
                ProgressBar* progress = nullptr;
                // Message needs to last as long as the bar itself.
                string progress_message = "loading variants for " + path_name;
                if(show_progress) {
                    progress = new ProgressBar(path_length, progress_message.c_str());
                    progress->Progressed(0);
                }

                // TODO: For a first attempt, let's assume we can actually store
                // all the Path objects for all the phases.

                // Allocate a place to store actual variants
                vcflib::Variant var(variant_file);

                // How many variants have we done?
                size_t variants_processed = 0;
                while (variant_file.is_open() && variant_file.getNextVariant(var)) {
                    // this ... maybe we should remove it as for when we have calls against N
                    bool isDNA = allATGC(var.ref);
                    for (vector<string>::iterator a = var.alt.begin(); a != var.alt.end(); ++a) {
                        if (!allATGC(*a)) isDNA = false;
                    }
                    // only work with DNA sequences
                    if (!isDNA) {
                        continue;
                    }

                    var.position -= 1; // convert to 0-based

                    // Handle the variant
                    handle_variant(var);


                    if (variants_processed++ % 1000 == 0 && progress != nullptr) {
                        // Say we made progress
                        progress->Progressed(var.position);
                    }
                }

                // Now finish up all the threads
                for(size_t i = 0; i < num_phases; i++) {
                    // Each thread runs out until the end of the reference path
                    append_reference_mappings_until(i, path_length);

                    // And then we save all the threads
                    finish_phase(i);
                }

                if(progress != nullptr) {
                    // Throw out our progress bar
                    delete progress;
                }

            }


        }


        // save the xg version to the file name we've been given
        ofstream db_out(xg_name);
        index.serialize(db_out);
        db_out.close();
    }

    if(!gcsa_name.empty()) {
        // We need to make a gcsa index.

        // Load up the graphs
        vector<string> tmpfiles;
        if (dbg_names.empty()) {
            VGset graphs(file_names);
            graphs.show_progress = show_progress;
            // Go get the kmers of the correct size
            tmpfiles = graphs.write_gcsa_kmers_binary(kmer_size, path_only, forward_only);
        } else {
            tmpfiles = dbg_names;
        }
        // Make the index with the kmers
        gcsa::InputGraph input_graph(tmpfiles, true);
        gcsa::ConstructionParameters params;
        params.setSteps(doubling_steps);
        params.setLimit(size_limit);

        // build the GCSA index
        gcsa::GCSA* gcsa_index = new gcsa::GCSA(input_graph, params);

        if (verify_index) {
            //cerr << "verifying index" << endl;
            if (!gcsa_index->verifyIndex(input_graph)) {
                cerr << "[vg::main]: GCSA2 index verification failed" << endl;
            }
        }

        // build the LCP array
        string lcp_name = gcsa_name + ".lcp";
        gcsa::LCPArray* lcp_array = new gcsa::LCPArray(input_graph, params);

        // clean up input graph temp files
        if (dbg_names.empty()) {
            for (auto& tfn : tmpfiles) {
                remove(tfn.c_str());
            }
        }

        // Save the GCSA2 index
        sdsl::store_to_file(*gcsa_index, gcsa_name);
        delete gcsa_index;

        // Save the LCP array
        sdsl::store_to_file(*lcp_array, lcp_name);
        delete lcp_array;

    }

    if (!rocksdb_name.empty()) {

        Index index;
        index.use_snappy = use_snappy;

        if (compact) {
            index.open_for_write(rocksdb_name);
            index.compact();
            index.flush();
            index.close();
        }

        // todo, switch to xg for graph storage
        // index should write and load index/xg or such
        // then a handful of functions used in main.cpp and mapper.cpp need to be rewritten to use the xg index
        if (store_graph && file_names.size() > 0) {
            index.open_for_write(rocksdb_name);
            VGset graphs(file_names);
            graphs.show_progress = show_progress;
            graphs.store_in_index(index);
            //index.flush();
            //index.close();
            // reopen to index paths
            // this requires the index to be queryable
            //index.open_for_write(db_name);
            graphs.store_paths_in_index(index);
            index.compact();
            index.flush();
            index.close();
        }

        if (store_alignments && file_names.size() > 0) {
            index.open_for_write(rocksdb_name);
            function<void(Alignment&)> lambda = [&index](Alignment& aln) {
                index.put_alignment(aln);
            };
            for (auto& file_name : file_names) {
                if (file_name == "-") {
                    stream::for_each(std::cin, lambda);
                } else {
                    ifstream in;
                    in.open(file_name.c_str());
                    stream::for_each(in, lambda);
                }
            }
            index.flush();
            index.close();
        }

        if (dump_alignments) {
            vector<Alignment> output_buf;
            index.open_read_only(rocksdb_name);
            auto lambda = [&output_buf](const Alignment& aln) {
                output_buf.push_back(aln);
                stream::write_buffered(cout, output_buf, 100);
            };
            index.for_each_alignment(lambda);
            stream::write_buffered(cout, output_buf, 0);
            index.close();
        }

        if (store_mappings && file_names.size() > 0) {
            index.open_for_write(rocksdb_name);
            function<void(Alignment&)> lambda = [&index](Alignment& aln) {
                const Path& path = aln.path();
                for (int i = 0; i < path.mapping_size(); ++i) {
                    index.put_mapping(path.mapping(i));
                }
            };
            for (auto& file_name : file_names) {
                if (file_name == "-") {
                    stream::for_each(std::cin, lambda);
                } else {
                    ifstream in;
                    in.open(file_name.c_str());
                    stream::for_each(in, lambda);
                }
            }
            index.flush();
            index.close();
        }

        if (kmer_size != 0 && file_names.size() > 0) {
            index.open_for_bulk_load(rocksdb_name);
            VGset graphs(file_names);
            graphs.show_progress = show_progress;
            graphs.index_kmers(index, kmer_size, path_only, edge_max, kmer_stride, allow_negs);
            index.flush();
            index.close();
            // forces compaction
            index.open_for_write(rocksdb_name);
            index.flush();
            index.compact();
            index.close();
        }

        if (prune_kb >= 0) {
            if (show_progress) {
                cerr << "pruning kmers > " << prune_kb << " on disk from " << rocksdb_name << endl;
            }
            index.open_for_write(rocksdb_name);
            index.prune_kmers(prune_kb);
            index.compact();
            index.close();
        }

        if (set_kmer_size) {
            assert(kmer_size != 0);
            index.open_for_write(rocksdb_name);
            index.remember_kmer_size(kmer_size);
            index.close();
        }

        if (dump_index) {
            index.open_read_only(rocksdb_name);
            index.dump(cout);
            index.close();
        }

        if (describe_index) {
            index.open_read_only(rocksdb_name);
            set<int> kmer_sizes = index.stored_kmer_sizes();
            cout << "kmer sizes: ";
            for (auto kmer_size : kmer_sizes) {
                cout << kmer_size << " ";
            }
            cout << endl;
            index.close();
        }

        if (path_layout) {
            index.open_read_only(rocksdb_name);
            //index.path_layout();
            map<string, int64_t> path_by_id = index.paths_by_id();
            map<string, pair<pair<int64_t, bool>, pair<int64_t, bool>>> layout;
            map<string, int64_t> length;
            index.path_layout(layout, length);
            for (auto& p : layout) {
                // Negate IDs for backward nodes
                cout << p.first << " " << p.second.first.first * (p.second.first.second ? -1 : 1) << " "
                    << p.second.second.first * (p.second.second.second ? -1 : 1) << " " << length[p.first] << endl;
            }
            index.close();
        }
    }

    return 0;

}

void help_align(char** argv) {
    cerr << "usage: " << argv[0] << " align [options] <graph.vg> >alignments.gam" << endl
         << "options:" << endl
         << "    -s, --sequence STR    align a string to the graph in graph.vg using partial order alignment" << endl
         << "    -Q, --seq-name STR    name the sequence using this value" << endl
         << "    -j, --json            output alignments in JSON format (default GAM)" << endl
         << "    -m, --match N         use this match score (default: 1)" << endl
         << "    -M, --mismatch N      use this mismatch penalty (default: 4)" << endl
         << "    -g, --gap-open N      use this gap open penalty (default: 6)" << endl
         << "    -e, --gap-extend N    use this gap extension penalty (default: 1)" << endl
         << "    -D, --debug           print out score matrices and other debugging info" << endl
         << "options:" << endl
         << "    -s, --sequence STR    align a string to the graph in graph.vg using partial order alignment" << endl
         << "    -Q, --seq-name STR    name the sequence using this value" << endl
         << "    -j, --json            output alignments in JSON format (default GAM)" << endl;
}

int main_align(int argc, char** argv) {

    string seq;
    string seq_name;

    if (argc == 2) {
        help_align(argv);
        return 1;
    }

    bool print_cigar = false;
    bool output_json = false;
    int match = 1;
    int mismatch = 4;
    int gap_open = 6;
    int gap_extend = 1;
    bool debug = false;

    int c;
    optind = 2; // force optind past command positional argument
    while (true) {
        static struct option long_options[] =
        {
            /* These options set a flag. */
            //{"verbose", no_argument,       &verbose_flag, 1},
            {"sequence", required_argument, 0, 's'},
            {"seq-name", no_argument, 0, 'Q'},
            {"json", no_argument, 0, 'j'},
            {"match", required_argument, 0, 'm'},
            {"mismatch", required_argument, 0, 'M'},
            {"gap-open", required_argument, 0, 'g'},
            {"gap-extend", required_argument, 0, 'e'},
            {"debug", no_argument, 0, 'D'},
            {0, 0, 0, 0}
        };

        int option_index = 0;
        c = getopt_long (argc, argv, "s:jhQ:m:M:g:e:D",
                long_options, &option_index);

        /* Detect the end of the options. */
        if (c == -1)
            break;

        switch (c)
        {
        case 's':
            seq = optarg;
            break;

        case 'Q':
            seq_name = optarg;
            break;

        case 'j':
            output_json = true;
            break;

        case 'm':
            match = atoi(optarg);
            break;

        case 'M':
            mismatch = atoi(optarg);
            break;

        case 'g':
            gap_open = atoi(optarg);
            break;

        case 'e':
            gap_extend = atoi(optarg);
            break;

        case 'D':
            debug = true;
            break;

        case 'h':
        case '?':
            /* getopt_long already printed an error message. */
            help_align(argv);
            exit(1);
            break;

        default:
            abort ();
        }
    }

    VG* graph;
    string file_name = argv[optind];
    if (file_name == "-") {
        graph = new VG(std::cin);
    } else {
        ifstream in;
        in.open(file_name.c_str());
        graph = new VG(in);
    }

    Alignment alignment = graph->align(seq, match, mismatch, gap_open, gap_extend, 0, debug);

    if (output_json) {
        cout << pb2json(alignment) << endl;
    } else {
        if (!seq_name.empty()) {
            alignment.set_name(seq_name);
        }
        function<Alignment(uint64_t)> lambda =
            [&alignment] (uint64_t n) {
                return alignment;
            };
        stream::write(cout, 1, lambda);
    }

    delete graph;

    return 0;

}

void help_map(char** argv) {
    cerr << "usage: " << argv[0] << " map [options] <graph.vg> >alignments.vga" << endl
         << "options:" << endl
         << "    -d, --db-name DIR     use this db (defaults to <graph>.vg.index/)" << endl
         << "                          A graph is not required. But GCSA/xg take precedence if available." << endl
         << "    -x, --xg-name FILE    use this xg index (defaults to <graph>.vg.xg)" << endl
         << "    -g, --gcsa-name FILE  use this GCSA2 index (defaults to <graph>" << gcsa::GCSA::EXTENSION << ")" << endl
         << "    -V, --in-memory       build the XG and GCSA2 indexes in-memory from the provided .vg file" << endl
         << "    -O, --in-mem-path-only  when making the in-memory temporary index, only look at embedded paths" << endl
         << "input:" << endl
         << "    -s, --sequence STR    align a string to the graph in graph.vg using partial order alignment" << endl
         << "    -Q, --seq-name STR    name the sequence using this value (for graph modification with new named paths)" << endl
         << "    -r, --reads FILE      take reads (one per line) from FILE, write alignments to stdout" << endl
         << "    -b, --hts-input FILE  align reads from htslib-compatible FILE (BAM/CRAM/SAM) stdin (-), alignments to stdout" << endl
         << "    -K, --keep-secondary  produce alignments for secondary input alignments in addition to primary ones" << endl
         << "    -f, --fastq FILE      input fastq (possibly compressed), two are allowed, one for each mate" << endl
         << "    -i, --interleaved     fastq is interleaved paired-ended" << endl
         << "    -p, --pair-window N   align to a graph up to N ids away from the mapping location of one mate for the other" << endl
         << "    -N, --sample NAME     for --reads input, add this sample" << endl
         << "    -R, --read-group NAME for --reads input, add this read group" << endl
         << "output:" << endl
         << "    -J, --output-json     output JSON rather than an alignment stream (helpful for debugging)" << endl
         << "    -Z, --buffer-size N   buffer this many alignments together before outputting in GAM (default: 100)" << endl
         << "    -D, --debug           print debugging information about alignment to stderr" << endl
         << "local alignment parameters:" << endl
         << "    -q, --match N         use this match score (default: 1)" << endl
         << "    -z, --mismatch N      use this mismatch penalty (default: 4)" << endl
         << "    -o, --gap-open N      use this gap open penalty (default: 6)" << endl
         << "    -y, --gap-extend N    use this gap extension penalty (default: 1)" << endl
         << "generic mapping parameters:" << endl
         << "    -B, --band-width N    for very long sequences, align in chunks then merge paths (default 1000bp)" << endl
         << "    -P, --min-identity N  accept alignment only if the alignment identity to ref is >= N (default: 0)" << endl
         << "    -n, --context-depth N follow this many edges out from each thread for alignment (default: 7)" << endl
         << "    -M, --max-multimaps N produce up to N alignments for each read (default: 1)" << endl
         << "    -T, --softclip-trig N trigger graph extension and realignment when either end has softclips (default: 0)" << endl
         << "    -m, --hit-max N       ignore kmers or MEMs who have >N hits in our index (default: 100)" << endl
         << "    -c, --clusters N      use at most the largest N ordered clusters of the kmer graph for alignment (default: all)" << endl
         << "    -C, --cluster-min N   require at least this many kmer hits in a cluster to attempt alignment (default: 1)" << endl
         << "    -H, --max-target-x N  skip cluster subgraphs with length > N*read_length (default: 100; unset: 0)" << endl
         << "    -e, --thread-ex N     grab this many nodes in id space around each thread for alignment (default: 10)" << endl
         << "    -t, --threads N       number of threads to use" << endl
         << "    -G, --greedy-accept   if a tested alignment achieves -X identity don't try worse seeds" << endl
         << "    -X, --accept-identity N  accept early alignment if the normalized alignment score is >= N and -F or -G is set" << endl
         << "    -A, --max-attempts N  try to improve sensitivity and align this many times (default: 7)" << endl
         << "maximal exact match (MEM) mapper:" << endl
         << "  This algorithm is used when --kmer-size is not specified and a GCSA index is given" << endl
         << "    -L, --min-mem-length N   ignore MEMs shorter than this length (default: 0/unset)" << endl
         << "    -Y, --max-mem-length N   ignore MEMs longer than this length by stopping backward search (default: 0/unset)" << endl
         << "kmer-based mapper:" << endl
         << "  This algorithm is used when --kmer-size is specified or a rocksdb index is given" << endl
         << "    -k, --kmer-size N     use this kmer size, it must be < kmer size in db (default: from index)" << endl
         << "    -j, --kmer-stride N   step distance between succesive kmers to use for seeding (default: kmer size)" << endl
         << "    -E, --min-kmer-entropy N  require shannon entropy of this in order to use kmer (default: no limit)" << endl
         << "    -S, --sens-step N     decrease kmer size by N bp until alignment succeeds (default: 5)" << endl
         << "    -l, --kmer-min N      give up aligning if kmer size gets below this threshold (default: 8)" << endl
         << "    -F, --prefer-forward  if the forward alignment of the read works, accept it" << endl;
}

int main_map(int argc, char** argv) {

    if (argc == 2) {
        help_map(argv);
        return 1;
    }

    string seq;
    string seq_name;
    string db_name;
    string xg_name;
    string gcsa_name;
    int kmer_size = 0;
    int kmer_stride = 0;
    int sens_step = 0;
    int best_clusters = 0;
    int cluster_min = 1;
    int max_attempts = 7;
    string read_file;
    string hts_file;
    bool keep_secondary = false;
    int hit_max = 100;
    int max_multimaps = 1;
    int thread_count = 1;
    int thread_ex = 10;
    int context_depth = 7;
    bool output_json = false;
    bool debug = false;
    bool prefer_forward = false;
    bool greedy_accept = false;
    float min_score = 0;
    string sample_name;
    string read_group;
    string fastq1, fastq2;
    bool interleaved_fastq = false;
    int pair_window = 64; // ~11bp/node
    int band_width = 1000; // anything > 1000bp sequences is difficult to align efficiently
    bool try_both_mates_first = false;
    float min_kmer_entropy = 0;
    float accept_identity = 0;
    size_t kmer_min = 8;
    int softclip_threshold = 0;
    bool build_in_memory = false;
    int max_mem_length = 0;
    int min_mem_length = 0;
    int max_target_factor = 100;
    bool in_mem_path_only = false;
    int buffer_size = 100;
    int match = 1;
    int mismatch = 4;
    int gap_open = 6;
    int gap_extend = 1;

    int c;
    optind = 2; // force optind past command positional argument
    while (true) {
        static struct option long_options[] =

            {
                /* These options set a flag. */
                //{"verbose", no_argument,       &verbose_flag, 1},
                {"sequence", required_argument, 0, 's'},
                {"seq-name", required_argument, 0, 'Q'},
                {"db-name", required_argument, 0, 'd'},
                {"xg-name", required_argument, 0, 'x'},
                {"gcsa-name", required_argument, 0, 'g'},
                {"kmer-stride", required_argument, 0, 'j'},
                {"kmer-size", required_argument, 0, 'k'},
                {"min-kmer-entropy", required_argument, 0, 'E'},
                {"clusters", required_argument, 0, 'c'},
                {"cluster-min", required_argument, 0, 'C'},
                {"max-attempts", required_argument, 0, 'A'},
                {"reads", required_argument, 0, 'r'},
                {"sample", required_argument, 0, 'N'},
                {"read-group", required_argument, 0, 'R'},
                {"hit-max", required_argument, 0, 'm'},
                {"max-multimaps", required_argument, 0, 'N'},
                {"threads", required_argument, 0, 't'},
                {"prefer-forward", no_argument, 0, 'F'},
                {"greedy-accept", no_argument, 0, 'G'},
                {"accept-identity", required_argument, 0, 'X'},
                {"sens-step", required_argument, 0, 'S'},
                {"thread-ex", required_argument, 0, 'e'},
                {"context-depth", required_argument, 0, 'n'},
                {"output-json", no_argument, 0, 'J'},
                {"hts-input", required_argument, 0, 'b'},
                {"keep-secondary", no_argument, 0, 'K'},
                {"fastq", no_argument, 0, 'f'},
                {"interleaved", no_argument, 0, 'i'},
                {"pair-window", required_argument, 0, 'p'},
                {"band-width", required_argument, 0, 'B'},
                {"min-identity", required_argument, 0, 'P'},
                {"kmer-min", required_argument, 0, 'l'},
                {"softclip-trig", required_argument, 0, 'T'},
                {"in-memory", no_argument, 0, 'V'},
                {"in-mem-path-only", no_argument, 0, 'O'},
                {"debug", no_argument, 0, 'D'},
                {"min-mem-length", required_argument, 0, 'L'},
                {"max-mem-length", required_argument, 0, 'Y'},
                {"max-target-x", required_argument, 0, 'H'},
                {"buffer-size", required_argument, 0, 'Z'},
                {"match", required_argument, 0, 'q'},
                {"mismatch", required_argument, 0, 'z'},
                {"gap-open", required_argument, 0, 'o'},
                {"gap-extend", required_argument, 0, 'y'},
                {0, 0, 0, 0}
            };

        int option_index = 0;
        c = getopt_long (argc, argv, "s:j:hd:x:g:c:r:m:k:M:t:DX:FS:Jb:KR:N:if:p:B:h:GC:A:E:Q:n:P:l:e:T:VL:Y:H:OZ:q:z:o:y:",
                         long_options, &option_index);


        /* Detect the end of the options. */
        if (c == -1)
            break;

        switch (c)
        {
            case 's':
                seq = optarg;
                break;

            case 'V':
                build_in_memory = true;
                break;

            case 'd':
                db_name = optarg;
                break;

            case 'x':
                xg_name = optarg;
                break;

            case 'g':
                gcsa_name = optarg;
                break;

            case 'j':
                kmer_stride = atoi(optarg);
                break;


            case 'O':
                in_mem_path_only = true;
                break;

            case 'Q':
                seq_name = optarg;
                break;

            case 'S':
                sens_step = atoi(optarg);
                break;

            case 'c':
                best_clusters = atoi(optarg);
                break;

            case 'C':
                cluster_min = atoi(optarg);
                break;

            case 'E':
                min_kmer_entropy = atof(optarg);
                break;

            case 'A':
                max_attempts = atoi(optarg);
                break;

<<<<<<< HEAD
            case 'm':
                hit_max = atoi(optarg);
                break;

            case 'M':
                max_multimaps = atoi(optarg);
                break;
=======
        case 'm':
            hit_max = atoi(optarg);
            break;
            
        case 'M':
            max_multimaps = atoi(optarg);
            break;
>>>>>>> 16c00931

            case 'k':
                kmer_size = atoi(optarg);
                break;

            case 'e':
                thread_ex = atoi(optarg);
                break;

            case 'n':
                context_depth = atoi(optarg);
                break;

            case 'T':
                softclip_threshold = atoi(optarg);
                break;

            case 'r':
                read_file = optarg;
                break;

            case 'R':
                read_group = optarg;
                break;

            case 'N':
                sample_name = optarg;
                break;

            case 'b':
                hts_file = optarg;
                break;

            case 'K':
                keep_secondary = true;
                break;

            case 'f':
                if (fastq1.empty()) fastq1 = optarg;
                else if (fastq2.empty()) fastq2 = optarg;
                else { cerr << "[vg map] error: more than two fastqs specified" << endl; exit(1); }
                break;

            case 'i':
                interleaved_fastq = true;
                break;

            case 'p':
                pair_window = atoi(optarg);
                break;

            case 't':
                omp_set_num_threads(atoi(optarg));
                break;

            case 'D':
                debug = true;
                break;

            case 'F':
                prefer_forward = true;
                break;

            case 'G':
                greedy_accept = true;
                break;

        case 'X':
            accept_identity = atof(optarg);
            break;

            case 'J':
                output_json = true;
                break;

            case 'B':
                band_width = atoi(optarg);
                break;

            case 'P':
                min_score = atof(optarg);
                break;

            case 'l':
                kmer_min = atoi(optarg);
                break;

            case 'L':
                min_mem_length = atoi(optarg);
                break;

            case 'Y':
                max_mem_length = atoi(optarg);
                break;

            case 'H':
                max_target_factor = atoi(optarg);
                break;

        case 'Z':
            buffer_size = atoi(optarg);
            break;

        case 'q':
            match = atoi(optarg);
            break;

        case 'z':
            mismatch = atoi(optarg);
            break;

        case 'o':
            gap_open = atoi(optarg);
            break;

        case 'y':
            gap_extend = atoi(optarg);
            break;

        case 'h':
        case '?':
            /* getopt_long already printed an error message. */
            help_map(argv);
            exit(1);
            break;


            default:
                abort ();
        }
    }

    if (seq.empty() && read_file.empty() && hts_file.empty() && fastq1.empty()) {
        cerr << "error:[vg map] a sequence or read file is required when mapping" << endl;
        return 1;
    }

    // should probably disable this
    string file_name;
    if (optind < argc) {
        file_name = argv[optind];
    }

    if (gcsa_name.empty() && !file_name.empty()) {
        gcsa_name = file_name + gcsa::GCSA::EXTENSION;
    }

    if (xg_name.empty() && !file_name.empty()) {
        xg_name = file_name + ".xg";
    }

    if (db_name.empty() && !file_name.empty()) {
        db_name = file_name + ".index";
    }

    // Load up our indexes.
    xg::XG* xindex = nullptr;
    gcsa::GCSA* gcsa = nullptr;
    gcsa::LCPArray* lcp = nullptr;

    // for testing, we sometimes want to run the mapper on indexes we build in memory
    if (build_in_memory) {
        VG* graph;
        if (file_name == "-") {
            graph = new VG(std::cin);
        } else {
            ifstream in;
            in.open(file_name.c_str());
            graph = new VG(in);
        }
        xindex = new xg::XG(graph->graph);
        assert(kmer_size);
        int doubling_steps = 2;
        graph->build_gcsa_lcp(gcsa, lcp, kmer_size, in_mem_path_only, false, 2);
        delete graph;
    } else {
        // We try opening the file, and then see if it worked
        ifstream xg_stream(xg_name);

        if(xg_stream) {
            // We have an xg index!
            if(debug) {
                cerr << "Loading xg index " << xg_name << "..." << endl;
            }
            xindex = new xg::XG(xg_stream);
        }

        ifstream gcsa_stream(gcsa_name);
        if(gcsa_stream) {
            // We have a GCSA index too!
            if(debug) {
                cerr << "Loading GCSA2 index " << gcsa_name << "..." << endl;
            }
            gcsa = new gcsa::GCSA();
            gcsa->load(gcsa_stream);
        }

        string lcp_name = gcsa_name + ".lcp";
        ifstream lcp_stream(lcp_name);
        if (lcp_stream) {
            if(debug) {
                cerr << "Loading LCP index " << gcsa_name << "..." << endl;
            }
            lcp = new gcsa::LCPArray();
            lcp->load(lcp_stream);
        }
    }

    Index* idx = nullptr;

    if(!xindex || !gcsa) {
        // We only need a Rocksdb index if we don't have the others.
        if(debug) {
            cerr << "Loading RocksDB index " << db_name << "..." << endl;
        }
        idx = new Index();
        idx->open_read_only(db_name);
    }

    thread_count = get_thread_count();

    vector<Mapper*> mapper;
    mapper.resize(thread_count);
    vector<vector<Alignment> > output_buffer;
    output_buffer.resize(thread_count);

    // We have one function to dump alignments into
    // Make sure to flush the buffer at the end of the program!
    auto output_alignments = [&output_buffer, &output_json, &buffer_size](vector<Alignment>& alignments) {
        // for(auto& alignment : alignments){
        //     cerr << "This is in output_alignments" << alignment.DebugString() << endl;
        // }

        if (output_json) {
            // If we want to convert to JSON, convert them all to JSON and dump them to cout.
            for(auto& alignment : alignments) {
                string json = pb2json(alignment);
#pragma omp critical (cout)
                cout << json << "\n";
            }
        } else {
            // Otherwise write them through the buffer for our thread
            int tid = omp_get_thread_num();
            auto& output_buf = output_buffer[tid];

            // Copy all the alignments over to the output buffer
            copy(alignments.begin(), alignments.end(), back_inserter(output_buf));

            stream::write_buffered(cout, output_buf, buffer_size);
        }
    };

    for (int i = 0; i < thread_count; ++i) {
        Mapper* m;
        if(xindex && gcsa && lcp) {
            // We have the xg and GCSA indexes, so use them
            m = new Mapper(xindex, gcsa, lcp);
        } else {
            // Use the Rocksdb index and maybe the GCSA one
            m = new Mapper(idx, gcsa);
        }
        m->best_clusters = best_clusters;
        m->hit_max = hit_max;
        m->max_multimaps = max_multimaps;
        m->debug = debug;
        m->accept_identity = accept_identity;
        if (sens_step) m->kmer_sensitivity_step = sens_step;
        m->prefer_forward = prefer_forward;
        m->greedy_accept = greedy_accept;
        m->thread_extension = thread_ex;
        m->cluster_min = cluster_min;
        m->context_depth = context_depth;
        m->max_attempts = max_attempts;
        m->min_kmer_entropy = min_kmer_entropy;
        m->kmer_min = kmer_min;
        m->min_identity = min_score;
        m->softclip_threshold = softclip_threshold;
        m->min_mem_length = min_mem_length;
        m->max_mem_length = max_mem_length;
        m->max_target_factor = max_target_factor;
        m->match = match;
        m->mismatch = mismatch;
        m->gap_open = gap_open;
        m->gap_extend = gap_extend;
        mapper[i] = m;
    }

    if (!seq.empty()) {
        int tid = omp_get_thread_num();

        Alignment unaligned;
        unaligned.set_sequence(seq);
        vector<Alignment> alignments = mapper[tid]->align_multi(unaligned, kmer_size, kmer_stride, band_width);
        if(alignments.size() == 0) {
            // If we didn't have any alignments, report the unaligned alignment
            alignments.push_back(unaligned);
        }


        for(auto& alignment : alignments) {
            if (!sample_name.empty()) alignment.set_sample_name(sample_name);
            if (!read_group.empty()) alignment.set_read_group(read_group);
            if (!seq_name.empty()) alignment.set_name(seq_name);
        }

        // Output the alignments in JSON or protobuf as appropriate.
        output_alignments(alignments);
    }

    if (!read_file.empty()) {
        ifstream in(read_file);
        bool more_data = in.good();
#pragma omp parallel shared(in)
        {
            string line;
            int tid = omp_get_thread_num();
            while (in.good()) {
                line.clear();
#pragma omp critical (readq)
                {
                    std::getline(in,line);
                }
                if (!line.empty()) {
                    // Make an alignment
                    Alignment unaligned;
                    unaligned.set_sequence(line);

                    vector<Alignment> alignments = mapper[tid]->align_multi(unaligned, kmer_size, kmer_stride, band_width);
                    if(alignments.empty()) {
                        alignments.push_back(unaligned);
                    }

                    for(auto& alignment : alignments) {
                        // Set the alignment metadata
                        if (!sample_name.empty()) alignment.set_sample_name(sample_name);
                        if (!read_group.empty()) alignment.set_read_group(read_group);
                    }


                    // Output the alignments in JSON or protobuf as appropriate.
                    output_alignments(alignments);
                }
            }
        }
    }

    if (!hts_file.empty()) {
        function<void(Alignment&)> lambda =
            [&mapper,
            &output_alignments,
            &keep_secondary,
            &kmer_size,
            &kmer_stride,
            &band_width]
                (Alignment& alignment) {

                    if(alignment.is_secondary() && !keep_secondary) {
                        // Skip over secondary alignments in the input; we don't want several output mappings for each input *mapping*.
                        return;
                    }

                    int tid = omp_get_thread_num();
                    vector<Alignment> alignments = mapper[tid]->align_multi(alignment, kmer_size, kmer_stride, band_width);
                    if(alignments.empty()) {
                        alignments.push_back(alignment);
                    }

                    // Output the alignments in JSON or protobuf as appropriate.
                    output_alignments(alignments);
                };
        // run
        hts_for_each_parallel(hts_file, lambda);
    }

    if (!fastq1.empty()) {
        if (interleaved_fastq) {
            // paired interleaved
            function<void(Alignment&, Alignment&)> lambda =
                [&mapper,
                &output_alignments,
                &kmer_size,
                &kmer_stride,
                &band_width,
                &pair_window]
                    (Alignment& aln1, Alignment& aln2) {

                        int tid = omp_get_thread_num();
                        auto alnp = mapper[tid]->align_paired_multi(aln1, aln2, kmer_size, kmer_stride, band_width, pair_window);

                        // Make sure we have unaligned "alignments" for things that don't align.
                        if(alnp.first.empty()) {
                            alnp.first.push_back(aln1);
                        }
                        if(alnp.second.empty()) {
                            alnp.second.push_back(aln2);
                        }

                        // Output the alignments in JSON or protobuf as appropriate.
                        output_alignments(alnp.first);
                        output_alignments(alnp.second);
                    };
            fastq_paired_interleaved_for_each_parallel(fastq1, lambda);
        } else if (fastq2.empty()) {
            // single
            function<void(Alignment&)> lambda =
                [&mapper,
                &output_alignments,
                &kmer_size,
                &kmer_stride,
                &band_width]
                    (Alignment& alignment) {

                        int tid = omp_get_thread_num();
                        vector<Alignment> alignments = mapper[tid]->align_multi(alignment, kmer_size, kmer_stride, band_width);

                        if(alignments.empty()) {
                            // Make sure we have a "no alignment" alignment
                            alignments.push_back(alignment);
                        }

                        //cerr << "This is just before output_alignments" << alignment.DebugString() << endl;
                        output_alignments(alignments);
                    };
            fastq_unpaired_for_each_parallel(fastq1, lambda);
        } else {
            // paired two-file
            function<void(Alignment&, Alignment&)> lambda =
                [&mapper,
                &output_alignments,
                &kmer_size,
                &kmer_stride,
                &band_width,
                &pair_window]
                    (Alignment& aln1, Alignment& aln2) {

                        int tid = omp_get_thread_num();
                        auto alnp = mapper[tid]->align_paired_multi(aln1, aln2, kmer_size, kmer_stride, band_width, pair_window);

                        // Make sure we have unaligned "alignments" for things that don't align.
                        if(alnp.first.empty()) {
                            alnp.first.push_back(aln1);
                        }
                        if(alnp.second.empty()) {
                            alnp.second.push_back(aln2);
                        }

                        output_alignments(alnp.first);
                        output_alignments(alnp.second);
                    };
            fastq_paired_two_files_for_each_parallel(fastq1, fastq2, lambda);
        }
    }

    // clean up
    for (int i = 0; i < thread_count; ++i) {
        delete mapper[i];
        auto& output_buf = output_buffer[i];
        if (!output_json) {
            stream::write_buffered(cout, output_buf, 0);
        }
    }

    if(idx)  {
        delete idx;
        idx = nullptr;
    }
    if(gcsa) {
        delete gcsa;
        gcsa = nullptr;
    }
    if(xindex) {
        delete xindex;
        xindex = nullptr;
    }

    cout.flush();

    return 0;

}

void help_view(char** argv) {
    cerr << "usage: " << argv[0] << " view [options] [ <graph.vg> | <graph.json> | <aln.gam> | <read1.fq> [<read2.fq>] ]" << endl
        << "options:" << endl
        << "    -g, --gfa            output GFA format (default)" << endl
        << "    -F, --gfa-in         input GFA format" << endl

        << "    -v, --vg             output VG format" << endl
        << "    -V, --vg-in          input VG format (default)" << endl

        << "    -j, --json           output JSON format" << endl
        << "    -J, --json-in        input JSON format" << endl
        << "    -c, --json-stream    streaming conversion of a VG format graph in line delimited JSON format" << endl
        << "                         (this cannot be loaded directly via -J)" << endl
        << "    -G, --gam            output GAM format (vg alignment format: Graph " << endl
        << "                         Alignment/Map)" << endl
        << "    -t, --turtle         output RDF/turtle format (can not be loaded by VG)" << endl
        << "    -T  --turtle-in      input turtle format." << endl
        << "    -r, --rdf_base_uri   set base uri for the RDF output" << endl

        << "    -a, --align-in       input GAM format" << endl
        << "    -A, --aln-graph GAM  add alignments from GAM to the graph" << endl

        << "    -d, --dot            output dot format" << endl
        << "    -S, --simple-dot     simplify the dot output; remove node labels, simplify alignments" << endl
        << "    -C, --color          color nodes that are not in the reference path (DOT OUTPUT ONLY)" << endl
        << "    -p, --show-paths     show paths in dot output" << endl
        << "    -w, --walk-paths     add labeled edges to represent paths in dot output" << endl
        << "    -n, --annotate-paths add labels to normal edges to represent paths in dot output" << endl
        << "    -M, --show-mappings  with -p print the mappings in each path in JSON" << endl
        << "    -I, --invert-ports   invert the edge ports in dot so that ne->nw is reversed" << endl
        << "    -s, --random-seed N  use this seed when assigning path symbols in dot output" << endl

        << "    -b, --bam            input BAM or other htslib-parseable alignments" << endl

        << "    -f, --fastq          input fastq (output defaults to GAM). Takes two " << endl
        << "                         positional file arguments if paired" << endl
        << "    -i, --interleaved    fastq is interleaved paired-ended" << endl

        << "    -L, --pileup         ouput VG Pileup format" << endl
        << "    -l, --pileup-in      input VG Pileup format" << endl;
    // TODO: Can we regularize the option names for input and output types?

}

int main_view(int argc, char** argv) {

    if (argc == 2) {
        help_view(argv);
        return 1;
    }

    // Supported conversions:
    //      TO  vg  json    gfa gam bam fastq   dot
    // FROM
    // vg       Y   Y       Y   N   N   N       Y
    // json     Y   Y       Y   N   N   N       Y
    // gfa      Y   Y       Y   N   N   N       Y
    // gam      N   Y       N   N   N   N       N
    // bam      N   N       N   Y   N   N       N
    // fastq    N   N       N   Y   N   N       N
    // dot      N   N       N   N   N   N       N
    //
    // and json-gam -> gam
    //     json-pileup -> pileup

    string output_type;
    string input_type;
    string rdf_base_uri;
    bool input_json = false;
    string alignments;
    string fastq1, fastq2;
    bool interleaved_fastq = false;
    bool show_paths_in_dot = false;
    bool walk_paths_in_dot = false;
    bool annotate_paths_in_dot = false;
    bool invert_edge_ports_in_dot = false;
    bool show_mappings_in_dot = false;
    bool simple_dot = false;
    int seed_val = time(NULL);
    bool color_variants = false;

    int c;
    optind = 2; // force optind past "view" argument
    while (true) {
        static struct option long_options[] =
        {
            /* These options set a flag. */
            //{"verbose", no_argument,       &verbose_flag, 1},
            {"dot", no_argument, 0, 'd'},
            {"gfa", no_argument, 0, 'g'},
            {"turtle", no_argument, 0, 't'},
            {"rdf-base-uri", no_argument, 0, 'r'},
            {"gfa-in", no_argument, 0, 'F'},
            {"json",  no_argument, 0, 'j'},
            {"json-in",  no_argument, 0, 'J'},
            {"json-stream", no_argument, 0, 'c'},
            {"vg", no_argument, 0, 'v'},
            {"vg-in", no_argument, 0, 'V'},
            {"align-in", no_argument, 0, 'a'},
            {"gam", no_argument, 0, 'G'},
            {"bam", no_argument, 0, 'b'},
            {"fastq", no_argument, 0, 'f'},
            {"interleaved", no_argument, 0, 'i'},
            {"aln-graph", required_argument, 0, 'A'},
            {"show-paths", no_argument, 0, 'p'},
            {"turtle-in", no_argument, 0, 'T'},
            {"walk-paths", no_argument, 0, 'w'},
            {"annotate-paths", no_argument, 0, 'n'},
            {"random-seed", required_argument, 0, 's'},
            {"pileup", no_argument, 0, 'L'},
            {"pileup-in", no_argument, 0, 'l'},
            {"invert-ports", no_argument, 0, 'I'},
            {"show-mappings", no_argument, 0, 'M'},
            {"simple-dot", no_argument, 0, 'S'},
            {"color", no_argument, 0, 'C'},
            {0, 0, 0, 0}
        };

        int option_index = 0;
        c = getopt_long (argc, argv, "dgFjJhvVpaGbifA:s:wnlLIMcTtr:SC",
                long_options, &option_index);

        /* Detect the end of the options. */
        if (c == -1)
            break;

        switch (c)
        {
            case 'C':
                color_variants = true;
                break;

            case 'd':
                output_type = "dot";
                break;

            case 'S':
                simple_dot = true;
                break;

            case 'p':
                show_paths_in_dot = true;
                break;

            case 'M':
                show_mappings_in_dot = true;
                break;

            case 'w':
                walk_paths_in_dot = true;
                break;


            case 'n':
                annotate_paths_in_dot = true;
                break;

            case 's':
                seed_val = atoi(optarg);
                break;

            case 'g':
                output_type = "gfa";
                break;

            case 'F':
                input_type = "gfa";
                break;

            case 'j':
                output_type = "json";
                break;

            case 'J':
                // -J can complement input GAM/Pileup, hence the extra logic here.
                if (input_type.empty()) {
                    input_type = "json";
                }
                input_json = true;
                break;

            case 'c':
                input_type = "vg";
                output_type = "stream";
                break;

            case 'v':
                output_type = "vg";
                break;

            case 'V':
                input_type = "vg";
                break;

            case 'G':
                output_type = "gam";
                break;

            case 't':
                output_type = "turtle";
                break;

            case 'r':
                rdf_base_uri = optarg;
                break;
            case 'T':
                input_type= "turtle-in";
                break;
            case 'a':
                input_type = "gam";
                if(output_type.empty()) {
                    // Default to GAM -> JSON
                    output_type = "json";
                }
                break;

            case 'b':
                input_type = "bam";
                if(output_type.empty()) {
                    // Default to BAM -> GAM, since BAM isn't convertable to our normal default.
                    output_type = "gam";
                }
                break;

            case 'f':
                input_type = "fastq";
                if(output_type.empty()) {
                    // Default to FASTQ -> GAM
                    output_type = "gam";
                }
                break;

            case 'i':
                interleaved_fastq = true;
                break;

            case 'A':
                alignments = optarg;
                break;

            case 'I':
                invert_edge_ports_in_dot = true;
                break;

            case 'L':
                output_type = "pileup";
                break;

            case 'l':
                input_type = "pileup";
                if (output_type.empty()) {
                    // Default to Pileup -> JSON
                    output_type = "json";
                }
                break;

            case 'h':
            case '?':
                /* getopt_long already printed an error message. */
                help_view(argv);
                exit(1);
                break;

            default:
                abort ();
        }
    }

    // If the user specified nothing else, we default to VG in and GFA out.
    if (input_type.empty()) {
        input_type = "vg";
    }
    if (output_type.empty()) {
        output_type = "gfa";
    }
    if (rdf_base_uri.empty()) {
        rdf_base_uri = "http://example.org/vg/";
    }
    vector<Alignment> alns;
    if (!alignments.empty()) {
        function<void(Alignment&)> lambda = [&alns](Alignment& aln) { alns.push_back(aln); };
        ifstream in;
        in.open(alignments.c_str());
        stream::for_each(in, lambda);
    }

    VG* graph = nullptr;
    if (optind >= argc) {
        cerr << "[vg view] error: no filename given" << endl;
        exit(1);
    }
    string file_name = argv[optind];
    if (input_type == "vg") {
        if (output_type == "stream") {
            function<void(Graph&)> lambda = [&](Graph& g) { cout << pb2json(g) << endl; };
            if (file_name == "-") {
                stream::for_each(std::cin, lambda);
            } else {
                ifstream in;
                in.open(file_name.c_str());
                stream::for_each(in, lambda);
            }
            return 0;
        } else {
            if (file_name == "-") {
                graph = new VG(std::cin);
            } else {
                ifstream in;
                in.open(file_name.c_str());
                graph = new VG(in);
            }
        }
        // VG can convert to any of the graph formats, so keep going
    } else if (input_type == "gfa") {
        if (file_name == "-") {
            graph = new VG;
            graph->from_gfa(std::cin);
        } else {
            ifstream in;
            in.open(file_name.c_str());
            graph = new VG;
            graph->from_gfa(in);
        }
        // GFA can convert to any of the graph formats, so keep going
    } else if(input_type == "json") {
        assert(input_json == true);
        JSONStreamHelper<Graph> json_helper(file_name);
        function<bool(Graph&)> get_next_graph = json_helper.get_read_fn();
        graph = new VG(get_next_graph, false);
    } else if(input_type == "turtle-in") {
        graph = new VG;
        bool pre_compress=color_variants;
        if (file_name == "-") {
            graph->from_turtle("/dev/stdin", rdf_base_uri);
        } else {
<<<<<<< HEAD
            graph->from_turtle(file_name, rdf_base_uri);
=======
             graph->from_turtle(file_name, rdf_base_uri);
>>>>>>> 16c00931
        }
    } else if (input_type == "gam") {
        if (input_json == false) {
            if (output_type == "json") {
                // convert values to printable ones
                function<void(Alignment&)> lambda = [](Alignment& a) {
                    alignment_quality_short_to_char(a);
                    
                    if(std::isnan(a.identity())) {
                        // Fix up NAN identities that can't be serialized in
                        // JSON. We shouldn't generate these any more, and they
                        // are out of spec, but they can be in files.
                        a.set_identity(0);
                    }
                    
                    cout << pb2json(a) << "\n";
                };
                if (file_name == "-") {
                    stream::for_each(std::cin, lambda);
                } else {
                    ifstream in;
                    in.open(file_name.c_str());
                    stream::for_each(in, lambda);
                }
            } else {
                // todo
                cerr << "[vg view] error: (binary) GAM can only be converted to JSON" << endl;
                return 1;
            }
        } else {
            if (output_type == "json" || output_type == "gam") {
                JSONStreamHelper<Alignment> json_helper(file_name);
                json_helper.write(cout, output_type == "json");
            } else {
                cerr << "[vg view] error: JSON GAM can only be converted to GAM or JSON" << endl;
                return 1;
            }
        }
        cout.flush();
        return 0;
    } else if (input_type == "bam") {
        if (output_type == "gam") {
            //function<void(const Alignment&)>& lambda) {
            // todo write buffering procedure in alignment.cpp
            vector<Alignment> buf;
            function<void(Alignment&)> lambda = [&buf](Alignment& aln) {
                buf.push_back(aln);
                if (buf.size() > 1000) {
                    write_alignments(std::cout, buf);
                    buf.clear();
                }
            };
            hts_for_each(file_name, lambda);
            write_alignments(std::cout, buf);
            buf.clear();
            cout.flush();
            return 0;
        } else if (output_type == "json") {
            // todo
            cerr << "[vg view] error: BAM to JSON conversion not yet implemented" << endl;
            return 0;
        } else {
            cerr << "[vg view] error: BAM can only be converted to GAM" << endl;
            return 1;
        }
        } else if (input_type == "fastq") {
            fastq1 = argv[optind++];
            if (optind < argc) {
                fastq2 = argv[optind];
            }
            if (output_type == "gam") {
                vector<Alignment> buf;
                if (!interleaved_fastq && fastq2.empty()) {
                    function<void(Alignment&)> lambda = [&buf](Alignment& aln) {
                        buf.push_back(aln);
                        if (buf.size() > 1000) {
                            write_alignments(std::cout, buf);
                            buf.clear();
                        }
                    };
                    fastq_unpaired_for_each(fastq1, lambda);
                } else if (interleaved_fastq && fastq2.empty()) {
                    function<void(Alignment&, Alignment&)> lambda = [&buf](Alignment& aln1, Alignment& aln2) {
                        buf.push_back(aln1);
                        buf.push_back(aln2);
                        if (buf.size() > 1000) {
                            write_alignments(std::cout, buf);
                            buf.clear();
                        }
                    };
                    fastq_paired_interleaved_for_each(fastq1, lambda);
                } else if (!fastq2.empty()) {
                    function<void(Alignment&, Alignment&)> lambda = [&buf](Alignment& aln1, Alignment& aln2) {
                        buf.push_back(aln1);
                        buf.push_back(aln2);
                        if (buf.size() > 1000) {
                            write_alignments(std::cout, buf);
                            buf.clear();
                        }
                    };
                    fastq_paired_two_files_for_each(fastq1, fastq2, lambda);
                }
                write_alignments(std::cout, buf);
                buf.clear();
            } else {
                // We can't convert fastq to the other graph formats
                cerr << "[vg view] error: FASTQ can only be converted to GAM" << endl;
                return 1;
            }
            cout.flush();
            return 0;
    } else if (input_type == "pileup") {
        if (input_json == false) {
            if (output_type == "json") {
                // convert values to printable ones
                function<void(Pileup&)> lambda = [](Pileup& p) {
                    cout << pb2json(p) << "\n";
                };
                if (file_name == "-") {
                    stream::for_each(std::cin, lambda);
                } else {
                    ifstream in;
                    in.open(file_name.c_str());
                    stream::for_each(in, lambda);
                }
            } else {
                // todo
                cerr << "[vg view] error: (binary) Pileup can only be converted to JSON" << endl;
                return 1;
            }
        } else {
            if (output_type == "json" || output_type == "pileup") {
                JSONStreamHelper<Pileup> json_helper(file_name);
                json_helper.write(cout, output_type == "json");
            } else {
                cerr << "[vg view] error: JSON Pileup can only be converted to Pileup or JSON" << endl;
                return 1;
            }
        }
        cout.flush();
        return 0;
    }

        if(graph == nullptr) {
            // Make sure we didn't forget to implement an input format.
            cerr << "[vg view] error: cannot load graph in " << input_type << " format" << endl;
            return 1;
        }

        if(!graph->is_valid()) {
            // If we're converting the graph, we might as well make sure it's valid.
            // This is especially useful for JSON import.
            cerr << "[vg view] warning: graph is invalid!" << endl;
        }

        // Now we know graph was filled in from the input format. Spit it out in the
        // requested output format.

        if (output_type == "dot") {
            graph->to_dot(std::cout,
                    alns,
                    show_paths_in_dot,
                    walk_paths_in_dot,
                    annotate_paths_in_dot,
                    show_mappings_in_dot,
                    simple_dot,
                    invert_edge_ports_in_dot,
                    color_variants,
                    seed_val);
        } else if (output_type == "json") {
            cout << pb2json(graph->graph) << endl;
        } else if (output_type == "gfa") {
            graph->to_gfa(std::cout);
        } else if (output_type == "turtle") {
            graph->to_turtle(std::cout, rdf_base_uri, color_variants);
        } else if (output_type == "vg") {
            graph->serialize_to_ostream(cout);
        } else {
            // We somehow got here with a bad output format.
            cerr << "[vg view] error: cannot save a graph in " << output_type << " format" << endl;
            return 1;
        }

        cout.flush();
        delete graph;

        return 0;
    }

    void help_deconstruct(char** argv){
        cerr << "usage: " << argv[0] << " deconstruct [options] <my_graph>.vg" << endl
            << "options: " << endl
            << "-s, --superbubbles  print the superbubbles of the graph and exit."
            << endl;
    }
    int main_deconstruct(int argc, char** argv){
        cerr << "WARNING: EXPERIMENTAL" << endl;
        if (argc <= 2) {
            help_deconstruct(argv);
            return 1;
        }
        bool print_sbs = false;

        int c;
        optind = 2; // force optind past command positional argument
        while (true) {
            static struct option long_options[] =
            {
                {"help", no_argument, 0, 'h'},
                {"xg-name", required_argument,0, 'x'},
                {"superbubbles", no_argument, 0, 's'},
                {0, 0, 0, 0}

            };
            int option_index = 0;
            c = getopt_long (argc, argv, "hsx:",
                    long_options, &option_index);

            // Detect the end of the options.
            if (c == -1)
                break;

            switch (c)
            {
                case 's':
                    print_sbs = true;
                    break;
                case '?':
                case 'h':
                    help_deconstruct(argv);
                    return 1;
                default:
                    abort();
            }
        }

        VG* graph;
        string file_name = argv[optind];
        if (file_name == "-") {
            graph = new VG(std::cin);
        } else {
            ifstream in;
            in.open(file_name.c_str());
            graph = new VG(in);
        }
        Deconstructor decon = Deconstructor(graph);
        if (print_sbs){
            vector<SuperBubble> sbs = decon.get_all_superbubbles();
            for (auto s: sbs){
                cout << s.start_node << "\t";
                for (auto i : s.nodes){
                    cout << i << ",";
                }
                cout << "\t" << s.end_node << endl;
            }
        }

        /* Find superbubbles */

        return 0;
    }
    void help_construct(char** argv) {
        cerr << "usage: " << argv[0] << " construct [options] >new.vg" << endl
            << "options:" << endl
            << "    -v, --vcf FILE        input VCF" << endl
            << "    -r, --reference FILE  input FASTA reference" << endl
            << "    -P, --ref-paths FILE  write reference paths in protobuf/gzip format to FILE" << endl
            << "    -B, --phase-blocks    save paths for phased blocks with the ref paths" << endl
            << "    -a, --alt-paths       save paths for alts of variants by variant ID" << endl
            << "    -R, --region REGION   specify a particular chromosome" << endl
            << "    -C, --region-is-chrom don't attempt to parse the region (use when the reference" << endl
            << "                          sequence name could be inadvertently parsed as a region)" << endl
            << "    -z, --region-size N   variants per region to parallelize" << endl
            << "    -m, --node-max N      limit the maximum allowable node sequence size" << endl
            << "                          nodes greater than this threshold will be divided" << endl
            << "    -p, --progress        show progress" << endl
            << "    -t, --threads N       use N threads to construct graph (defaults to numCPUs)" << endl
            << "    -f, --flat-alts N     don't chop up alternate alleles from input vcf" << endl;
    }

    int main_construct(int argc, char** argv) {

        if (argc == 2) {
            help_construct(argv);
            return 1;
        }

        string fasta_file_name, vcf_file_name, json_filename;
        string region;
        bool region_is_chrom = false;
        string output_type = "VG";
        bool progress = false;
        int vars_per_region = 25000;
        int max_node_size = 0;
        string ref_paths_file;
        bool flat_alts = false;
        // Should we make paths out of phasing blocks in the called samples?
        bool load_phasing_paths = false;
        // Should we make alt paths for variants?
        bool load_alt_paths = false;

        int c;
        while (true) {
            static struct option long_options[] =
            {
                /* These options set a flag. */
                //{"verbose", no_argument,       &verbose_flag, 1},
                {"vcf", required_argument, 0, 'v'},
                {"reference", required_argument, 0, 'r'},
                // TODO: change the long option here?
                {"ref-paths", required_argument, 0, 'P'},
                {"phase-blocks", no_argument, 0, 'B'},
                {"alt-paths", no_argument, 0, 'a'},
                {"progress",  no_argument, 0, 'p'},
                {"region-size", required_argument, 0, 'z'},
                {"threads", required_argument, 0, 't'},
                {"region", required_argument, 0, 'R'},
                {"region-is-chrom", no_argument, 0, 'C'},
                {"node-max", required_argument, 0, 'm'},\
                {"flat-alts", no_argument, 0, 'f'},
                {0, 0, 0, 0}
            };

            int option_index = 0;
            c = getopt_long (argc, argv, "v:r:phz:t:R:m:P:Bas:Cf",
                    long_options, &option_index);

            /* Detect the end of the options. */
            if (c == -1)
                break;

            switch (c)
            {
                case 'v':
                    vcf_file_name = optarg;
                    break;

                case 'r':
                    fasta_file_name = optarg;
                    break;

                case 'P':
                    ref_paths_file = optarg;
                    break;

                case 'B':
                    load_phasing_paths = true;
                    break;

                case 'a':
                    load_alt_paths = true;
                    break;

                case 'p':
                    progress = true;
                    break;

                case 'z':
                    vars_per_region = atoi(optarg);
                    break;

                case 'R':
                    region = optarg;
                    break;

                case 'C':
                    region_is_chrom = true;
                    break;

                case 't':
                    omp_set_num_threads(atoi(optarg));
                    break;

                case 'm':
                    max_node_size = atoi(optarg);
                    break;

                case 'f':
                    flat_alts = true;
                    break;

                case 'h':
                case '?':
                    /* getopt_long already printed an error message. */
                    help_construct(argv);
                    exit(1);
                    break;

                default:
                    abort ();
            }
        }

        if(load_phasing_paths && ref_paths_file.empty()) {
            cerr << "error:[vg construct] cannot save phasing paths without a paths file name" << endl;
            return 1;
        }

        vcflib::VariantCallFile variant_file;
        if (!vcf_file_name.empty()) {
            variant_file.open(vcf_file_name);
            if (!variant_file.is_open()) {
                cerr << "error:[vg construct] could not open" << vcf_file_name << endl;
                return 1;
            }
        }

        FastaReference reference;
        if (fasta_file_name.empty()) {
            cerr << "error:[vg construct] a reference is required for graph construction" << endl;
            return 1;
        }
        reference.open(fasta_file_name);

        // store our reference sequence paths
        // TODO: use this. Maybe dump paths here instead of in the graph?
        Paths ref_paths;

        VG graph(variant_file, reference, region, region_is_chrom, vars_per_region,
                max_node_size, flat_alts, load_phasing_paths, load_alt_paths, progress);

        if (!ref_paths_file.empty()) {
            ofstream paths_out(ref_paths_file);
            graph.paths.write(paths_out);
            if(load_phasing_paths) {
                // Keep only the non-phasing paths in the graph. If you keep too
                // many paths in a graph, you'll make chunks that are too large.
                // TODO: dynamically deliniate the chunks in the serializer so you
                // won't write vg files you can't read.

                set<string> non_phase_paths;
                string phase_prefix = "_phase";
                graph.paths.for_each_name([&](string path_name) {
                        if(!equal(phase_prefix.begin(), phase_prefix.end(), path_name.begin())) {
                        // Path is not a phase path
                        non_phase_paths.insert(path_name);
                        }
                        });

                // Keep only the non-phase paths
                graph.paths.keep_paths(non_phase_paths);
            }
        }

        graph.serialize_to_ostream(std::cout);

        // NB: If you worry about "still reachable but possibly lost" warnings in valgrind,
        // this would free all the memory used by protobuf:
        //ShutdownProtobufLibrary();

        return 0;
    }
    
    void help_version(char** argv){
        cerr << "usage: " << argv[0] << " version" << endl
            << "options: " << endl
            << endl;
    }
    int main_version(int argc, char** argv){
    
        if (argc != 2) {
            help_version(argv);
            return 1;
        }
    
        cout << VG_GIT_VERSION << endl;
        return 0;
    }

    void vg_help(char** argv) {
<<<<<<< HEAD
        cerr << "usage: " << argv[0] << " <command> [options]" << endl
            << endl
            << "commands:" << endl
            << "  -- construct     graph construction" << endl
            << "  -- deconstruct   convert a graph into VCF relative to a reference." << endl
            << "  -- view          format conversions for graphs and alignments" << endl
            << "  -- vectorize     Transform alignments to one-hot vectors." << endl
            << "  -- index         index features of the graph in a disk-backed key/value store" << endl
            << "  -- find          use an index to find nodes, edges, kmers, or positions" << endl
            << "  -- paths         traverse paths in the graph" << endl
            << "  -- align         local alignment" << endl
            << "  -- map           global alignment" << endl
            << "  -- stats         metrics describing graph properties" << endl
            << "  -- join          combine graphs via a new head" << endl
            << "  -- ids           manipulate node ids" << endl
            << "  -- concat        concatenate graphs tail-to-head" << endl
            << "  -- kmers         enumerate kmers of the graph" << endl
            << "  -- sim           simulate reads from the graph" << endl
            << "  -- mod           filter, transform, and edit the graph" << endl
            << "  -- surject       map alignments onto specific paths" << endl
            << "  -- msga          multiple sequence graph alignment" << endl
            << "  -- pileup        build a pileup from a set of alignments" << endl
            << "  -- call          prune the graph by genotyping a pileup" << endl
            << "  -- compare       compare the kmer space of two graphs" << endl
            << "  -- validate      validate the semantics of a graph" << endl
            << "  -- scrub         remove poor-quality / low-depth edits from a set of alignments";
=======
        cerr << "vg: variation graph tool, version " << VG_GIT_VERSION << endl
             << endl
             << "usage: " << argv[0] << " <command> [options]" << endl
             << endl
             << "commands:" << endl
             << "  -- construct     graph construction" << endl
             << "  -- deconstruct   convert a graph into VCF relative to a reference." << endl
             << "  -- view          format conversions for graphs and alignments" << endl
             << "  -- vectorize     transform alignments to one-hot vectors" << endl
             << "  -- index         index features of the graph in a disk-backed key/value store" << endl
             << "  -- find          use an index to find nodes, edges, kmers, or positions" << endl
             << "  -- paths         traverse paths in the graph" << endl
             << "  -- align         local alignment" << endl
             << "  -- map           global alignment" << endl
             << "  -- stats         metrics describing graph properties" << endl
             << "  -- join          combine graphs via a new head" << endl
             << "  -- ids           manipulate node ids" << endl
             << "  -- concat        concatenate graphs tail-to-head" << endl
             << "  -- kmers         enumerate kmers of the graph" << endl
             << "  -- sim           simulate reads from the graph" << endl
             << "  -- mod           filter, transform, and edit the graph" << endl
             << "  -- surject       map alignments onto specific paths" << endl
             << "  -- msga          multiple sequence graph alignment" << endl
             << "  -- pileup        build a pileup from a set of alignments" << endl
             << "  -- call          prune the graph by genotyping a pileup" << endl
             << "  -- compare       compare the kmer space of two graphs" << endl
             << "  -- validate      validate the semantics of a graph" << endl
             << "  -- version       version information" << endl;
>>>>>>> 16c00931
    }

    int main(int argc, char *argv[])
    {

        if (argc == 1) {
            vg_help(argv);
            return 1;
        }

        //omp_set_dynamic(1); // use dynamic scheduling

        string command = argv[1];
        if (command == "construct") {
            return main_construct(argc, argv);
        } else if (command == "deconstruct"){
            return main_deconstruct(argc, argv);
        } else if (command == "view") {
            return main_view(argc, argv);
        } else if (command == "align") {
            return main_align(argc, argv);
        } else if (command == "map") {
            return main_map(argc, argv);
        } else if (command == "index") {
            return main_index(argc, argv);
        } else if (command == "find") {
            return main_find(argc, argv);
        } else if (command == "paths") {
            return main_paths(argc, argv);
        } else if (command == "stats") {
            return main_stats(argc, argv);
        } else if (command == "join") {
            return main_join(argc, argv);
        } else if (command == "ids") {
            return main_ids(argc, argv);
        } else if (command == "concat") {
            return main_concat(argc, argv);
        } else if (command == "kmers") {
            return main_kmers(argc, argv);
        } else if (command == "sim") {
            return main_sim(argc, argv);
        } else if (command == "mod") {
            return main_mod(argc, argv);
        } else if (command == "surject") {
            return main_surject(argc, argv);
        } else if (command == "msga") {
            return main_msga(argc, argv);
        } else if (command == "pileup") {
            return main_pileup(argc, argv);
        } else if (command == "call") {
            return main_call(argc, argv);
        } else if (command == "compare") {
            return main_compare(argc, argv);
        } else if (command == "validate") {
            return main_validate(argc, argv);
        } else if (command == "filter") {
            return main_filter(argc, argv);
        } else if (command == "vectorize") {
            return main_vectorize(argc, argv);
<<<<<<< HEAD
        } else if (command == "scrub"){
            return main_scrub(argc, argv);
        } else if (command == "circularize"){
            return main_circularize(argc, argv);
        }
        
        else {
=======
        } else if (command == "version") {
            return main_version(argc, argv);
        }else {
>>>>>>> 16c00931
            cerr << "error:[vg] command " << command << " not found" << endl;
            vg_help(argv);
            return 1;
        }

        return 0;

    }<|MERGE_RESOLUTION|>--- conflicted
+++ resolved
@@ -1317,13 +1317,8 @@
             };
 
         int option_index = 0;
-<<<<<<< HEAD
-        c = getopt_long (argc, argv, "hf:n:s:g:b:K:X:B:DAc:P:E:Q:NzI:L:Y:H:t:m:GS:M:T:q:OI:",
-                long_options, &option_index);
-=======
         c = getopt_long (argc, argv, "hf:n:s:g:b:K:X:B:DAc:P:E:Q:NzI:L:Y:H:t:m:GS:M:T:q:OI:a:i:o:e:",
                          long_options, &option_index);
->>>>>>> 16c00931
 
         // Detect the end of the options.
         if (c == -1)
@@ -1373,16 +1368,9 @@
                 context_depth = atoi(optarg);
                 break;
 
-<<<<<<< HEAD
-
-            case 'f':
-                fasta_files.push_back(optarg);
-                break;
-=======
         case 'f':
             fasta_files.push_back(optarg);
             break;
->>>>>>> 16c00931
 
             case 'n':
                 seq_names.insert(optarg);
@@ -5345,16 +5333,6 @@
             case 'A':
                 max_attempts = atoi(optarg);
                 break;
-
-<<<<<<< HEAD
-            case 'm':
-                hit_max = atoi(optarg);
-                break;
-
-            case 'M':
-                max_multimaps = atoi(optarg);
-                break;
-=======
         case 'm':
             hit_max = atoi(optarg);
             break;
@@ -5362,8 +5340,6 @@
         case 'M':
             max_multimaps = atoi(optarg);
             break;
->>>>>>> 16c00931
-
             case 'k':
                 kmer_size = atoi(optarg);
                 break;
@@ -6179,11 +6155,7 @@
         if (file_name == "-") {
             graph->from_turtle("/dev/stdin", rdf_base_uri);
         } else {
-<<<<<<< HEAD
-            graph->from_turtle(file_name, rdf_base_uri);
-=======
              graph->from_turtle(file_name, rdf_base_uri);
->>>>>>> 16c00931
         }
     } else if (input_type == "gam") {
         if (input_json == false) {
@@ -6654,34 +6626,6 @@
     }
 
     void vg_help(char** argv) {
-<<<<<<< HEAD
-        cerr << "usage: " << argv[0] << " <command> [options]" << endl
-            << endl
-            << "commands:" << endl
-            << "  -- construct     graph construction" << endl
-            << "  -- deconstruct   convert a graph into VCF relative to a reference." << endl
-            << "  -- view          format conversions for graphs and alignments" << endl
-            << "  -- vectorize     Transform alignments to one-hot vectors." << endl
-            << "  -- index         index features of the graph in a disk-backed key/value store" << endl
-            << "  -- find          use an index to find nodes, edges, kmers, or positions" << endl
-            << "  -- paths         traverse paths in the graph" << endl
-            << "  -- align         local alignment" << endl
-            << "  -- map           global alignment" << endl
-            << "  -- stats         metrics describing graph properties" << endl
-            << "  -- join          combine graphs via a new head" << endl
-            << "  -- ids           manipulate node ids" << endl
-            << "  -- concat        concatenate graphs tail-to-head" << endl
-            << "  -- kmers         enumerate kmers of the graph" << endl
-            << "  -- sim           simulate reads from the graph" << endl
-            << "  -- mod           filter, transform, and edit the graph" << endl
-            << "  -- surject       map alignments onto specific paths" << endl
-            << "  -- msga          multiple sequence graph alignment" << endl
-            << "  -- pileup        build a pileup from a set of alignments" << endl
-            << "  -- call          prune the graph by genotyping a pileup" << endl
-            << "  -- compare       compare the kmer space of two graphs" << endl
-            << "  -- validate      validate the semantics of a graph" << endl
-            << "  -- scrub         remove poor-quality / low-depth edits from a set of alignments";
-=======
         cerr << "vg: variation graph tool, version " << VG_GIT_VERSION << endl
              << endl
              << "usage: " << argv[0] << " <command> [options]" << endl
@@ -6690,7 +6634,7 @@
              << "  -- construct     graph construction" << endl
              << "  -- deconstruct   convert a graph into VCF relative to a reference." << endl
              << "  -- view          format conversions for graphs and alignments" << endl
-             << "  -- vectorize     transform alignments to one-hot vectors" << endl
+             << "  -- vectorize     transform alignments to simple ML-compatible vectors" << endl
              << "  -- index         index features of the graph in a disk-backed key/value store" << endl
              << "  -- find          use an index to find nodes, edges, kmers, or positions" << endl
              << "  -- paths         traverse paths in the graph" << endl
@@ -6708,9 +6652,10 @@
              << "  -- pileup        build a pileup from a set of alignments" << endl
              << "  -- call          prune the graph by genotyping a pileup" << endl
              << "  -- compare       compare the kmer space of two graphs" << endl
+             << "  -- scrub         remove poor-quality / low-depth edits from a set of alignments" << endl
+             << "  -- circularize   circularize a path within a graph." << endl
              << "  -- validate      validate the semantics of a graph" << endl
              << "  -- version       version information" << endl;
->>>>>>> 16c00931
     }
 
     int main(int argc, char *argv[])
@@ -6770,19 +6715,13 @@
             return main_filter(argc, argv);
         } else if (command == "vectorize") {
             return main_vectorize(argc, argv);
-<<<<<<< HEAD
         } else if (command == "scrub"){
             return main_scrub(argc, argv);
         } else if (command == "circularize"){
             return main_circularize(argc, argv);
-        }
-        
-        else {
-=======
-        } else if (command == "version") {
+        }  else if (command == "version") {
             return main_version(argc, argv);
         }else {
->>>>>>> 16c00931
             cerr << "error:[vg] command " << command << " not found" << endl;
             vg_help(argv);
             return 1;
