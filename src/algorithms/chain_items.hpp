--- conflicted
+++ resolved
@@ -1027,11 +1027,7 @@
                      int item_bonus = 0,
                      size_t lookback_items = 500,
                      size_t lookback_bases = 1000,
-<<<<<<< HEAD
                      size_t lookback_reachable_items = 5,
-=======
-                     size_t lookback_reachable_items = 10,
->>>>>>> 8c49a308
                      size_t max_indel_bases = 10000);
 
 /**
