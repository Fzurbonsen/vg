#include "filter.hpp"

using namespace std;

namespace vg{

    Filter::Filter(){

    }

    Filter::~Filter(){

    }

    void Filter::set_min_depth(int depth){
        min_depth = depth;
    }
    void Filter::set_min_qual(int qual){
        min_qual = qual;
    }

    void Filter::set_min_percent_identity(double pct_id){
        min_percent_identity = pct_id;
    }

    void Filter::set_avg(bool is_avg){
        use_avg = is_avg;
    }

    void Filter::set_filter_matches(bool fm){
        filter_matches = fm;
    }
    void Filter::set_remove_failing_edits(bool fm){
        remove_failing_edits = fm;
    }

    void Filter::set_soft_clip_limit(int max_clip){
        soft_clip_limit = max_clip;
    }

    void Filter::set_split_read_limit(int sr){
        split_read_limit = sr;
    }

    void Filter::set_window_length(int wind_len){
        window_length = wind_len;
    }

    void Filter::set_my_vg(vg::VG* vg){
        my_vg = vg;
    }

    void Filter::set_my_xg_idx(xg::XG* idx){
        my_xg_index = idx;
    }

    void Filter::set_inverse(bool do_inv){
        inverse = do_inv;
    }

    Alignment Filter::depth_filter(Alignment& aln){
<<<<<<< HEAD
        if (use_avg && window_length != 0){

        }
        else if (use_avg != 0){
=======
        if (use_avg && window_length){

        }
        else if (use_avg){
>>>>>>> 18273bf1

        }
        else{

        }

        Path path = aln.path();
        //TODO handle reversing mappings
        vector<int>* qual_window;
        if (window_length > 0){
            qual_window = new vector<int>();
        }

        for (int i = 0; i < path.mapping_size(); i++){
            Mapping mapping = path.mapping(i);
            Position start_pos = mapping.position();
            int64_t start_node = start_pos.node_id();
            int64_t start_offset = start_pos.offset();
            int64_t curr_offset_in_graph = 0;
            int64_t curr_offset_in_alignment = 0;
            stringstream pst;

            pst << start_node << "_" << curr_offset_in_graph;
            string p_hash = pst.str();
            for (int j = 0; j < mapping.edit_size(); j++){
                Edit ee = mapping.edit(j);
                if (ee.from_length() == ee.to_length() && ee.sequence() == ""){
                    if (!filter_matches){
                        continue;
                    }
                }
                stringstream est;
                est <<  ee.from_length() << "_" << ee.to_length() << "_" + ee.sequence();
                string e_hash = est.str();
#pragma omp critical(write)
                pos_to_edit_to_depth[p_hash][e_hash] += 1;
                /**
                 * If an edit fails the filter, either return a new empty alignment
                 * OR
                 * return a new alignment identical to the old one EXCEPT where
                 * the offending edit has been replaced by a match to the reference.
                 */
                if (pos_to_edit_to_depth[p_hash][e_hash] < min_depth){
                    if (!remove_failing_edits){
                        return inverse ? aln : Alignment();
                    }

                    else {
                        Alignment edited_aln = Alignment(aln);
                        edited_aln.mutable_path()->mutable_mapping(i)->mutable_edit(j)->set_sequence("");
                        edited_aln.mutable_path()->mutable_mapping(i)->mutable_edit(j)->set_from_length(ee.from_length());
                        edited_aln.mutable_path()->mutable_mapping(i)->mutable_edit(j)->set_to_length(ee.from_length());
                        return edited_aln;
                    }
                }
            }
            return inverse ? Alignment() : aln;
        }


    }

    Alignment Filter::path_length_filter(Alignment& aln){
        for (int i = 0; i < aln.fragment_size(); i++){
            Path t = aln.fragment(i);
            if (t.length() > this->max_path_length){
                return inverse ? Alignment() : aln;
            }
            else{
                return inverse ? aln : Alignment();
            }
        }

        return inverse ? aln : Alignment();

    }

    std::pair<Alignment, Alignment> Filter::path_length_filter(Alignment& aln_first, Alignment& aln_second){
        Alignment x = path_length_filter(aln_first);
        Alignment y = path_length_filter(aln_second);
        if (x.name().empty() || y.name().empty()){
            return inverse ? make_pair(x, y) : make_pair(Alignment(), Alignment());
        }
        else{
            return  inverse ? make_pair(Alignment(), Alignment()) : make_pair(x, y);
        }
    }




    pair<Alignment, Alignment> Filter::depth_filter(Alignment& aln_first, Alignment& aln_second){
        aln_first = depth_filter(aln_first);
        aln_second = depth_filter(aln_second);
        if (!(aln_first.name() == "") && !(aln_first.name() == "")){
            return inverse ? make_pair(aln_first, aln_second) : make_pair(Alignment(), Alignment());
        }
        else{
            return inverse ? make_pair(Alignment(), Alignment()) : make_pair(aln_first, aln_second);
        }
    }
    pair<Alignment, Alignment> qual_filter(Alignment& aln_first, Alignment& aln_second){


        if (aln_first.name() == "" || aln_first.name() == ""){
            return make_pair(Alignment(), Alignment());
        }
        else{
            return make_pair(aln_first, aln_second);
        }

    }
    pair<Alignment, Alignment> percent_identity_filter(Alignment& aln_first, Alignment& aln_second){


        if (aln_first.name() == "" || aln_first.name() == ""){
            return make_pair(Alignment(), Alignment());
        }
        else{
            return make_pair(aln_first, aln_second);
        }

    }
    pair<Alignment, Alignment> Filter::soft_clip_filter(Alignment& aln_first, Alignment& aln_second){
        aln_first = soft_clip_filter(aln_first);
        aln_second = soft_clip_filter(aln_second);

        if (aln_first.name() == "" || aln_second.name() == ""){
            return inverse ? make_pair(Alignment(), Alignment()) : make_pair(aln_first, aln_second) ;
        }
        else{
            return inverse ? make_pair(aln_first, aln_second) : make_pair(Alignment(), Alignment()) ;
        }

    }
    pair<Alignment, Alignment> split_read_filter(Alignment& aln_first, Alignment& aln_second){

    }
    pair<Alignment, Alignment> path_divergence_filter(Alignment& aln_first, Alignment& aln_second){

    }
    pair<Alignment, Alignment> reversing_filter(Alignment& aln, Alignment& aln_second){

    }


    /* PE functions using fragment_prev and fragment_next */
    Alignment Filter::one_end_anchored_filter(Alignment& aln){
        if (aln.fragment_prev().name() != ""){
            if (aln.path().name() == "" || aln.fragment_prev().path().name() == ""){
                inverse ? Alignment() : aln;
            }
            else{
                inverse ? aln : Alignment();
            }
        }
        else{
            return inverse ? aln : Alignment();
        }
    }

    Alignment Filter::interchromosomal_filter(Alignment& aln){
        bool fails = aln.path().name() != aln.fragment_prev().path().name();
        if (fails){
            return inverse ? Alignment() : aln;
        }
        else{
            return inverse ? aln : Alignment();
        }
    }

    Alignment Filter::insert_size_filter(Alignment& aln){
        // Get mapping distance from XG index
        // between last node in aln and first node in aln.fragment_prev

    }

    Alignment Filter::orientation_filter(Alignment& aln){
        bool f_rev = false;
        bool s_rev = false;
        Path f_path = aln.path();
        Path s_path = aln.fragment_prev().path();
        for (int i = 0; i < f_path.mapping_size(); i++){
            if (f_path.mapping(i).position().is_reverse()){
                f_rev = true;
            }
        }

        for (int j = 0; j < s_path.mapping_size(); j++){
            if (s_path.mapping(j).position().is_reverse()){
                s_rev = true;
            }
        }

        if (f_rev & s_rev){
            return inverse ? Alignment() : aln;
        }
        else{
            return inverse ? aln : Alignment();
        }
    }



    /*PE Functions*/
    pair<Alignment, Alignment> Filter::one_end_anchored_filter(Alignment& aln_first, Alignment& aln_second){
        if (aln_first.mapping_quality() == 0 | aln_second.mapping_quality() == 0){
            return inverse ? std::make_pair(Alignment(), Alignment()) : std::make_pair(aln_first, aln_second);
        }
        else{
            return inverse ? std::make_pair(aln_first, aln_second) : std::make_pair(Alignment(), Alignment());
        }
    }

    pair<Alignment, Alignment> Filter::interchromosomal_filter(Alignment& aln_first, Alignment& aln_second){
        if (aln_first.path().name() != aln_second.path().name()){
            return std::make_pair(aln_first, aln_second);
        }
        else{
            return std::make_pair(Alignment(), Alignment());
        }
    }

    pair<Alignment, Alignment> Filter::insert_size_filter(Alignment& aln_first, Alignment& aln_second){
        // TODO: gret positions from aln_first and aln_second
        int distance = my_xg_index->approx_path_distance(aln_first.path().name(), 1, 1);
        if (distance > my_max_distance){
            return std::make_pair(aln_first, aln_second);
        }
        else{
            return std::make_pair(Alignment(), Alignment());
        }
    }

    pair<Alignment, Alignment> Filter::orientation_filter(Alignment& aln_first, Alignment& aln_second){

        bool f_rev = false;
        bool s_rev = false;
        Path f_path = aln_first.path();
        Path s_path = aln_second.path();
        for (int i = 0; i < f_path.mapping_size(); i++){
            if (f_path.mapping(i).position().is_reverse()){
                f_rev = true;
            }
        }

        for (int j = 0; j < s_path.mapping_size(); j++){
            if (s_path.mapping(j).position().is_reverse()){
                s_rev = true;
            }
        }



        if (!s_rev != !f_rev){
            return inverse ? std::make_pair(aln_first, aln_second) : std::make_pair(Alignment(), Alignment());
        }
        else{
            return inverse ? std::make_pair(Alignment(), Alignment()) : std::make_pair(aln_first, aln_second);
        }

    }

    pair<Alignment, Alignment> Filter::deletion_filter(Alignment& aln_first, Alignment& aln_second){
        // path_length, split read
        // REFINE USING SOFT CLIPS
        pair<Alignment, Alignment> ret_alns = path_length_filter(aln_first, aln_second);
        //pair<Alignment, Alignment> x_alns = split_read_filter(ret_alns.first, ret_alns.second);
        
        bool found = false;
        if (inverse | (ret_alns.first.name() != "" || ret_alns.second.name() != "")){
            found = true;
        }

        
        if (found){
            return ret_alns;
        }
        else {
            return make_pair(Alignment(), Alignment());
        }

    }

    pair<Locus, Locus> Filter::insertion_filter(Alignment& aln_first, Alignment& aln_second){

    }
    pair<Locus, Locus> Filter::duplication_filter(Alignment& aln_first, Alignment& aln_second){

    }
    pair<Locus, Locus> Filter::inversion_filter(Alignment& aln_first, Alignment& aln_second){

    }
    pair<Locus, Locus> Filter::breakend_filter(Alignment& aln_first, Alignment& aln_second){

    }



    /**
     *
     * Looks for alignments that transition from one path to another
     * over their length. This may occur for one of several reasons:
     * 1. The read covers a translocation
     * 2. The read looks a lot like two different (but highly-similar paths)
     * 3. The read is shattered (e.g. as in chromothripsis)
     *
     * Default behavior: if the Alignment is path divergent, return an empty Alignment, else return aln
     * Inverse behavior: if the Alignment is path divergent, return aln, else return an empty Alignment
     */
    Alignment Filter::path_divergence_filter(Alignment& aln){
        Path path = aln.path();
        for (int i = 1; i < path.mapping_size(); i++){
            Mapping mapping = path.mapping(i);
            Position pos = mapping.position();
            id_t current_node = pos.node_id();
            id_t prev_node = path.mapping(i - 1).position().node_id();
            bool paths_match = false;
            vector<size_t> paths_of_prev = my_xg_index->paths_of_node(prev_node);
            for (int i = 0; i < paths_of_prev.size(); i++){
                string p_name = my_xg_index->path_name(paths_of_prev[i]);
                if (my_xg_index->path_contains_node(p_name, current_node)){
                    paths_match = true;
                }
            }
            if (!paths_match){
                return inverse ? aln : Alignment();
            }

        }
        return inverse ? Alignment() : aln;
    }


    /**
     * Looks for alignments that change direction over their length.
     * This may happen because of:
     * 1. Mapping artifacts
     * 2. Cycles
     * 3. Highly repetitive regions
     * 4. Inversions (if you're lucky enough)
     *
     * Default behavior: if the Alignment reverses, return an empty Alignment.
     * inverse behavior: if the Alignment reverses, return the Alignment.
     */
    Alignment Filter::reversing_filter(Alignment& aln){

        Path path = aln.path();
        bool prev = false;

        for (int i = 1; i < path.mapping_size(); i++){
            Mapping mapping = path.mapping(i);
            Position pos = mapping.position();
            bool prev = path.mapping(i - 1).position().is_reverse();
            if (prev != pos.is_reverse()){
                return inverse ? aln : Alignment();
            }

        }
        return inverse ? Alignment() : aln;

    }

    /**
     * Looks for Alignments that have large overhangs at the end of them.
     *
     * Default behavior: if an alignment has a right- or left- clip that is longer
     * than the maximum allowed, return an empty alignment.
     *
     * Inverse Behavior: if the alignment has a clip that is larger than the 
     * maximum allowed at either end, return the alignment.
     */


    /**
     * CLI: vg filter -d 10 -q 40 -r -R
     * -r: track depth of both novel variants and those in the graph.
     * -R: remove edits that fail the filter (otherwise toss the whole alignment)
     */
    Alignment Filter::qual_filter(Alignment& aln){
        string quals = aln.quality();
        int offset = qual_offset;
        for (int i = 0; i < quals.size(); i++){
            if (((int) quals[i] - offset) < min_qual){
                if (!remove_failing_edits){
                    return inverse ? aln : Alignment();
                }
                else{
                    //TODO: Should we really edit out poor-quality bases??
                    // It's complex and awkward.
                    return inverse ? aln : Alignment();
                }
            }
        }

        return inverse ? Alignment() : aln;
    }


    Alignment Filter::coverage_filter(Alignment& aln){

    }
    Alignment Filter::avg_qual_filter(Alignment& aln){
        double total_qual = 0.0;
        // If the parameter for window size is zero, set the local equivalent
        // to the entire size of the qual scores.
        int win_len = window_length; //>= 1 ? window_length : aln.quality().size();

        cerr << "UNTESTED" << endl;
        exit(1);

        std::function<double(int64_t, int64_t)> calc_avg_qual = [](int64_t total_qual, int64_t length){
            return ((double) total_qual / (double) length);
        };

        /**
         * Helper function.
         * Sums qual scores from start : start + window_length
         * if start + window_len > qualstr.size(), return a negative float
         * otherwise return the average quality within the window
         *
         */
        std::function<double(string, int, int)> window_qual = [&](string qualstr, int start, int window_length){
            if (start + window_length > qualstr.size()){
                return -1.0;
            }

            total_qual = 0.0;
            for (int i = start; i < start + window_length; i++){
                total_qual += (int) qualstr[i];
            }

            return calc_avg_qual(total_qual, window_length);
        };



        //TODO: handle reversing alignments
        string quals = aln.quality();
        for (int i = 0; i < quals.size() - win_len; i++){
            double w_qual = window_qual(quals, i, win_len);
            if ( w_qual < 0.0){
                break;
            }
            if (w_qual < min_avg_qual){
                return inverse ? aln : Alignment();
            }
        }

        return inverse ? Alignment() : aln;

    }


    Alignment Filter::soft_clip_filter(Alignment& aln){
        //Find overhangs - portions of the read that
        // are inserted at the ends.
        if (aln.path().mapping_size() > 0){
            Path path = aln.path();
            Edit left_edit = path.mapping(0).edit(0);
            Edit right_edit = path.mapping(path.mapping_size() - 1).edit(path.mapping(path.mapping_size() - 1).edit_size() - 1);
            int left_overhang = left_edit.to_length() - left_edit.from_length();
            int right_overhang = right_edit.to_length() - right_edit.from_length();
            if (left_overhang > soft_clip_limit || right_overhang > soft_clip_limit){
                return inverse ? Alignment() : aln;
            }
            else{
                return inverse ?  aln : Alignment();
            }
        }
        else{
            if (aln.sequence().length() > soft_clip_limit){
                return inverse ? Alignment() : aln;
            }
            cerr << "WARNING: SHORT ALIGNMENT: " << aln.sequence().size() << "bp" << endl
                << "WITH NO MAPPINGS TO REFERENCE" << endl
                << "CONSIDER REMOVING IT FROM ANALYSIS" << endl;
            return inverse ? Alignment() : aln;
        }

    }
    /**
     * Split reads map to two separate paths in the graph OR vastly separated non-consecutive
     * nodes in a single path.
     *
     * They're super important for detecting structural variants, so we may want to
     * filter them out or collect only split reads.
     */
    Alignment Filter::split_read_filter(Alignment& aln){

        //TODO binary search for breakpoint in read would be awesome.
        Path path = aln.path();
        //check if nodes are on same path(s)

        int top_side = path.mapping_size() - 1;
        int bottom_side = 0;

        Mapping bottom_mapping;
        Mapping top_mapping;

        string main_path = "";
        while (top_side > bottom_side){
            //main_path = path_of_node(path.mapping(bottom_side);
            //
            //Check if paths are different
            //if (divergent(node1, node2){
            //    return inverse ? aln : Alignment();
            //}
            top_mapping = path.mapping(top_side);
            bottom_mapping = path.mapping(bottom_side);
            Position top_pos = top_mapping.position();
            Position bot_pos = bottom_mapping.position();
            id_t top_id = top_pos.node_id();
            id_t bottom_id = bot_pos.node_id();

            // TODO USE THE XG
            if (abs(top_id - bottom_id) > 10){
                return inverse ? aln : Alignment();
            }

            // Check if two mappings are far apart 
            //
            // Check if a single mapping has a huge indel




            top_side--;
            bottom_side++;
        }

        return inverse ? Alignment() : aln;

    }


    /**
     * Filter reads that are less than <PCTID> reference.
     * I.E. if a read matches the reference along 80% of its
     * length, and your cutoff is 90% PCTID, throw it out.
     */
    Alignment Filter::percent_identity_filter(Alignment& aln){
        double read_pctid = 0.0;
        //read pct_id = len(matching sequence / len(total sequence)

        int64_t aln_total_len = aln.sequence().size();
        int64_t aln_match_len = 0;

        std::function<double(int64_t, int64_t)> calc_pct_id = [](int64_t rp, int64_t ttlp){
            return ((double) rp / (double) ttlp);
        };



        Path path = aln.path();
        //TODO handle reversing mappings

        for (int i = 0; i < path.mapping_size(); i++){
            Mapping mapping = path.mapping(i);

            for (int j = 0; j < mapping.edit_size(); j++){
                Edit ee = mapping.edit(j);
                if (ee.from_length() == ee.to_length() && ee.sequence() == ""){
                    aln_match_len += ee.to_length();
                }

            }
        }
        if (calc_pct_id(aln_match_len, aln_total_len) < min_percent_identity){
            return inverse ? aln : Alignment();
        }

        return inverse ? Alignment() : aln;


    }
}<|MERGE_RESOLUTION|>--- conflicted
+++ resolved
@@ -59,17 +59,10 @@
     }
 
     Alignment Filter::depth_filter(Alignment& aln){
-<<<<<<< HEAD
         if (use_avg && window_length != 0){
 
         }
         else if (use_avg != 0){
-=======
-        if (use_avg && window_length){
-
-        }
-        else if (use_avg){
->>>>>>> 18273bf1
 
         }
         else{
