--- conflicted
+++ resolved
@@ -5632,10 +5632,6 @@
         graph = new VG(in);
     }
 
-//<<<<<<< HEAD
-//    Aligner aligner = Aligner(match, mismatch, gap_open, gap_extend);
-//    Alignment alignment = graph->align(seq, aligner, 0, debug);
-//=======
     Alignment alignment;
     if (!ref_seq.empty()) {
         SSWAligner ssw = SSWAligner(match, mismatch, gap_open, gap_extend);
@@ -5644,7 +5640,6 @@
         Aligner aligner = Aligner(match, mismatch, gap_open, gap_extend);
         alignment = graph->align(seq, aligner, 0, debug);
     }
-//>>>>>>> upstream/master
 
     if (output_json) {
         cout << pb2json(alignment) << endl;
@@ -5702,12 +5697,8 @@
          << "paired end alignment parameters:" << endl
          << "    -a, --consistent-pairs     report pairs instead of individual alignments and filter to consistent pairings" << endl
          << "    -p, --pair-window N        maximum distance between properly paired reads in node ID space" << endl
-<<<<<<< HEAD
          << "    -W, --fragment-window N    use SMEM based distance estimation to allow only pairable SMEMs with this fragment length" << endl
          << "    -u, --pairing-multimaps N  examine N extra mappings looking for a consistent read pairing (default: 4)" << endl
-=======
-         << "    -u, --pairing-multimaps N  examine N extra mappings looking for a consistent read pairings (default: 4)" << endl
->>>>>>> d3f75a7d
          << "    -U, --always-rescue        rescue each imperfectly-mapped read in a pair off the other" << endl
          << "generic mapping parameters:" << endl
          << "    -B, --band-width N        for very long sequences, align in chunks then merge paths, no mapping quality (default 1000bp)" << endl
@@ -5793,19 +5784,13 @@
     int mismatch = 4;
     int gap_open = 6;
     int gap_extend = 1;
-<<<<<<< HEAD
-=======
     bool qual_adjust_alignments = false;
     bool report_consistent_pairs = false;
->>>>>>> d3f75a7d
     int extra_pairing_multimaps = 4;
-//<<<<<<< HEAD
     int method_code = 1;
-//=======
     string gam_input;
     bool compare_gam;
     int fragment_size = 0;
-//>>>>>>> upstream/master
 
     int c;
     optind = 2; // force optind past command positional argument
@@ -5864,21 +5849,14 @@
                 {"qual-adjust", no_argument, 0, '1'},
                 {"consistent-pairs", no_argument, 0, 'a'},
                 {"pairing-multimaps", required_argument, 0, 'u'},
-//<<<<<<< HEAD
                 {"map-qual-method", required_argument, 0, 'v'},
-//=======
                 {"compare", required_argument, 0, 'w'},
                 {"fragment-window", required_argument, 0, 'W'},
-//>>>>>>> upstream/master
                 {0, 0, 0, 0}
             };
 
         int option_index = 0;
-//<<<<<<< HEAD
         c = getopt_long (argc, argv, "s:I:j:hd:x:g:c:r:m:k:M:t:DX:FS:Jb:KR:N:if:p:B:h:G:C:A:E:Q:n:P:Ul:e:T:VL:Y:H:OZ:q:z:o:y:1au:v:w:W:",
-//=======
-//        c = getopt_long (argc, argv, "s:j:hd:x:g:c:r:m:k:M:t:DX:FS:Jb:KR:N:if:p:B:h:G:C:A:E:Q:n:P:Ul:e:T:VL:Y:H:OZ:q:z:o:y:au:w:W:",
-//>>>>>>> upstream/master
                          long_options, &option_index);
 
 
@@ -5888,15 +5866,6 @@
 
         switch (c)
         {
-//<<<<<<< HEAD
-//            case 's':
-//                seq = optarg;
-//                break;
-//                
-//            case 'w':
-//                qual = string_quality_char_to_short(string(optarg));
-//                break;
-//=======
         case 's':
             seq = optarg;
             break;
@@ -5904,7 +5873,6 @@
         case 'I':
             qual = string_quality_char_to_short(string(optarg));
                 break;
-//>>>>>>> upstream/master
 
         case 'V':
             build_in_memory = true;
@@ -6084,8 +6052,6 @@
             gap_extend = atoi(optarg);
             break;
             
-<<<<<<< HEAD
-=======
         case '1':
             qual_adjust_alignments = true;
             break;
@@ -6094,7 +6060,6 @@
             report_consistent_pairs = true;
             break;
         
->>>>>>> d3f75a7d
         case 'u':
             extra_pairing_multimaps = atoi(optarg);
                 break;
@@ -6302,23 +6267,13 @@
         m->min_mem_length = min_mem_length;
         m->max_mem_length = max_mem_length;
         m->max_target_factor = max_target_factor;
-<<<<<<< HEAD
-        m->match = match;
-        m->mismatch = mismatch;
-        m->gap_open = gap_open;
-        m->gap_extend = gap_extend;
-=======
         m->set_alignment_scores(match, mismatch, gap_open, gap_extend);
         m->adjust_alignments_for_base_quality = qual_adjust_alignments;
         m->report_consistent_pairs = report_consistent_pairs;
->>>>>>> d3f75a7d
         m->extra_pairing_multimaps = extra_pairing_multimaps;
-//<<<<<<< HEAD
         m->mapping_quality_method = mapping_quality_method;
-//=======
         m->always_rescue = always_rescue;
         m->fragment_size = fragment_size;
-//>>>>>>> upstream/master
         mapper[i] = m;
     }
 
@@ -7425,14 +7380,6 @@
     return 0;
 }
 
-//<<<<<<< HEAD
-//        if (argc == 1) {
-//            vg_help(argv);
-//            return 1;
-//        }
-//        
-//        
-//=======
 void vg_help(char** argv) {
     cerr << "vg: variation graph tool, version " << VG_GIT_VERSION << endl
          << endl
@@ -7465,7 +7412,6 @@
          << "  -- validate      validate the semantics of a graph" << endl
          << "  -- version       version information" << endl;
 }
-//  >>>>>>> upstream/master
 
 int main(int argc, char *argv[])
 {
