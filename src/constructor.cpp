/**
 * \file
 * constructor.cpp: contains implementations for vg construction functions.
 */


#include "vg.hpp"
#include "constructor.hpp"

#include <cstdlib>
#include <set>
#include <tuple>
#include <list>
#include <algorithm>
#include <memory>

//#define debug

namespace vg {

    using namespace std;

    void Constructor::trim_to_variable(vector<list<vcflib::VariantAllele>>& parsed_alleles) {

#ifdef debug
        for (auto& allele : parsed_alleles) {
            cerr << "Allele:" << endl;

            for (auto& edit : allele) {
                cerr << "\tHave " << edit.ref << " -> " << edit.alt << " @ " << edit.position << endl; 
            }
        }
#endif

        // Return the length of perfect match common to all alleles at the left or
        // the right (based on the front parameter). Only looks at the first or last
        // edit in each allele
        auto get_match_count = [&](bool front) -> size_t { 
            // Start with the max possible value
            size_t match_count = numeric_limits<size_t>::max();
            for (auto& allele : parsed_alleles) {
                // Go throught the alleles
                if (allele.empty()) {
                    // No shared ref match possible with an empty allele
                    return 0;
                }
                // Find the edit on the appropriate edge of this alt
                auto& edit = front ? allele.front() : allele.back();
                if (edit.ref != edit.alt) {
                    // This alt has a non-match edit on its edge
                    return 0;
                }

                // Otherwise we have a leading or trailing match so mix in its length
                match_count = min(match_count, edit.ref.size());
            }
            if (match_count == numeric_limits<size_t>::max()) {
                // If nobody exists we have 0 shared matches.
                return 0;
            }
            return match_count;
        };

        for(size_t front_match_count = get_match_count(true); front_match_count > 0; front_match_count = get_match_count(true)) {
            // While we have shared matches at the front
            for (auto& allele : parsed_alleles) {
                // Trim each allele
                if (allele.front().ref.size() > front_match_count) {
                    // This perfect match needs to be made shorter
                    auto new_match_string = allele.front().ref.substr(front_match_count);
#ifdef debug
                    cerr << "Trim " << allele.front().ref << " to " << new_match_string
                        << " @ " << allele.front().position << endl;
#endif
                    allele.front().ref = new_match_string;
                    allele.front().alt = new_match_string;
                } else {
                    // This perfect match can be completely eliminated
#ifdef debug
                    cerr << "Drop " << allele.front().ref << " -> " << allele.front().alt
                        << " @ " << allele.front().position << endl;
#endif
                    allele.pop_front();
                }
            }
        }

        for(size_t back_match_count = get_match_count(false); back_match_count > 0; back_match_count = get_match_count(false)) {
            // While we have shared matches at the back
            for (auto& allele : parsed_alleles) {
                // Trim each allele
                if (allele.back().ref.size() > back_match_count) {
                    // This perfect match needs to be made shorter
                    auto new_match_string = allele.back().ref.substr(back_match_count);
#ifdef debug
                    cerr << "Trim " << allele.back().ref << " to " << new_match_string
                        << " @ " << allele.back().position << endl;
#endif
                    allele.back().ref = new_match_string;
                    allele.back().alt = new_match_string;
                } else {
                    // This perfect match can be completely eliminated
                    allele.pop_back();

#ifdef debug
                    cerr << "Drop " << allele.back().ref << " -> " << allele.back().alt
                        << " @ " << allele.back().position << endl; 
#endif

                }
            }
        }

#ifdef debug
        for (auto& allele : parsed_alleles) {
            cerr << "Allele: " << endl;
            for (auto& edit : allele) {
                cerr << "\tKept " << edit.ref << " -> " << edit.alt << " @ " << edit.position << endl; 
            }
        }
#endif

    }

    void Constructor::condense_edits(list<vcflib::VariantAllele>& parsed_allele) {
        for(auto i = parsed_allele.begin(); i != parsed_allele.end(); ++i) {
            // Scan through the edits in the alt
            if (i->ref == i->alt) {
                // We can merge into this edit
                auto next = i;
                ++next;

                // We'll use a string stream to generate the combined string
                stringstream combined;
                combined << i->ref;

                while (next != parsed_allele.end() && next->ref == next->alt) {
                    // Glom up all the subsequent matches and remove their nodes.
                    combined << next->ref;
                    next = parsed_allele.erase(next);
                }

                // Put the finished string into the node that led the run
                i->ref = combined.str();
                i->alt = combined.str();
            }
        }
    }

    pair<int64_t, int64_t> Constructor::get_bounds(vcflib::Variant var, bool use_flat_alts){
        int64_t start = numeric_limits<int64_t>::max();
        int64_t end = -1;
        if (var.is_sv()){
            start = min(start, (int64_t) var.position);
            end = max(end, (int64_t) var.get_sv_end(0));
            return std::make_pair( start, end);
        } else {
            throw runtime_error("get_bounds(Variant, bool) not implemented for non-SV variants!");
        }
    }

    pair<int64_t, int64_t> Constructor::get_bounds(const vector<list<vcflib::VariantAllele>>& trimmed_variant) {

        // We track the variable site bounds through all the alts
        int64_t variable_start = numeric_limits<int64_t>::max();
        int64_t variable_stop = -1;

        for (auto& trimmed_parts : trimmed_variant) {
            // For every variable core of an alt (which may be empty)
            if (!trimmed_parts.empty()) {
                // We have at least one valid non-match edit on this alt. Expand the range.
                variable_start = min(variable_start, (int64_t) trimmed_parts.front().position);
                variable_stop = max(variable_stop, (int64_t) (trimmed_parts.back().position + trimmed_parts.back().ref.size() - 1));
            }
        }

        #ifdef debug
        cerr << "Edits for variant run " << variable_start << " through " << variable_stop
            << " ref length " << (variable_stop - variable_start + 1) << endl;
        #endif

        return make_pair(variable_start, variable_stop);
    }

    ConstructedChunk Constructor::construct_chunk(string reference_sequence, string reference_path_name,
        vector<vcflib::Variant> variants, size_t chunk_offset) const {
            
        #ifdef debug
        cerr << "constructing chunk " << reference_path_name << ":" << chunk_offset << " length " << reference_sequence.size() << endl;
        #endif
        
        // Make sure the input sequence is upper-case
        string uppercase_sequence = toUppercase(reference_sequence);
        
        if (uppercase_sequence != reference_sequence && warn_on_lowercase) {
            #pragma omp critical (cerr)
            {
                // Note that the pragma also protects this mutable map that we update
                if (!warned_sequences.count(reference_path_name)) {
                    // We haven't warned about this sequence yet
                    cerr << "warning:[vg::Constructor] Lowercase characters found in "
                        << reference_path_name << "; coercing to uppercase." << endl;
                    warned_sequences.insert(reference_path_name);
                }    
            }
        }
        swap(reference_sequence, uppercase_sequence);

        // Construct a chunk for this sequence with these variants.
        ConstructedChunk to_return;

        // We need as path to add reference mappings to
        Path* ref_path = to_return.graph.add_path();
        ref_path->set_name(reference_path_name);

        // We use this to keep track of what the next unused base, if any, in the
        // reference is.
        size_t reference_cursor = 0;

        // We use this to number nodes. All chunks number nodes starting from 1.
        id_t next_id = 1;

        // We remember nodes ending at these reference positions that haven't yet
        // all been wired up yet. These are on-the-end and not past-the-end
        // positions, so they are start + length - 1.
        map<size_t, set<id_t>> nodes_ending_at;
        // And nodes starting at these reference positions that haven't yet all been
        // wired up. 
        map<size_t, set<id_t>> nodes_starting_at;

        // We don't want to wire inserts to each other, so we have a set of all
        // insert endpoints.
        set<id_t> inserts;

        // We need to wire up our inversions super specially.
        map<size_t, set<id_t> > inversion_starts;
        map<size_t, set<id_t> > inversion_ends;

        // Here we remember deletions that end at paritcular positions in the
        // reference, which are the positions of the last deleted bases. We map from
        // last deleted base to last non-deleted base before the deletion, so we can
        // go look up nodes ending there. Note that these can map to -1.
        map<size_t, set<int64_t>> deletions_ending_at;

        // We also need to track all points at which deletions start, so we can
        // search for the next one when deciding where to break the reference.
        set<int64_t> deletion_starts;

        // We need to track where the alt paths of deletions start/end (and maintain their ids)
        // so that we can put them in the graph.
        map<int64_t, string> deletion_start_to_alt_name;

        // We use this to get the next variant
        auto next_variant = variants.begin();

        // We're going to clump overlapping variants together.
        vector<vcflib::Variant*> clump;
        // And we need to rember the highest past-the-end base of anything in the
        // clump, to catch all the overlaps.
        size_t clump_end = 0;

        // We use this to remember path ranks. It will initialize to 0 for new
        // paths.
        map<Path*, size_t> max_rank;

        // We have a utility function to tack a full length perfect match onto a
        // path. We need the node so we can get its length.
        // Automatically fills in rank, starting from 1.
        auto add_match = [&](Path* path, Node* node) {
            // Make a mapping for it
            auto* mapping = path->add_mapping();
            mapping->mutable_position()->set_node_id(node->id());

            // Set the rank to the next available rank in the path.
            mapping->set_rank(++max_rank[path]);

            // Make it a perfect match explicitly
            auto* match_edit = mapping->add_edit();
            match_edit->set_from_length(node->sequence().size());
            match_edit->set_to_length(node->sequence().size());
        };

        // Given a string, turn it into nodes of the max node size or smaller, and
        // add them to the graph. Return pointers to the resulting nodes in the
        // graph, in order.
        auto create_nodes = [&](const string& sequence) -> vector<Node*> {

            // How big should each node try to be?
            size_t piece_size;

            if(greedy_pieces) {
                // Make pieces as big as possible.
                piece_size = max_node_size;
            } else {

                // Let's try to divide into evenly-sized pieces
                size_t piece_count = sequence.size() / max_node_size;
                if(piece_count > 1) {
                    piece_size = min(max_node_size, max(sequence.size() / piece_count, (size_t) 1));
                } else {
                    piece_size = max_node_size;
                }

                // Remember we may have a partial piece at the end.
            }

            // We'll fill this in with created nodes
            vector<Node*> created;

            // We keep a cursor to the next non-made-into-a-node base
            size_t cursor = 0;

            while (cursor < sequence.size()) {
                // There's still sequence to do, so bite off a piece
                size_t next_node_size = std::min(piece_size, sequence.size() - cursor);
                string node_sequence = sequence.substr(cursor, next_node_size);

                // Make a node
                auto* node = to_return.graph.add_node();
                node->set_id(next_id++);
                node->set_sequence(node_sequence);

                if (!created.empty()) {
                    // We need to link to the previous node in this run of sequence
                    auto* edge = to_return.graph.add_edge();
                    edge->set_from(created.back()->id());
                    edge->set_to(node->id());
                }

                // Tack the new node on the end of the list
                created.push_back(node);

                // Advance the cursor since we made this node
                cursor += next_node_size;
            }

            return created;
        };

        // We have a function to emit reference nodes from wherever the current
        // cursor position is up to the given position, advancing the cursor. The
        // target position must be <= the length of the reference. This function
        // adds the nodes to the starting and ending position indexes.
        auto add_reference_nodes_until = [&](size_t target_position) {

            #ifdef debug
            cerr << "Create reference from cursor at " << reference_cursor << " out to "
                << target_position << "/" << reference_sequence.size() << endl;
            #endif

            // Don't get out of the chunk
            assert(target_position <= reference_sequence.size());
            assert(reference_cursor <= reference_sequence.size());
            
            if (target_position < reference_cursor) {
                // TODO: should this ever happen? Should we be asked to go backward?
                #ifdef debug
                cerr << "Nothing to do! Already sufficient reference!" << endl;
                #endif
                return;
            }

            // Make new nodes for all the sequence we want to add
            auto new_nodes = create_nodes(reference_sequence.substr(reference_cursor, target_position - reference_cursor));

            // Remember the total node length we have scanned through
            size_t seen_bases = 0;

            if (!new_nodes.empty()) {
                // Add the start node to the starting at map.
                // Interior nodes break at locations that are arbitrary, and we know
                // nothign wants to attach to them there. Plus they're already linked to
                // each other and we shouldn't link them again.
                // Remember where it starts and ends along the reference path
                nodes_starting_at[reference_cursor].insert(new_nodes.front()->id());


                for (Node* node : new_nodes) {
                    // Add matches on the reference path for all the new nodes
                    add_match(ref_path, node);

                    // Remember how long that node was so we place the next one right.
                    seen_bases += node->sequence().size();
                }

                // Add the end node to the ending at map.
                nodes_ending_at[reference_cursor + seen_bases - 1].insert(new_nodes.back()->id());

            }

            // Advance the cursor
            reference_cursor = target_position;
            
            #ifdef debug
            cerr << "Advanced reference cursor to " << reference_cursor << "/" << reference_sequence.size() << endl;
            #endif
            
            assert(reference_cursor <= reference_sequence.size());
            
        };

        while (next_variant != variants.end() || !clump.empty()) {
            // While there are more variants, or while we have the last clump to do...

            // Group variants into clumps of overlapping variants.
            if (clump.empty() || 
                (next_variant != variants.end() && clump_end > next_variant->position - chunk_offset)) {

                // Either there are no variants in the clump, or this variant
                // overlaps the clump. It belongs in the clump
                clump.push_back(&(*next_variant));
                // It may make the clump longer and necessitate adding more variants.
                if (!next_variant->is_sv()) {
                    clump_end = max(clump_end, next_variant->position + next_variant->ref.size() - chunk_offset);
                } else {
                    clump_end = max(clump_end, next_variant->position + (long) next_variant->get_sv_len(0) - chunk_offset);
                }
                #ifdef debug
                cerr << "Extend clump out to " << clump_end << endl;
                #endif

                // Try the variant after that
                next_variant++;
            } else {
                // The next variant doesn't belong in this clump.
                // Handle the clump.
                
                #ifdef debug
                cerr << "Handling clump of " << clump.size() << " variants" << endl;
                #endif

                // Parse all the variants into VariantAllele edits

                // This holds a map from Variant pointer to a vector of lists
                // of VariantAllele edits, one list per non-ref allele of the
                // variant.
                map<vcflib::Variant*, vector<list<vcflib::VariantAllele>>> parsed_clump;

                // This determines the order we will process variants in. We use it
                // to sort variants in a clump by hash for the purposes of assigning
                // IDs.
                map<string, vcflib::Variant*> variants_by_name;

                // This holds the min and max values for the starts and ends of
                // edits in each variant that are actual change-making edits. These
                // are in chunk coordinates. They are only populated if a variant
                // has a variable region. They can enclose a 0-length variable
                // region by having the end before the beginning.
                map<vcflib::Variant*, pair<int64_t, int64_t>> variable_bounds;

                // This holds the min and max values for starts and ends of edits
                // not removed from the clump. These are in chunk coordinates.
                int64_t first_edit_start = numeric_limits<int64_t>::max();
                int64_t last_edit_end = -1;

                // We'll fill this with any duplicate variants that should be
                // ignored, out of the clump. This is better than erasing out of a
                // vector.
                set<vcflib::Variant*> duplicates;

                for (vcflib::Variant* variant : clump) {

                    // Check the variant's reference sequence to catch bad VCF/FASTA pairings

                    if (!variant->is_sv()){
                        auto expected_ref = reference_sequence.substr(variant->position - chunk_offset, variant->ref.size());

                        if(variant->ref != expected_ref) {
                        // TODO: report error to caller somehow
                        #pragma omp critical (cerr)
                            cerr << "error:[vg::Constructor] Variant/reference sequence mismatch: " << variant->ref
                                << " vs pos: " << variant->position << ": " << expected_ref << "; do your VCF and FASTA coordinates match?"<< endl
                                << "Variant: " << *variant << endl;
                            exit(1);
                        }
                    }
                    

                    // Name the variant and place it in the order that we'll
                    // actually construct nodes in (see utility.hpp)
                    string variant_name = make_variant_id(*variant);
                    if (variants_by_name.count(variant_name)) {
                        // Some VCFs may include multiple variants at the same
                        // position with the same ref and alt. We will only take the
                        // first one.
                        #pragma omp critical (cerr)
                        cerr << "warning:[vg::Constructor] Skipping duplicate variant with hash " << variant_name
                            << " at " << variant->sequenceName << ":" << variant->position << endl;
                        duplicates.insert(variant);
                        continue;
                    }

                    variants_by_name[variant_name] = variant;

                    // We need to parse the variant into alts, each of which is a
                    // series of VariantAllele edits. This holds the full alt allele
                    // string and the edits needed to make it. The VariantAlleles
                    // completely cover the alt, and some of them may be perfect
                    // matches to stretches of reference sequence. Note that the
                    // reference allele of the variant won't appear here.
<<<<<<< HEAD
                    map<string, vector<vcflib::VariantAllele>> alternates;
                    if (flat) {
                        alternates = variant->flatAlternates();
                        // if we can, remove the 1bp "standard" base that's added at the beginning of indels
                        for (auto& v : alternates) {
                            for (auto& a : v.second) {
                                if (a.ref[0] == a.alt[0]) {
                                    a.ref = a.ref.substr(1);
                                    a.alt = a.alt.substr(1);
                                    ++a.position;
                                }
                            }
                        }
                    } else {
                        alternates = variant->parsedAlternates();
                    }
                    if (!variant->is_sv()){
                        //map<vcflib::Variant*, vector<list<vcflib::VariantAllele>>> parsed_clump;
                        //auto alternates = use_flat_alts ? variant.flatAlternates() : variant.parsedAlternates();
                        for (auto &kv : alternates){
                     // For each alt in the variant

                        if (kv.first == variant->ref)
                        {
                            // Skip the ref, because we can't make any ref nodes
                            // until all the edits for the clump are known.
                            continue;
                        }
=======
                    map<string, vector<vcflib::VariantAllele>> alternates = flat ? variant->flatAlternates() :
                        variant->parsedAlternates();
                    if (!variant->is_sv()) {
                        for (auto &kv : alternates) {
                            // For each alt in the variant

                            if (kv.first == variant->ref) {
                                // Skip the ref, because we can't make any ref nodes
                                // until all the edits for the clump are known.
                                continue;
                            }
>>>>>>> 77877a1e

                            // With 0 being the first non-ref allele, which alt are we?
                            // Copy the string out of the map
                            string alt_string = kv.first;
                            // Then look it up
                            size_t alt_index = variant->getAltAlleleIndex(alt_string);

                            if (alt_index >= parsed_clump[variant].size()) {
                                // Make sure we have enough room to store the VariantAlleles for this alt.
                                parsed_clump[variant].resize(alt_index + 1);
                            }

                            // Find the list of edits for this alt
                            auto &alt_parts = parsed_clump[variant][alt_index];

                            #ifdef debug
                            cerr << "Non-ref allele " << alt_index << endl;
                            #endif

                            // Copy all the VariantAlleles into the list
                            alt_parts.assign(kv.second.begin(), kv.second.end());

                            // Condense adjacent perfect match edits, so we only break
                            // matching nodes when necessary.
                            condense_edits(alt_parts);
                        }
                        // Trim the alts down to the variant's (possibly empty) variable
                        // region
                        trim_to_variable(parsed_clump[variant]);
                    } else {
                        // For now, only permit one allele for SVs
                        // in the future, we'll build out VCF lib to fix this.
                        // TODO build out vcflib to fix this.
                        
                        // We need to make sure parsed_clump[variant] has an entry for each allele.
                        // But the contents won't matter since this is an SV.
                        parsed_clump[variant].resize(variant->alt.size());
                    }
                
                    // Get the variable bounds in VCF space for all the trimmed alts of this variant
                    // Note: we still want bounds for SVs, we just have to get them differently
                    std::pair<int64_t, int64_t> bounds;
                    if (variant->is_sv()) {
                        bounds = get_bounds(*variant, true);
                    } else {
                        bounds = get_bounds(parsed_clump[variant]);
                    }

                    if (bounds.first != numeric_limits<int64_t>::max() || bounds.second != -1) {
                        // There's a (possibly 0-length) variable region
                        bounds.first -= chunk_offset;
                        bounds.second -= chunk_offset;
                        // Save the bounds for making reference node path visits
                        // inside the ref allele of the variable region.
                        variable_bounds[variant] = bounds;

                        #ifdef debug
                        if (bounds.first < first_edit_start) {
                            cerr << "Expanded first_edit_start to " << bounds.first << " with " << *variant << endl;
                        }
                        if (bounds.second > last_edit_end) {
                            cerr << "Expanded last_edit_end to " << bounds.second << " with " << *variant << endl;
                        }
                        #endif

                        // Expand bounds for the variable region of the chunk as a whole
                        first_edit_start = min(first_edit_start, bounds.first);
                        last_edit_end = max(last_edit_end, bounds.second);
                    }
                }

                // We have to have some non-ref material in the clump, even if it
                // occupies 0 reference space.
                assert(last_edit_end != -1);
                assert(first_edit_start != numeric_limits<int64_t>::max());

                #ifdef debug
                cerr << "edits run between " << first_edit_start << " and " << last_edit_end << endl;
                #endif

                // Create ref nodes from the end of the last clump (where the cursor
                // is) to the start of this clump's interior non-ref content.
                add_reference_nodes_until(first_edit_start);

                // This keeps track of edits that already have nodes, consisting of
                // a ref position, a ref sequence, and an alt sequence. It maps to a
                // vector of pointers to the nodes created, which are owned by the
                // graph. The vector is to handle the case where an edit is too long
                // to be all one node, according to our max node length, and is
                // always nonempty.
                map<tuple<long, string, string>, vector<Node*>> created_nodes;

                // This holds on to variant ref paths, which we can't actually fill
                // in until all the variants in the clump have had their non-ref
                // paths done.
                map<vcflib::Variant*, Path*> variant_ref_paths;

                for (auto& kv : variants_by_name) {
                    // For each variant in the clump, sorted by name
                    auto& variant_name = kv.first;
                    auto* variant = kv.second;
                    
                    #ifdef debug
                    cerr << "Process variant " << variant_name << " with " << parsed_clump[variant].size() << " alts" << endl;
                    #endif

                    if (alt_paths) {
                        // Declare its ref path straight away.
                        // We fill in the ref paths after we make all the nodes for the edits.
                        variant_ref_paths[variant] = to_return.graph.add_path();
                        variant_ref_paths[variant]->set_name("_alt_" + variant_name + "_0");
                    }

                    for (size_t alt_index = 0; alt_index < parsed_clump[variant].size(); alt_index++) {                
                        // For each non-ref alt in the parsed variant

                        // Name the alt after the number that this allele has.
                        // We have to bump the allele index because the first alt is 0.
                        string alt_name = "_alt_" + variant_name + "_" + to_string(alt_index + 1);

                        // There should be a path named after it.
                        Path* alt_path = nullptr;
                        if (alt_paths) {
                            alt_path = to_return.graph.add_path();
                            alt_path->set_name(alt_name);
                        }

                        // SV HAX
                        if (variant->is_sv()) {
                            // This variant needs to be processed as an SV.
                            
                            // We will ignore parsed_clump, but we still need it
                            // to have empty entries for the alt alleles to
                            // trigger the outer loop.
                            
                            #ifdef debug
                            cerr << "Process alt " << (alt_index + 1) << " of variant " << variant_name << " as an SV" << endl;
                            #endif
                        
                            // Get SV start and end
                            // and the SV tag
                            vector<string> tags = variant->sv_tags();
                            vector<string> svtypes = variant->get_sv_type();
                            vector<string> ins_seqs = variant->get_insertion_sequences();

                            auto e_start = variant->position - chunk_offset;
                            auto e_end = variant->position + variant->get_sv_len(alt_index) - chunk_offset - 1;

                            // Make in between nodes by grabbing our sequence from the fasta(s),
                            // either from the reference (deletions) or from insertion sequences.
                            auto key = make_tuple(variant->position - chunk_offset, tags[alt_index], "");

                            string sv_type = svtypes[alt_index];

                            if (sv_type == "INS") {
                                #ifdef debug
                                cerr << "\tIt is an insertion." << endl;
                                #endif

                                // Create insertion sequence nodes
                                if (created_nodes.count(key) == 0 && ins_seqs[alt_index] != "") {
                                    vector<Node*> node_run = create_nodes(ins_seqs[alt_index]);

                                    nodes_starting_at[e_start].insert(node_run.front()->id());
                                    nodes_ending_at[e_end].insert(node_run.back()->id());

                                    inserts.insert(node_run.front()->id());
                                    inserts.insert(node_run.back()->id());

                                    created_nodes[key] = node_run;

                                    if (alt_paths) {
                                        for (Node* node : created_nodes[key]) {
                                            // Add a visit to each node we created/found in
                                            // order to the path for this alt of this
                                            // variant.
                                            add_match(alt_path, node);
                                        }
                                    }
                                }
                            } else if (sv_type == "DEL") {
                                #ifdef debug
                                cerr << "\tIt is a deletion." << endl;
                                #endif
                            
                                if (created_nodes.count(key) == 0) {

                                    size_t arc_end = variant->position - chunk_offset + variant->get_sv_len(alt_index)+1;
                                    int64_t arc_start = (int64_t) variant->position - chunk_offset; 

                                    deletions_ending_at[arc_end].insert(arc_start);
                                    deletion_starts.insert(arc_start);


                                    if (alt_paths) {
                                        deletion_start_to_alt_name[arc_start] = alt_name;
                                    }
                                }
                            } else if (sv_type == "INV") {
                                #ifdef debug
                                cerr << "\tIt is an inversion." << endl;
                                #endif
                                // Handle inversions
                                // We only need reference nodes, plus two arcs
                                // one from the inverted sequence's beginning to the sequence following
                                // its last node and
                                // one from the end of the sequence preceding the inversion to the back 
                                // of the inverted sequence's last node.
                                
                                size_t inv_end = variant->position - chunk_offset + variant->get_sv_len(alt_index);
                                int64_t inv_start = (int64_t) variant->position - chunk_offset;
                                inversion_starts[inv_start].insert(inv_end + 1);
                                inversion_ends[inv_end].insert(inv_start - 1);
                            } else {
                                // What even is this?
                                cerr << "warning:[vg::Constructor]: unrecognized SV type " << sv_type << endl;
                            }
                        } else {
                            // This is not an SV
                            #ifdef debug
                            cerr << "Process alt " << (alt_index + 1) << " of variant " << variant_name << " as an ordinary variant" << endl;
                            #endif
                        
                            for (vcflib::VariantAllele& edit : parsed_clump[variant][alt_index]) {
                                // For each VariantAllele used by the alt
                                #ifdef debug
                                cerr << "Apply " << edit.ref << " -> " << edit.alt << " @ " << edit.position << endl;
                                #endif

                                if (edit.alt != "") {
                                    // This is a visit to a node for the alt

                                    // We need a key to see if a node has been made for this edit already
                                    auto key = make_tuple(edit.position - chunk_offset, edit.ref, edit.alt);

                                    if (created_nodes.count(key) == 0) {
                                        // We don't have a run of nodes for this edit, so make one.
                                        vector<Node*> node_run = create_nodes(edit.alt);

                                        // Compute where the edit starts and ends in local chunk coordinates
                                        auto edit_start = edit.position - chunk_offset;
                                        auto edit_end = edit.position - chunk_offset + edit.ref.size() - 1;

                                        #ifdef debug
                                        cerr << "Created nodes running " << edit_start << " to " << edit_end << endl;
                                        #endif

                                        // Remember where the first one starts and the last one ends, for wiring up later.
                                        nodes_starting_at[edit_start].insert(node_run.front()->id());
                                        nodes_ending_at[edit_end].insert(node_run.back()->id());

                                        // Save it in case any other alts also have this edit.
                                        created_nodes[key] = node_run;

                                        if (edit.ref == "") {
                                            // This is an insert, so mark its ends as
                                            // such, so they don't connect to other
                                            // insert ends.
                                            inserts.insert(node_run.front()->id());
                                            inserts.insert(node_run.back()->id());

                                            #ifdef debug
                                            cerr << "Nodes are insert" << endl;
                                            #endif
                                        }
                                    } else {
                                        #ifdef debug
                                        cerr << "Found existing nodes" << endl;
                                        #endif
                                    }

                                    if (alt_paths) {
                                        for (Node* node : created_nodes[key]) {
                                            // Add a visit to each node we created/found in
                                            // order to the path for this alt of this
                                            // variant.
                                            add_match(alt_path, node);
                                        }
                                    }

                                } else if (edit.ref != "") {
                                    // It's a deletion (and not a weird ""->"" edit).

                                    // Add an entry to the deletion arcs

                                    // What is the past-the-end position (first non-deleted)
                                    size_t arc_end = edit.position - chunk_offset + edit.ref.size();
                                    // What is the before-the-beginning position (last non-deleted, may be -1)
                                    int64_t arc_start = (int64_t) edit.position - chunk_offset - 1;

                                    #ifdef debug
                                    cerr << "Ensure deletion arc " << arc_start << " to " << arc_end << endl;
                                    #endif

                                    // Add the arc (if it doesn't exist). We only index
                                    // arcs from the end, because we'll make them when
                                    // looking for predecessors of nodes. TODO: could we
                                    // make special handling of deletions that go to -1
                                    // more efficient?
                                    deletions_ending_at[arc_end].insert(arc_start);

                                    // Remember that an arc comes from this base
                                    deletion_starts.insert(arc_start);
                                }

                            }
                        }

                    }
                }

                // Then after you finish all the alts, add the ref nodes that
                // haven't already been created, breaking wherever something can
                // come in or out.

                // We need a function to work that out
                auto next_breakpoint_after = [&](size_t position) -> size_t {
                    // This returns the position of the base to the left of the next
                    // required breakpoint within this clump, after the given
                    // position, given created nodes and deletions that already
                    // exist.

                    // If nothing else, we're going to break at the end of the last
                    // edit in the clump.
                    size_t to_return = last_edit_end;
                    
                    #ifdef debug
                    cerr << "Next breakpoint must be at or before " << last_edit_end << endl;
                    #endif

                    // See if any nodes are registered as starting after our
                    // position. They'll all start before the end of the clump, and
                    // we don't care if they start at our position since that
                    // breakpoint already happened.
                    auto next_start_iter = nodes_starting_at.upper_bound(position);

                    if(next_start_iter != nodes_starting_at.end()) {
                        // If we found something, walk back where the breakpoint
                        // needs to be so we break before that node starts.
                        to_return = min(to_return, next_start_iter->first - 1);
                        #ifdef debug
                        cerr << "Next node starts at " << next_start_iter->first - 1 << endl;
                        #endif
                    }

                    // See if any nodes are registered as ending at or after our
                    // position. We do care if they end at our position, since that
                    // means we need to break right here.
                    auto next_end_iter = nodes_ending_at.lower_bound(position);

                    if(next_end_iter != nodes_ending_at.end()) {
                        // If we found something, we need to break where that node
                        // ends.
                        to_return = min(to_return, next_end_iter->first );
                        #ifdef debug
                        cerr << "Next node ends at " << next_end_iter->first << endl;
                        #endif
                    }

                    // See if any deletions are registered as ending after here.
                    // Deletions break the reference before their past-the-end base,
                    // so we don't care about deletions ending here exactly.
                    auto deletion_end_iter = deletions_ending_at.upper_bound(position);

                    if(deletion_end_iter != deletions_ending_at.end()) {
                        // If we found something, walk back where the breakpoint
                        // needs to be so we break before the node after the
                        // deletion starts.
                        to_return = min(to_return, deletion_end_iter->first - 1);
                        #ifdef debug
                        cerr << "Next deletion ends at " << deletion_end_iter->first - 1 << endl;
                        #endif
                    }

                    // See if any deletions are known to start at or after this
                    // base. We care about exact hits now, because deletions break
                    // after the base they start at.
                    auto deletion_start_iter = deletion_starts.lower_bound(position);
                    // We don't need to worry about -1s here. They won't be found
                    // with lower_bound on a size_t.

                    if(deletion_start_iter != deletion_starts.end()) {
                        // If we found something, walk back where the breakpoint
                        // needs to be so we break at the position the deletion
                        // needs to leave from.
                        to_return = min(to_return, (size_t)*deletion_start_iter);
                        #ifdef debug
                        cerr << "Next deletion starts at " << *deletion_start_iter << endl;
                        #endif
                    }

                    // Check to see if any inversions happen past this point
                    // Inversions break the reference twice, much like deletions.
                    auto inv_end_iter = inversion_ends.upper_bound(position);
                    if (inv_end_iter != inversion_ends.end()){
                        to_return = min(to_return, (size_t) inv_end_iter->first - 1);
                        #ifdef debug
                        cerr << "Next inversion ends at " << inv_end_iter->first - 1 << endl;
                        #endif
                    }

                    auto inv_start_iter = inversion_starts.lower_bound(position);
                    if (inv_start_iter != inversion_starts.end()){
                        to_return = min(to_return, (size_t) inv_start_iter->first);
                        #ifdef debug
                        cerr << "Next inversion starts at " << inv_start_iter->first << endl;
                        #endif
                    }
                    
                    #ifdef debug
                    cerr << "Selected " << to_return << " as breakpoint" << endl;
                    #endif

                    return to_return;

                };

                // Note that in some cases (i.e. pure inserts) we may not need any
                // ref nodes at all. Also note that in other cases (variants with
                // exterior matches) some ref nodes overlapping the variant may not
                // really belong on the ref path for the variant, because the alt
                // path for the variant starts/end further in.

                while (reference_cursor < last_edit_end + 1) {
                    // Until we hit the end

                    // Find where the next node run must end to attach to stuff
                    size_t next_end = next_breakpoint_after(reference_cursor);
                    
                    #ifdef debug
                    cerr << "Creating reference nodes from " << reference_cursor << " out to "
                        << next_end << "/" << reference_sequence.size() << endl;
                    #endif
                    
                    assert(reference_cursor <= reference_sequence.size());
                    assert(next_end <= reference_sequence.size());

                    // We need to have a reference node/run of nodes (which may have
                    // already been created by a reference match) between where the
                    // cursor is and where the next breakpoint has to be.
                    // This is the sequence it should have.
                    string run_sequence = reference_sequence.substr(reference_cursor, next_end - reference_cursor + 1);

                    // We need a key to see if a node (run) has been made for this sequece already
                    auto key = make_tuple(reference_cursor, run_sequence, run_sequence);

                    if (created_nodes.count(key) == 0) {
                        // We don't have a run of ref nodes up to the next break, so make one
                        vector<Node*> node_run = create_nodes(run_sequence);

                        // Remember where the first one starts and the last one ends, for wiring up later.
                        nodes_starting_at[reference_cursor].insert(node_run.front()->id());
                        nodes_ending_at[next_end].insert(node_run.back()->id());

#ifdef debug
                        cerr << "Created reference nodes running " << reference_cursor << " to " << next_end << endl;
#endif

                        // Save it in case any other alts also have this edit.
                        created_nodes[key] = node_run;
                    }

                    for (Node* node : created_nodes[key]) {
                        // Add a reference visit to each node we created/found
                        add_match(ref_path, node);

                        if (alt_paths) {
                            for (vcflib::Variant* variant : clump) {
                                // For each variant we might also be part of the ref allele of
                                if (!duplicates.count(variant) &&
                                        variable_bounds.count(variant) &&
                                        reference_cursor >= variable_bounds[variant].first &&
                                        reference_cursor <= variable_bounds[variant].second) {
                                    // For unique variants that actually differ from reference,
                                    // if this run of nodes starts within the variant's variable region...
                                    // (We know if it starts in the variable region it has to
                                    // end in the variant, because the variable region ends with
                                    // a node break)

                                    if (variant_ref_paths.count(variant) == 0) {
                                        // All unique variants ought to have a ref path created
                                        cerr << "error:[vg::Constructor] no ref path for " << *variant << endl;
                                        exit(1);
                                    }

                                    // Add a match along the variant's ref allele path
                                    add_match(variant_ref_paths[variant], node);
                                }
                            }
                        }
                    }

                    // Advance the reference cursor to after this run of reference nodes
                    reference_cursor = next_end + 1;
                    
                    assert(reference_cursor <= reference_sequence.size());

                    // Keep going until we have created reference nodes through to
                    // the end of the clump's interior edits.
                }

                // Now we have gotten through all the places where nodes start, before the end of the clump.

                // Now the clump is handled
                clump.clear();
                clump_end = 0;
                // On the next loop we'll grab the next variant for the next clump.
            }
        }

        // Create reference path nodes and mappings after the last clump.
        add_reference_nodes_until(reference_sequence.size());


        // Create all the edges
        for (auto& kv : nodes_starting_at) {
            if (kv.first == 0) {
                // These are the nodes that abut the left edge of the chunk. Add
                // each of these nodes to the set of left-edge-abuting nodes.
                for (auto& node_id : kv.second) {
                    to_return.left_ends.insert(node_id);
                }
            } else {
                // These are nodes that start somewhere else.
                for (auto& right_node : kv.second) {
                    // For every node that could occur here

                    for (auto& left_node : nodes_ending_at[kv.first - 1]) {
                        // For every node that could come before these nodes

                        if (inserts.count(left_node) && inserts.count(right_node)) {
                            // Don't connect two inserts at the same position (or an insert to itself).
#ifdef debug
                            cerr << "Skip insert-insert edge " << left_node << " -> " << right_node << endl;
#endif
                            continue;
                        }

#ifdef debug
                        cerr << "Add normal edge " << left_node << " -> " << right_node << endl;
#endif

                        // Emit an edge
                        auto* edge = to_return.graph.add_edge();
                        edge->set_from(left_node);
                        edge->set_to(right_node);
                    }

                    

                    // Now we do the deletions. We want to allow daisy-chaining
                    // deletions.

                    // We compose a set of deletion start points.
                    set<int64_t> possible_starts;

                    // We also keep a list of unexplored deletion end points to chain from.
                    list<int64_t> possible_ends;
                    possible_ends.push_back(kv.first);

                    // And a set of explored ones
                    set<int64_t> explored_ends;

                    while (!possible_ends.empty()) {
                        // Find an unexplored place where we can find more daisy-
                        // chained deletions ending.
                        int64_t deletion_end = possible_ends.front();
                        possible_ends.pop_front();

                        for (auto& deletion_start : deletions_ending_at[deletion_end]) {
                            // For every deletion start that can end there.

                            // Note that we can delete from there to our node along
                            // transitive deletions.
                            possible_starts.insert(deletion_start);

                            // We can daisy chain from deletions that end at the
                            // base after this deletion starts.
                            int64_t possible_end = deletion_start + 1;

                            if(chain_deletions && possible_end > 0 && !explored_ends.count(possible_end)) {
                                // Queue it up if not already queued. If we aren't
                                // chaining deletions, we'll only look at the starts
                                // accessible from the root of our searcj.
                                possible_ends.push_back(possible_end);
                                explored_ends.insert(possible_end);
                            }
                        }
                    }

                    for (auto& deletion_start : possible_starts) {
                        // For everywhere a deletion can start that comes to here

                        if (deletion_start == -1) {
                            // This node ought to be exposed on the left actually.
                            to_return.left_ends.insert(right_node);

                        } else {
                            // The deletion doesn't go all the way to the left edge
                            // but actually starts at a place where there are nodes.

                            for (auto& left_node : nodes_ending_at[deletion_start]) {
                                // For every node that the deletion could start with

                                if (inserts.count(left_node)) {
                                    // Don't let an inserted node happen just before a deletion.
#ifdef debug
                                    cerr << "Skip insertion-deletion edge " << left_node << " -> " << right_node << endl;
#endif
                                    continue;
                                }

#ifdef debug
                                cerr << "Add deletion edge " << left_node << " -> " << right_node << endl;
#endif

                                // Emit an edge
                                auto* edge = to_return.graph.add_edge();
                                edge->set_from(left_node);
                                edge->set_to(right_node);

                            }
                        }
                    }

                    for (auto& inv_end : inversion_starts[kv.first]){
                        for (auto& n : nodes_starting_at[inv_end]){
                            auto* e = to_return.graph.add_edge();
                            e->set_from(right_node);
                            e->set_to(n);
                            e->set_from_start(true);
                            e->set_to_end(false);
                        }
                    }
                    for (auto& inv_start : inversion_ends[kv.first]){
                        for (auto& n : nodes_ending_at[inv_start]){
                            auto* e = to_return.graph.add_edge();
                            e->set_from(n);
                            e->set_to(right_node);
                            e->set_to_end(true);
                            e->set_from_start(false);
                        }
                    }
                    


                }
            }
        }

    

        for(auto& node_id : nodes_ending_at[reference_sequence.size() - 1]) {
            // Add each node that ends at the end of the chunk to the set of such nodes
            to_return.right_ends.insert(node_id);
        }

        for(auto& deletion_start : deletions_ending_at[reference_sequence.size()]) {
            // Also add in nodes at the starts of deletions that go to the end of the chunk

            if(deletion_start == -1) {
                // Note that we don't handle completely spanning deletions. But
                // those can't be articulated in VCF anyway because alts can't be
                // empty.
                continue;
            }

            for (auto& node_id : nodes_ending_at[deletion_start]) {
                // For every node that the deletion could start with
                // Expose it on the right of the graph
                to_return.right_ends.insert(node_id);
            }
        }

        // Remember to tell the caller how many IDs we used
        to_return.max_id = next_id - 1;

        return to_return;
    }

    void Constructor::construct_graph(string vcf_contig, FastaReference& reference, VcfBuffer& variant_source,
        const vector<FastaReference*>& insertions, function<void(Graph&)> callback) {

        // Our caller will set up indexing. We just work with the buffered source that we pull variants from.

        // What sequence are we looking for in the fasta? The one we were passed, unless it was renamed.
        string reference_contig = vcf_to_fasta(vcf_contig);

        // At what offset in the reference sequence do we start?
        size_t leading_offset;
        // At what position in the reference sequence do we stop (past-the-end)?
        size_t reference_end;
        
        if (allowed_vcf_regions.count(vcf_contig)) {
            // Only look at the region we were asked for. We will only find variants
            // *completely* contained in this region! Partially-overlapping variants
            // will be discarded!
            leading_offset = allowed_vcf_regions[vcf_contig].first;
            reference_end = allowed_vcf_regions[vcf_contig].second;
        } else {
            // Look at the whole contig
            leading_offset = 0;
            reference_end = reference.sequenceLength(reference_contig);
        }
        
#ifdef debug
        cerr << "building contig for chunk of reference " << reference_contig << " in interval " << leading_offset << " to " << reference_end << endl;
#endif

        // Set up a progress bar thhrough the chromosome
        create_progress("building graph for " + vcf_contig, reference_end - leading_offset);

        // Scan through variants until we find one that is on this contig and in this region.
        // If we're using an index, we ought to already be at the right place.
        variant_source.fill_buffer();
        while(variant_source.get() && (variant_source.get()->sequenceName != vcf_contig ||
                    variant_source.get()->position < leading_offset ||
                    variant_source.get()->position + variant_source.get()->ref.size() > reference_end)) {
            // This variant comes before our region

            // Discard variants that come out that are before our region
            variant_source.handle_buffer();
            variant_source.fill_buffer();
        }

        // Now we're on the variants we actually want.

        // This is where the next chunk will start in the reference sequence.
        size_t chunk_start = leading_offset;

        // We maintain a growing list of variants that will go into a chunk. They
        // are all positioned relative to chunk_start.
        vector<vcflib::Variant> chunk_variants;
        // And we track the largest past-the-end position of all the variants
        size_t chunk_end = 0;

        // For chunk wiring, we need to remember the nodes exposed on the end of the
        // previous chunk.
        set<id_t> exposed_nodes;

        // And we need to do the same for ranks on the reference path? What's the
        // max rank used?
        size_t max_ref_rank = 0;

        // Whenever a chunk ends with a single node, we separate it out and buffer
        // it here, because we may need to glue it together with subsequent leading
        // nodes that were broken by a chunk boundary.
        Node last_node_buffer;

        // Sometimes we need to emit single node reference chunks gluing things
        // together
        auto emit_reference_node = [&](Node& node) {

            // Don't emit nonexistent nodes
            assert(node.id() != 0);

            // Make a single node chunk for the node
            Graph chunk;
            *(chunk.add_node()) = node;

            // It needs a primary path mapping.
            Path* path = chunk.add_path();
            path->set_name(reference_contig);
            Mapping* mapping = path->add_mapping();
            mapping->mutable_position()->set_node_id(node.id());
            // With a rank
            mapping->set_rank(++max_ref_rank);
            // And an edit
            Edit* edit = mapping->add_edit();
            edit->set_from_length(node.sequence().size());
            edit->set_to_length(node.sequence().size());

            // Emit this chunk we were holding back.
            callback(chunk);
        };

        // When a chunk gets constructed, we'll call this handler, which will wire
        // it up to the previous chunk, if any, and then call the callback we're
        // supposed to send our graphs out through.
        // Modifies the chunk in place.
        auto wire_and_emit = [&](ConstructedChunk& chunk) {
            // When each chunk comes back:

            if (chunk.left_ends.size() == 1 && last_node_buffer.id() != 0) {
                // We have a last node from the last chunk that we want to glom onto
                // this chunk.

                // We want to merge it with the single source node for this
                // chunk. But depending on the variant structure it may not be
                // the first node generated (because we generate variant alt
                // material first, and a variant may lead the chunk). So we do
                // a linear scan.
                
                // This seems slow, but actually shouldn't be: most of the time
                // we succeed on the first try, the whole process is linear in
                // graph size anyway, and we never have to scan through more
                // than a variant's worth of nodes.
                
                // This is the node we want
                auto wanted_id = *chunk.left_ends.begin();
                
                // We will fill this in
                Node* mutable_first_node = nullptr;
                for (size_t i = 0; i < chunk.graph.node_size(); i++) {
                    // Look at each node in turn
                    mutable_first_node = chunk.graph.mutable_node(i);
                    
                    if (mutable_first_node->id() == wanted_id) {
                        // We found the left end we want
                        break;
                    }
                }
                
                // Make sure we found it
                assert(mutable_first_node != nullptr && mutable_first_node->id() == wanted_id);

                // Combine the sequences for the two nodes
                string combined_sequence = last_node_buffer.sequence() + mutable_first_node->sequence();

                if (combined_sequence.size() <= max_node_size) {
                    // We can fit both nodes into one node.
                    mutable_first_node->set_sequence(combined_sequence);

                    // We can re-use the ID from the last node, which we discard.
                    // Edges to it will get rerouted to the first node. And we know
                    // it can't have any mappings except the primary path.
                    max_id--;

                    // We don't need any edges to it, either.
                    exposed_nodes.clear();

                    // Clear the buffer since we moved its sequence and ID into the
                    // graph.
                    last_node_buffer = Node();
                } else {
                    // We need to keep two nodes. Reapportion the sequence between
                    // them according to our division algorithm. TODO: can sometimes
                    // differ from old construct behavior, but this way will be
                    // better.
                    size_t piece_size = greedy_pieces ? max_node_size : ((combined_sequence.size() + 1) / 2);
                    last_node_buffer.set_sequence(combined_sequence.substr(0, piece_size));
                    mutable_first_node->set_sequence(combined_sequence.substr(piece_size));

                    // Emit the buffered node as a chunk
                    emit_reference_node(last_node_buffer);
                    // Clear it
                    last_node_buffer = Node();
                }

                // Update the mapping lengths on the mutable first node.
                // First we find the primary path
                Path* path = chunk.graph.mutable_path(0);
                assert(path->name() == reference_contig);
                // Then the first mapping
                Mapping* mapping = path->mutable_mapping(0);
                assert(mapping->position().node_id() == mutable_first_node->id());
                assert(mapping->edit_size() == 1);
                // Then the only edit
                Edit* edit = mapping->mutable_edit(0);
                // Correct its length
                edit->set_from_length(mutable_first_node->sequence().size());
                edit->set_to_length(mutable_first_node->sequence().size());
            } else if (last_node_buffer.id() != 0) {
                // There's no single leading node on this next chunk, but we still
                // have a single trailing node to emit.

                // Emit it
                emit_reference_node(last_node_buffer);
                // Clear it
                last_node_buffer = Node();
            }

            if (chunk.right_ends.size() == 1) {
                // We need to pull out the last node in the chunk. Note that it may
                // also be the first node in the chunk...

                // We know it's the last node in the graph
                last_node_buffer = chunk.graph.node(chunk.graph.node_size() - 1);


                assert(chunk.right_ends.count(last_node_buffer.id()));

                // Remove it
                chunk.graph.mutable_node()->RemoveLast();

                // Find the primary path
                Path* path = chunk.graph.mutable_path(0);
                assert(path->name() == reference_contig);
                // Then drop last mapping, which has to be to this node
                assert(path->mapping_size() > 0);
                assert(path->mapping(path->mapping_size() - 1).position().node_id() == last_node_buffer.id());
                path->mutable_mapping()->RemoveLast();

                // Update its ID separately, since it's no longer in the graph.
                last_node_buffer.set_id(last_node_buffer.id() + max_id);
            }

            // Up all the IDs in the graph
            // TODO: this is repeating code that vg::VG has...
            for (size_t i = 0; i < chunk.graph.node_size(); i++) {
                // For each node
                auto* node = chunk.graph.mutable_node(i);
                // Bump the node ID
                node->set_id(node->id() + max_id);
            }
            for (size_t i = 0; i < chunk.graph.edge_size(); i++) {
                // For each edge
                auto* edge = chunk.graph.mutable_edge(i);
                // Bump the edge end IDs
                edge->set_from(edge->from() + max_id);
                edge->set_to(edge->to() + max_id);
            }
            for (size_t i = 0; i < chunk.graph.path_size(); i++) {
                // For each path
                auto* path = chunk.graph.mutable_path(i);
                for (size_t j = 0; j < path->mapping_size(); j++) {
                    // For each mapping in the path
                    auto* mapping = path->mutable_mapping(j);

                    // Bump the ID for the mapping's position
                    mapping->mutable_position()->set_node_id(mapping->position().node_id() + max_id);

                    // Set the rank.
                    // TODO: we're just clobbering the ref path ranks that were generated in chunk construction.
                    mapping->set_rank(++max_ref_rank);
                }
            }

            // If there was a previous ConstructedChunk, wire up the edges between them
            for (auto& from_id : exposed_nodes) {
                // For every dangling end in the last chunk

                for (auto& to_id : chunk.left_ends) {
                    // For every node in the new chunk we can wire it to

                    // Make the edge in the new chunk
                    Edge* new_edge = chunk.graph.add_edge();
                    new_edge->set_from(from_id);
                    // Make sure to correct the number in the to set.
                    new_edge->set_to(to_id + max_id);
                }
            }

            // Save the right-side ends from this chunk for the next one, if any
            exposed_nodes.clear();
            for (auto& from_id : chunk.right_ends) {
                // Make sure to correct each ID
                exposed_nodes.insert(from_id + max_id);
            }

            // Remember the new max id, accounting for all the IDs used by this
            // chunk.
            max_id += chunk.max_id;

            // Emit the chunk's graph via the callback
            callback(chunk.graph);
        };

        bool do_external_insertions = false;
        FastaReference* insertion_fasta;


        if (insertions.size() == 1){
            // If we only get one fasta file for insertions, we'll
            // open it and take all insert sequences from there.
            do_external_insertions = true;
            insertion_fasta = insertions[0];
        }
        else if (insertions.size() > 1){
            // if we have more than one insertion fasta file, we can pull
            // sequences from the vcf:fasta pair (i.e. the same index in the vectors).
            do_external_insertions = true;
            cerr << "Passing multiple insertion files not implemented yet." << endl                                                                                    << "Please try combining all of your insertions fastas into one file." << endl;
            exit(1);
        }   
        else{
            // We didn't get any insertion fastas, so we will only handle
            // those with seqs in the vcf.

        }

        while (variant_source.get() && variant_source.get()->sequenceName == vcf_contig &&
                variant_source.get()->position >= leading_offset &&
                variant_source.get()->position + variant_source.get()->ref.size() <= reference_end) {

            // While we have variants we want to include
            auto vvar = variant_source.get();

            // We need to decide if we want to use this variant. By default we will use all variants.
            bool variant_acceptable = true;
            
            if (vvar->is_sv()) {
                if (do_svs) {
                    // Canonicalize the variant and see if that disqualifies it.
                    // This also takes care of setting the variant's insertion sequences.
                    variant_acceptable = vvar->canonicalize_sv(reference, insertions, true, -1);
                    
                    if (variant_acceptable) {
                        // Worth checking for multiple alts.
                        if (vvar->alt.size() > 1) {
                            // We can't handle multiallelic SVs yet.
                            #pragma omp critical (cerr)
                            cerr << "warning:[vg::Constructor] Unsupported multiallelic SV being skipped: " << *vvar << endl;
                            variant_acceptable = false;
                        }
                    }
                    
                    if (variant_acceptable) {
                        // Worth checking for bounds problems.
                        // We have seen VCFs where the variant positions are on GRCh38 but the END INFO tags are on GRCh37.
                        auto bounds = get_bounds(*vvar, true);
                        if (bounds.second < bounds.first) {
                            #pragma omp critical (cerr)
                            cerr << "warning:[vg::Constructor] SV with end position before start being skipped (check liftover?): "
                                << *vvar << endl;
                            variant_acceptable = false;
                        }
                    }
                } else {
                    // This is a structural variant and we are not doing those this time
                    variant_acceptable = false;
                }
            }
            
            for (string& alt : vvar->alt) {
                // Validate each alt of the variant

                if(!allATGCN(alt)) {
                    // It may be a symbolic allele or something. Skip this variant.
                    variant_acceptable = false;
                    #pragma omp critical (cerr)
                    {
                        bool warn = true;
                        if (!alt.empty() && alt[0] == '<' && alt[alt.size()-1] == '>') {
                            if (symbolic_allele_warnings.find(alt) != symbolic_allele_warnings.end()) {
                                warn = false;
                            } else {
                                symbolic_allele_warnings.insert(alt);
                            }
                        }
                        if (warn) {
                            cerr << "warning:[vg::Constructor] Unsupported variant allele \"" << alt << "\"; Skipping variant(s) " << *vvar <<" !" << endl;
                        }
                    }
                    break;
                }
            }
            if (!variant_acceptable) {
                // Skip variants that have symbolic alleles or other nonsense we can't parse.
                variant_source.handle_buffer();
                variant_source.fill_buffer();
            } else if (!chunk_variants.empty() && chunk_end > vvar->position) {
                // If the chunk is nonempty and this variant overlaps what's in there, put it in too and try the next.
                // TODO: this is a lot like the clumping code...

                // Add it in
                chunk_variants.push_back(*(vvar));
                // Expand out how big the chunk needs to be, so we can get other overlapping variants.
                chunk_end = max(chunk_end, chunk_variants.back().position + chunk_variants.back().ref.size());

                // Try the next variant
                variant_source.handle_buffer();
                variant_source.fill_buffer();

            } else if(chunk_variants.size() < vars_per_chunk && variant_source.get()->position < chunk_start + bases_per_chunk) {
                // Otherwise if this variant is close enough and the chunk isn't too big yet, put it in and try the next.

                // TODO: unify with above code?

                // Add it in
                chunk_variants.push_back(*(vvar));
                // Expand out how big the chunk needs to be, so we can get other overlapping variants.
                chunk_end = max(chunk_end, chunk_variants.back().position + chunk_variants.back().ref.size());

                // Try the next variant
                variant_source.handle_buffer();
                variant_source.fill_buffer();

            } else {
                // This variant shouldn't go in this chunk.

                // Finish the chunk to a point before the next variant, before the
                // end of the reference, before the max chunk size, and after the
                // last variant the chunk contains.
                chunk_end = max(chunk_end,
                        min((size_t ) vvar->position,
                            min((size_t) reference_end,
                                (size_t) (chunk_start + bases_per_chunk))));

                // Get the ref sequence we need
                auto chunk_ref = reference.getSubSequence(reference_contig, chunk_start, chunk_end - chunk_start);

                // Call the construction
                auto result = construct_chunk(chunk_ref, reference_contig, chunk_variants, chunk_start);

                // Wire up and emit the chunk graph
                wire_and_emit(result);

                // Say we've completed the chunk
                update_progress(chunk_end - leading_offset);

                // Set up a new chunk
                chunk_start = chunk_end;
                chunk_end = 0;
                chunk_variants.clear();

                // Loop again on the same variant.
            }
        }

        // We ran out of variants, so finish this chunk and all the others after it
        // without looking for variants.
        // TODO: unify with above loop?
        while (chunk_start < reference_end) {
            // We haven't finished the whole reference

            // Make the chunk as long as it can be
            chunk_end = max(chunk_end,
                    min((size_t) reference_end,
                        (size_t) (chunk_start + bases_per_chunk)));

            // Get the ref sequence we need
            auto chunk_ref = reference.getSubSequence(reference_contig, chunk_start, chunk_end - chunk_start);

            // Call the construction
            auto result = construct_chunk(chunk_ref, reference_contig, chunk_variants, chunk_start);

            // Wire up and emit the chunk graph
            wire_and_emit(result);

            // Say we've completed the chunk
            update_progress(chunk_end - leading_offset);

            // Set up a new chunk
            chunk_start = chunk_end;
            chunk_end = 0;
            chunk_variants.clear();
        }

        // All the chunks have been wired and emitted.
        
        if (last_node_buffer.id() != 0) {
            // Now emit the very last node, if any
            emit_reference_node(last_node_buffer);
            // Update the max ID with that last node, so the next call starts at the next ID
            max_id = max(max_id, (id_t) last_node_buffer.id());
        }

        destroy_progress();

    }

    void Constructor::construct_graph(const vector<FastaReference*>& references,
        const vector<vcflib::VariantCallFile*>& variant_files, const vector<FastaReference*>& insertions,
        function<void(Graph&)> callback) {

        // Make a map from contig name to fasta reference containing it.
        map<string, FastaReference*> reference_for;
        for (size_t i = 0; i < references.size(); i++) {
            // For every FASTA reference, make sure it has an index
            auto* reference = references[i];
            assert(reference->index);
            for (auto& kv : *(reference->index)) {
                // For every sequence name and index entry, point to this reference
                reference_for[kv.first] = reference;
#ifdef debug
                cerr << "Contig " << kv.first << " is in reference " << i << endl;
#endif
            }
        }

        // Make VcfBuffers on all the variant files.
        vector<unique_ptr<VcfBuffer>> buffers;
        for (auto* vcf : variant_files) {
            // Every VCF gets a buffer wrapped around it.

            if (!vcf->is_open()) {
                // Except those that didn't open.
                continue;
            }

            // These will all get destructed when the vector goes away.
            buffers.emplace_back(new VcfBuffer(vcf));
        }

        if (!allowed_vcf_names.empty()) {
            // If we have a set of contigs to do, do those directly.

            for (string vcf_name : allowed_vcf_names) {
                // For each VCF contig, get the FASTA name
                string fasta_name = vcf_to_fasta(vcf_name);

#ifdef debug
                cerr << "Make graph for " << vcf_name << " = " << fasta_name << endl;
#endif

                // Also the FASTA reference that has that sequence
                assert(reference_for.count(fasta_name));
                FastaReference* reference = reference_for[fasta_name];

                // We'll set this to true if we actually find the VCF that contains
                // the variants for this sequence.
                bool found_region = false;

                for (auto& buffer : buffers) {
                    // For each VCF we are going to read
                    if(!buffer->has_tabix()) {
                        // Die if we don't have indexes for everyone.
                        // TODO: report errors to caller instead.
#pragma omp critical (cerr)
                        cerr << "[vg::Constructor] Error: all VCFs must be indexed when restricting to a region" << endl;
                        exit(1);
                    }

                    // Try seeking to the right contig/region
                    if (allowed_vcf_regions.count(vcf_name)) {
                        // Seek to just that region (0-based)
                        found_region = buffer->set_region(vcf_name, allowed_vcf_regions[vcf_name].first,
                                allowed_vcf_regions[vcf_name].second);
                    } else {
                        // Seek to just the whole contig
                        found_region = buffer->set_region(vcf_name);
                    }

                    if (found_region) {
                        // This buffer is the one!
                        // Construct the graph for this contig with the FASTA and the VCF.
                        construct_graph(vcf_name, *reference, *buffer, insertions, callback);
                        break;
                    }
                }

                if (!found_region) {
                    // None of the VCFs include variants on this sequence.
                    // Just build the graph for this sequence with no varaints.
                    VcfBuffer empty(nullptr);
                    construct_graph(vcf_name, *reference, empty, insertions, callback);
                }
            }
        } else {
            // If we have no set of contigs

            // Keep track of the contigs we have constructed, by VCF name
            set<string> constructed;

            for (auto& buffer : buffers) {
                // Go through all the VCFs
                // TODO: do this in parallel

                // Peek at the first variant and see its contig
                buffer->fill_buffer();
                while(buffer->get()) {
                    // While there are still variants in the file
                    // See what contig the next varianmt is on.
                    string vcf_contig = buffer->get()->sequenceName;

                    // Decide what FASTA contig that is and make sure we have it
                    string fasta_contig = vcf_to_fasta(vcf_contig);
                    assert(reference_for.count(fasta_contig));
                    auto* reference = reference_for[fasta_contig];

                    // Construct on it with the appropriate FastaReference for that contig
                    construct_graph(vcf_contig, *reference, *buffer, insertions, callback);
                    // Remember we did this one
                    constructed.insert(vcf_contig);

                    // After we're done constructing, scan until VCF EOF or a new contig comes up
                    buffer->fill_buffer();
                    while (buffer->get() && buffer->get()->sequenceName == vcf_contig) {
                        // Discard anything left on the same contig, since it must be
                        // out of our desired interval for that contig.
                        buffer->handle_buffer();
                        buffer->fill_buffer();
                    }
                }
            }

            // Then for all the FASTA contigs that didn't appear in the VCFs,
            // construct them with no variants.

            for (auto& kv : reference_for) {
                // For every FASTA contig (and the reference that holds it)
                auto& fasta_contig = kv.first;
                FastaReference* reference = kv.second;

                // Convert the name to VCF space
                auto vcf_contig = fasta_to_vcf(fasta_contig);

                if (constructed.count(vcf_contig)) {
                    // Skip contigs we already did in the VCF
                    continue;
                }

                // Construct all the contigs we didn't do yet with no varaints.
                VcfBuffer empty(nullptr);
                construct_graph(vcf_contig, *reference, empty, insertions, callback);
            }

            // Now we've constructed everything we can. We're done!


        }

    }

}

<|MERGE_RESOLUTION|>--- conflicted
+++ resolved
@@ -498,7 +498,6 @@
                     // completely cover the alt, and some of them may be perfect
                     // matches to stretches of reference sequence. Note that the
                     // reference allele of the variant won't appear here.
-<<<<<<< HEAD
                     map<string, vector<vcflib::VariantAllele>> alternates;
                     if (flat) {
                         alternates = variant->flatAlternates();
@@ -527,19 +526,6 @@
                             // until all the edits for the clump are known.
                             continue;
                         }
-=======
-                    map<string, vector<vcflib::VariantAllele>> alternates = flat ? variant->flatAlternates() :
-                        variant->parsedAlternates();
-                    if (!variant->is_sv()) {
-                        for (auto &kv : alternates) {
-                            // For each alt in the variant
-
-                            if (kv.first == variant->ref) {
-                                // Skip the ref, because we can't make any ref nodes
-                                // until all the edits for the clump are known.
-                                continue;
-                            }
->>>>>>> 77877a1e
 
                             // With 0 being the first non-ref allele, which alt are we?
                             // Copy the string out of the map
