//#define debug_distance_indexing
//#define debug_snarl_traversal
//#define debug_distances
//#define debug_subgraph

#include "snarl_distance_index.hpp"

using namespace std;
using namespace handlegraph;
namespace vg {

size_t minimum_distance(const SnarlDistanceIndex& distance_index, pos_t pos1, pos_t pos2,
                        bool unoriented_distance, const HandleGraph* graph) {
    return distance_index.minimum_distance( get_id(pos1), get_is_rev(pos1), get_offset(pos1),
                                            get_id(pos2), get_is_rev(pos2), get_offset(pos2),
                                            unoriented_distance, graph, nullptr); 
}
size_t maximum_distance(const SnarlDistanceIndex& distance_index, pos_t pos1, pos_t pos2) {
    return distance_index.maximum_distance( get_id(pos1), get_is_rev(pos1), get_offset(pos1),
                                            get_id(pos2), get_is_rev(pos2), get_offset(pos2)); 
}

void fill_in_distance_index(SnarlDistanceIndex* distance_index, const HandleGraph* graph, const HandleGraphSnarlFinder* snarl_finder, size_t size_limit, size_t distance_limit) {
    distance_index->set_snarl_size_limit(size_limit);

    //Build the temporary distance index from the graph
    SnarlDistanceIndex::TemporaryDistanceIndex temp_index = make_temporary_distance_index(graph, snarl_finder, size_limit, distance_limit);

    //And fill in the permanent distance index
    vector<const SnarlDistanceIndex::TemporaryDistanceIndex*> indexes;
    indexes.emplace_back(&temp_index);
    distance_index->get_snarl_tree_records(indexes, graph);
}
SnarlDistanceIndex::TemporaryDistanceIndex make_temporary_distance_index(
    const HandleGraph* graph, const HandleGraphSnarlFinder* snarl_finder, size_t size_limit, size_t distance_limit)  {

#ifdef debug_distance_indexing
    cerr << "Creating new distance index for nodes between " << graph->min_node_id() << " and " << graph->max_node_id() << endl;

#endif

    SnarlDistanceIndex::TemporaryDistanceIndex temp_index;

    temp_index.min_node_id=graph->min_node_id();
    temp_index.max_node_id=graph->max_node_id();

    //Construct the distance index using the snarl decomposition
    //traverse_decomposition will visit all structures (including trivial snarls), calling
    //each of the given functions for the start and ends of the snarls and chains

    temp_index.temp_node_records.resize(temp_index.max_node_id-temp_index.min_node_id+1);



    //Stores unfinished records, as type of record and offset into appropriate vector
    //(temp_node/snarl/chain_records)
    vector<pair<SnarlDistanceIndex::temp_record_t, size_t>> stack;

    //There may be components of the root that are connected to each other. Each connected component will
    //get put into a (fake) root-level snarl, but we don't know what those components will be initially,
    //since the decomposition just puts them in the same root snarl. This is used to group the root-level
    //components into connected components that will later be used to make root snarls
    structures::UnionFind root_snarl_component_uf (0);


    /*Go through the decomposition top down and record the connectivity of the snarls and chains
     * Distances will be added later*/

    snarl_finder->traverse_decomposition(
    [&](handle_t chain_start_handle) {
        /*This gets called when a new chain is found, starting at the start handle going into chain
         * For the first node in a chain, create a chain record and fill in the first node.
         * Also add the first node record
         */
#ifdef debug_distance_indexing
        cerr << "  Starting new chain at " << graph->get_id(chain_start_handle) << (graph->get_is_reverse(chain_start_handle) ? " reverse" : " forward") << endl;
        //We shouldn't have seen this node before
        //assert(temp_index.temp_node_records[graph->get_id(chain_start_handle)-min_node_id].node_id == 0);
#endif

        //Fill in node in chain
        stack.emplace_back(SnarlDistanceIndex::TEMP_CHAIN, temp_index.temp_chain_records.size());
        nid_t node_id = graph->get_id(chain_start_handle);
        temp_index.temp_chain_records.emplace_back();
        auto& temp_chain = temp_index.temp_chain_records.back();
        temp_chain.start_node_id = node_id; 
        temp_chain.start_node_rev = graph->get_is_reverse(chain_start_handle);
        temp_chain.children.emplace_back(SnarlDistanceIndex::TEMP_NODE, node_id);


        //And the node record itself
        auto& temp_node = temp_index.temp_node_records.at(node_id-temp_index.min_node_id);
        temp_node.node_id = node_id;
        temp_node.node_length = graph->get_length(chain_start_handle);
        temp_node.reversed_in_parent = graph->get_is_reverse(chain_start_handle);
        temp_node.parent = stack.back(); //The parent is this chain

    },
    [&](handle_t chain_end_handle) {
        /*This gets called at the end of a chain, facing out
         * Record the chain's end node. The node record itself would have been added as part of the snarl
         * Also record the chain's parent here
         */

        //Done with this chain
        pair<SnarlDistanceIndex::temp_record_t, size_t> chain_index = stack.back();
        stack.pop_back();

        assert(chain_index.first == SnarlDistanceIndex::TEMP_CHAIN);
        SnarlDistanceIndex::TemporaryDistanceIndex::TemporaryChainRecord& temp_chain_record = temp_index.temp_chain_records.at(chain_index.second);
        nid_t node_id = graph->get_id(chain_end_handle);

        if (temp_chain_record.children.size() == 1 && node_id == temp_chain_record.start_node_id) {
            //This is a trivial snarl

            //Then this must be the last thing on the chain_records vector
            assert(temp_index.temp_chain_records.size() == chain_index.second+1);

            //Get the node
            SnarlDistanceIndex::TemporaryDistanceIndex::TemporaryNodeRecord& temp_node_record = temp_index.temp_node_records.at(node_id - temp_index.min_node_id);

            temp_node_record.reversed_in_parent = false;

            //And give the chain's parent the node info
            //
            if (stack.empty()) {
                temp_node_record.parent = make_pair(SnarlDistanceIndex::TEMP_ROOT, 0);
                //If this was the last thing on the stack, then this was a root

                //Check to see if there is anything connected to the ends of the chain
                vector<nid_t> reachable_nodes;
                graph->follow_edges(graph->get_handle(node_id, false),
                    false, [&] (const handle_t& next) {
                        if (graph->get_id(next) != node_id) {
                            reachable_nodes.emplace_back(graph->get_id(next));
                        }
                    });
                graph->follow_edges(graph->get_handle(node_id, true),
                    false, [&] (const handle_t& next) {
                        if (graph->get_id(next) != node_id) {
                            reachable_nodes.emplace_back(graph->get_id(next));
                        }
                    });
                if (reachable_nodes.size()) {
                    //If we can reach anything leaving the chain (besides the chain itself), then it is part of a root snarl
                    //Note that if the chain's start and end node are the same, then it will always be a single component
#ifdef debug_distance_indexing
                    cerr << "                 This trivial chain is part of the root but connects with something else in the root"<<endl;
#endif
                    bool new_component = true;

                    //Add this to the union find
                    root_snarl_component_uf.resize(root_snarl_component_uf.size() + 1);
                    //And remember that it's in a connected component of the root
                    temp_node_record.root_snarl_index = temp_index.root_snarl_components.size();
                    temp_index.root_snarl_components.emplace_back(SnarlDistanceIndex::TEMP_NODE, node_id);
                    for (nid_t next_id : reachable_nodes) {
                        //For each node that this is connected to, check if we've already seen it and if we have, then
                        //union this chain and that node's chain
                        SnarlDistanceIndex::TemporaryDistanceIndex::TemporaryNodeRecord& node_record = temp_index.temp_node_records[next_id-temp_index.min_node_id];
                        if (node_record.node_id != 0) {
                            //If we've already seen this node, union it with the new one
                            //If we can see it by walking out from this top-level chain, then it must also be a
                            //top-level chain (or node pretending to be a chain)
                            size_t other_i = node_record.parent.first == SnarlDistanceIndex::TEMP_CHAIN
                                           ? temp_index.temp_chain_records[node_record.parent.second].root_snarl_index
                                           : node_record.root_snarl_index;
                            assert(other_i != std::numeric_limits<size_t>::max());
                            root_snarl_component_uf.union_groups(other_i, temp_node_record.root_snarl_index);
//#ifdef debug_distance_indexing
//                            cerr << "        Union this trivial  with " << temp_index.temp_chain_records[node_record.parent.second].start_node_id << " " << temp_index.temp_chain_records[node_record.parent.second].end_node_id << endl;
//#endif
                        } else {
                            new_component = false;
                        }
                    }
                } else {
                    //If this chain isn't connected to anything else, then it is a single component of the root
                    temp_node_record.rank_in_parent = temp_index.components.size();
                    temp_index.components.emplace_back(SnarlDistanceIndex::TEMP_NODE, node_id);
                }
            } else {
                //The last thing on the stack is the parent of this chain, which must be a snarl
                temp_node_record.parent = stack.back();
                auto& parent_snarl_record = temp_index.temp_snarl_records.at(temp_node_record.parent.second);
                temp_node_record.rank_in_parent = parent_snarl_record.children.size() + 2;
                parent_snarl_record.children.emplace_back(SnarlDistanceIndex::TEMP_NODE, node_id);
            }


            //Remove the chain record
            temp_index.temp_chain_records.pop_back();
            temp_index.max_index_size += temp_node_record.get_max_record_length();

        } else {
            //Otherwise, it is an actual chain

            //Fill in node in chain
            temp_chain_record.end_node_id = node_id;
            temp_chain_record.end_node_rev = graph->get_is_reverse(chain_end_handle);
            temp_chain_record.end_node_length = graph->get_length(chain_end_handle);

            if (stack.empty()) {
                //If this was the last thing on the stack, then this was a root

                //Check to see if there is anything connected to the ends of the chain
                vector<nid_t> reachable_nodes;
                graph->follow_edges(graph->get_handle(temp_chain_record.start_node_id, !temp_chain_record.start_node_rev),
                    false, [&] (const handle_t& next) {
                        if (graph->get_id(next) != temp_chain_record.start_node_id &&
                            graph->get_id(next) != temp_chain_record.end_node_id) {
                            reachable_nodes.emplace_back(graph->get_id(next));
                        }
                    });
                graph->follow_edges(graph->get_handle(temp_chain_record.end_node_id, temp_chain_record.end_node_rev),
                    false, [&] (const handle_t& next) {
                        if (graph->get_id(next) != temp_chain_record.start_node_id &&
                            graph->get_id(next) != temp_chain_record.end_node_id) {
                            reachable_nodes.emplace_back(graph->get_id(next));
                        }
                    });
                if (reachable_nodes.size() && (temp_chain_record.is_trivial || temp_chain_record.start_node_id != temp_chain_record.end_node_id)) {
                    //If we can reach anything leaving the chain (besides the chain itself), then it is part of a root snarl
                    //Note that if the chain's start and end node are the same, then it will always be a single component
#ifdef debug_distance_indexing
                    cerr << "                 This chain is part of the root but connects with something else in the root"<<endl;
#endif
                    bool new_component = true;

                    //Add this to the union find
                    root_snarl_component_uf.resize(root_snarl_component_uf.size() + 1);
                    //And remember that it's in a connected component of the root
                    temp_chain_record.root_snarl_index = temp_index.root_snarl_components.size();
                    temp_index.root_snarl_components.emplace_back(chain_index);
                    for (nid_t next_id : reachable_nodes) {
                        //For each node that this is connected to, check if we've already seen it and if we have, then
                        //union this chain and that node's chain
                        SnarlDistanceIndex::TemporaryDistanceIndex::TemporaryNodeRecord& node_record = temp_index.temp_node_records[next_id-temp_index.min_node_id];
                        if (node_record.node_id != 0) {
                            //If we've already seen this node, union it with the new one
                            //If we can see it by walking out from this top-level chain, then it must also be a
                            //top-level chain (or node pretending to be a chain)
                            size_t other_i = node_record.parent.first == SnarlDistanceIndex::TEMP_CHAIN
                                           ? temp_index.temp_chain_records[node_record.parent.second].root_snarl_index
                                           : node_record.root_snarl_index;
                            assert(other_i != std::numeric_limits<size_t>::max());
                            root_snarl_component_uf.union_groups(other_i, temp_chain_record.root_snarl_index);
#ifdef debug_distance_indexing
                            cerr << "        Union this chain with " << temp_index.temp_chain_records[node_record.parent.second].start_node_id << " " << temp_index.temp_chain_records[node_record.parent.second].end_node_id << endl;
#endif
                        } else {
                            new_component = false;
                        }
                    }
                } else {
                    //If this chain isn't connected to anything else, then it is a single component of the root
                    temp_chain_record.parent = make_pair(SnarlDistanceIndex::TEMP_ROOT, 0);
                    temp_chain_record.rank_in_parent = temp_index.components.size();
                    temp_index.components.emplace_back(chain_index);
                }
            } else {
                //The last thing on the stack is the parent of this chain, which must be a snarl
                temp_chain_record.parent = stack.back();
                auto& parent_snarl_record = temp_index.temp_snarl_records.at(temp_chain_record.parent.second);
                temp_chain_record.rank_in_parent = parent_snarl_record.children.size() + 2;
                parent_snarl_record.children.emplace_back(chain_index);
            }

        temp_index.max_index_size += temp_chain_record.get_max_record_length();
#ifdef debug_distance_indexing
            cerr << "  Ending new " << (temp_chain_record.is_trivial ? "trivial " : "") <<  "chain " << temp_index.structure_start_end_as_string(chain_index)
              << endl << "    that is a child of " << temp_index.structure_start_end_as_string(temp_chain_record.parent) << endl;
#endif
        }
    },
    [&](handle_t snarl_start_handle) {
        /*This gets called at the beginning of a new snarl facing in
         * Create a new snarl record and fill in the start node.
         * The node record would have been created as part of the chain, or as the end node
         * of the previous snarl
         */

#ifdef debug_distance_indexing
        cerr << "  Starting new snarl at " << graph->get_id(snarl_start_handle) << (graph->get_is_reverse(snarl_start_handle) ? " reverse" : " forward") << endl;
        cerr << "with index " << temp_index.temp_snarl_records.size() << endl;
#endif
        auto& parent = stack.back();
        stack.emplace_back(SnarlDistanceIndex::TEMP_SNARL, temp_index.temp_snarl_records.size());
        temp_index.temp_snarl_records.emplace_back();
        temp_index.temp_snarl_records.back().start_node_id = graph->get_id(snarl_start_handle);
        temp_index.temp_snarl_records.back().start_node_rev = graph->get_is_reverse(snarl_start_handle);
        temp_index.temp_snarl_records.back().start_node_length = graph->get_length(snarl_start_handle);

    },
    [&](handle_t snarl_end_handle){
        /*This gets called at the end of the snarl facing out
         * Fill in the end node of the snarl, its parent, and record the snarl as a child of its
         * parent chain
         * Also create a node record
         */
        pair<SnarlDistanceIndex::temp_record_t, size_t> snarl_index = stack.back();
        stack.pop_back();
        assert(snarl_index.first == SnarlDistanceIndex::TEMP_SNARL);
        assert(stack.back().first == SnarlDistanceIndex::TEMP_CHAIN);
        SnarlDistanceIndex::TemporaryDistanceIndex::TemporarySnarlRecord& temp_snarl_record = temp_index.temp_snarl_records[snarl_index.second];
        nid_t node_id = graph->get_id(snarl_end_handle);

        //Record the end node in the snarl
        temp_snarl_record.end_node_id = node_id;
        temp_snarl_record.end_node_rev = graph->get_is_reverse(snarl_end_handle);
        temp_snarl_record.end_node_length = graph->get_length(snarl_end_handle);
        temp_snarl_record.node_count = temp_snarl_record.children.size();
        bool any_edges_in_snarl = false;
        graph->follow_edges(graph->get_handle(temp_snarl_record.start_node_id, temp_snarl_record.start_node_rev), false, [&](const handle_t next_handle) {
            if (graph->get_id(next_handle) != temp_snarl_record.end_node_id) {
                any_edges_in_snarl = true;
            }
        });
        graph->follow_edges(graph->get_handle(temp_snarl_record.end_node_id, !temp_snarl_record.end_node_rev), false, [&](const handle_t next_handle) {
            if (graph->get_id(next_handle) != temp_snarl_record.start_node_id) {
                any_edges_in_snarl = true;
            }
        });

        if (temp_snarl_record.children.size() == 0) {
            //This is a trivial snarl
            temp_snarl_record.is_trivial = true;

            //Add the end node to the chain
            assert(stack.back().first == SnarlDistanceIndex::TEMP_CHAIN);
            temp_snarl_record.parent = stack.back();
            auto& temp_chain = temp_index.temp_chain_records.at(stack.back().second);
            temp_chain.children.emplace_back(SnarlDistanceIndex::TEMP_NODE, node_id);

            //Remove the snarl record
            assert(temp_index.temp_snarl_records.size() == snarl_index.second+1);
            temp_index.temp_snarl_records.pop_back();
        } else {
            //This is the child of a chain
            assert(stack.back().first == SnarlDistanceIndex::TEMP_CHAIN);
            temp_snarl_record.parent = stack.back();
            auto& temp_chain = temp_index.temp_chain_records.at(stack.back().second);
            temp_chain.children.emplace_back(snarl_index);
            temp_chain.children.emplace_back(SnarlDistanceIndex::TEMP_NODE, node_id);

        }
        //Record the snarl as a child of its chain
        //if (stack.empty()) {
        //    assert(false);
        //    //TODO: The snarl should always be the child of a chain
        //    //If this was the last thing on the stack, then this was a root
        //    //TODO: I'm not sure if this would get put into a chain or not
        //    temp_snarl_record.parent = make_pair(SnarlDistanceIndex::TEMP_ROOT, 0);
        //    temp_index.components.emplace_back(snarl_index);
        //} 

        //Record the node itself. This gets done for the start of the chain, and ends of snarls
        SnarlDistanceIndex::TemporaryDistanceIndex::TemporaryNodeRecord& temp_node_record = temp_index.temp_node_records.at(node_id-temp_index.min_node_id);
        temp_node_record.node_id = node_id;
        temp_node_record.node_length = graph->get_length(snarl_end_handle);
        temp_node_record.reversed_in_parent = graph->get_is_reverse(snarl_end_handle);
        temp_node_record.parent = stack.back();



#ifdef debug_distance_indexing
        cerr << "  Ending new snarl " << temp_index.structure_start_end_as_string(snarl_index)
             << endl << "    that is a child of " << temp_index.structure_start_end_as_string(temp_snarl_record.parent) << endl;
#endif
    });

    /*
     * We finished going through everything that exists according to the snarl decomposition, but
     * it's still missing tips, which will be discovered when filling in the snarl distances,
     * and root-level snarls, which we'll add now by combining the chain components in root_snarl_components
     * into snarls defined by root_snarl_component_uf
     * The root-level snarl is a fake snarl that doesn't exist according to the snarl decomposition,
     * but is an extra layer that groups together components of the root that are connected
     */

    vector<vector<size_t>> root_snarl_component_indexes = root_snarl_component_uf.all_groups();
    for (vector<size_t>& root_snarl_indexes : root_snarl_component_indexes) {
#ifdef debug_distance_indexing
        cerr << "Create a new root snarl from components" << endl;
#endif
        //For each of the root snarls
        temp_index.components.emplace_back(SnarlDistanceIndex::TEMP_SNARL, temp_index.temp_snarl_records.size());
        temp_index.temp_snarl_records.emplace_back();
        SnarlDistanceIndex::TemporaryDistanceIndex::TemporarySnarlRecord& temp_snarl_record = temp_index.temp_snarl_records.back();
        temp_snarl_record.is_root_snarl = true;
        temp_snarl_record.parent = make_pair(SnarlDistanceIndex::TEMP_ROOT, 0);


        for (size_t chain_i : root_snarl_indexes) {
            //For each chain component of this root-level snarl
            if (temp_index.root_snarl_components[chain_i].first == SnarlDistanceIndex::TEMP_CHAIN){
                SnarlDistanceIndex::TemporaryDistanceIndex::TemporaryChainRecord& temp_chain_record = temp_index.temp_chain_records[temp_index.root_snarl_components[chain_i].second];
                temp_chain_record.parent = make_pair(SnarlDistanceIndex::TEMP_SNARL, temp_index.temp_snarl_records.size() - 1);
                temp_chain_record.rank_in_parent = temp_snarl_record.children.size();
                temp_chain_record.reversed_in_parent = false;

                temp_snarl_record.children.emplace_back(temp_index.root_snarl_components[chain_i]);
            } else {
                assert(temp_index.root_snarl_components[chain_i].first == SnarlDistanceIndex::TEMP_NODE);
                SnarlDistanceIndex::TemporaryDistanceIndex::TemporaryNodeRecord& temp_node_record = temp_index.temp_node_records[temp_index.root_snarl_components[chain_i].second - temp_index.min_node_id];
                temp_node_record.parent = make_pair(SnarlDistanceIndex::TEMP_SNARL, temp_index.temp_snarl_records.size() - 1);
                temp_node_record.rank_in_parent = temp_snarl_record.children.size();
                temp_node_record.reversed_in_parent = false;

                temp_snarl_record.children.emplace_back(temp_index.root_snarl_components[chain_i]);
            }
        }
        temp_snarl_record.node_count = temp_snarl_record.children.size();
    }

    /*Now go through the decomposition again to fill in the distances
     * This traverses all chains in reverse order that we found them in, so bottom up
     * Each chain and snarl already knows its parents and children, except for single nodes
     * that are children of snarls. These nodes were not in chains will have their node
     * records created here
     */

#ifdef debug_distance_indexing
    cerr << "Filling in the distances in snarls" << endl;
#endif
    for (int i = temp_index.temp_chain_records.size()-1 ; i >= 0 ; i--) {

        SnarlDistanceIndex::TemporaryDistanceIndex::TemporaryChainRecord& temp_chain_record = temp_index.temp_chain_records[i];
        assert(!temp_chain_record.is_trivial);
#ifdef debug_distance_indexing
        cerr << "  At "  << (temp_chain_record.is_trivial ? " trivial " : "") << " chain " << temp_index.structure_start_end_as_string(make_pair(SnarlDistanceIndex::TEMP_CHAIN, i)) << endl;
#endif

        //Add the first values for the prefix sum and backwards loop vectors
        temp_chain_record.prefix_sum.emplace_back(0);
        temp_chain_record.max_prefix_sum.emplace_back(0);
        temp_chain_record.backward_loops.emplace_back(std::numeric_limits<size_t>::max());
        temp_chain_record.chain_components.emplace_back(0);


        /*First, go through each of the snarls in the chain in the forward direction and
         * fill in the distances in the snarl. Also fill in the prefix sum and backwards
         * loop vectors here
         */
        size_t curr_component = 0; //which component of the chain are we in
        size_t last_node_length = 0;
        for (size_t chain_child_i = 0 ; chain_child_i < temp_chain_record.children.size() ; chain_child_i++ ){
            const pair<SnarlDistanceIndex::temp_record_t, size_t>& chain_child_index = temp_chain_record.children[chain_child_i];
            //Go through each of the children in the chain, skipping nodes
            //The snarl may be trivial, in which case don't fill in the distances
#ifdef debug_distance_indexing
            cerr << "    Looking at child " << temp_index.structure_start_end_as_string(chain_child_index) << endl;
#endif

            if (chain_child_index.first == SnarlDistanceIndex::TEMP_SNARL){
                //This is where all the work gets done. Need to go through the snarl and add
                //all distances, then add distances to the chain that this is in
                //The parent chain will be the last thing in the stack
                SnarlDistanceIndex::TemporaryDistanceIndex::TemporarySnarlRecord& temp_snarl_record = 
                        temp_index.temp_snarl_records.at(chain_child_index.second);

                //Fill in this snarl's distances
                populate_snarl_index(temp_index, chain_child_index, size_limit, distance_limit, graph);

                bool new_component = temp_snarl_record.min_length == std::numeric_limits<size_t>::max();
                if (new_component){
                    curr_component++;
                }

                //And get the distance values for the end node of the snarl in the chain
                if (new_component) {
                    //If this snarl wasn't start-end connected, then we start 
                    //tracking the distance vectors here

                    //Update the maximum distance
                    temp_index.max_distance = std::max(temp_index.max_distance, temp_chain_record.max_prefix_sum.back());

                    temp_chain_record.prefix_sum.emplace_back(0);
                    temp_chain_record.max_prefix_sum.emplace_back(0);
                    temp_chain_record.backward_loops.emplace_back(temp_snarl_record.distance_end_end);
                    //If the chain is disconnected, the max length is infinite
                    temp_chain_record.max_length =  std::numeric_limits<size_t>::max();
                } else {
                    temp_chain_record.prefix_sum.emplace_back(SnarlDistanceIndex::sum({temp_chain_record.prefix_sum.back(),
                        temp_snarl_record.min_length, temp_snarl_record.start_node_length}));
                    temp_chain_record.max_prefix_sum.emplace_back(SnarlDistanceIndex::sum({temp_chain_record.max_prefix_sum.back(),
                        temp_snarl_record.max_length, temp_snarl_record.start_node_length}));
                    temp_chain_record.backward_loops.emplace_back(std::min(temp_snarl_record.distance_end_end,
                        SnarlDistanceIndex::sum({temp_chain_record.backward_loops.back()
                        , 2 * (temp_snarl_record.start_node_length + temp_snarl_record.min_length)})));
                    temp_chain_record.max_length = SnarlDistanceIndex::sum({temp_chain_record.max_length,
                                                                           temp_snarl_record.max_length});
                }
                temp_chain_record.chain_components.emplace_back(curr_component);
                if (chain_child_i == temp_chain_record.children.size() - 2 && temp_snarl_record.min_length == std::numeric_limits<size_t>::max()) {
                    temp_chain_record.loopable = false;
                }
                last_node_length = 0;
            } else {
                if (last_node_length != 0) {
                    //If this is a node and the last thing was also a node,
                    //then there was a trivial snarl 
                    SnarlDistanceIndex::TemporaryDistanceIndex::TemporaryNodeRecord& temp_node_record = 
                            temp_index.temp_node_records.at(chain_child_index.second-temp_index.min_node_id);

                    //Check if there is a loop in this node
                    //Snarls get counted as trivial if they contain no nodes but they might still have edges
                    size_t backward_loop = std::numeric_limits<size_t>::max();

                    graph->follow_edges(graph->get_handle(temp_node_record.node_id, !temp_node_record.reversed_in_parent), false, [&](const handle_t next_handle) {
                        if (graph->get_id(next_handle) == temp_node_record.node_id) {
                            //If there is a loop going backwards (relative to the chain) back to the same node
                            backward_loop = 0;
                        }
                    });

                    temp_chain_record.prefix_sum.emplace_back(SnarlDistanceIndex::sum({temp_chain_record.prefix_sum.back(), last_node_length}));
                    temp_chain_record.max_prefix_sum.emplace_back(SnarlDistanceIndex::sum({temp_chain_record.max_prefix_sum.back(), last_node_length}));
                    temp_chain_record.backward_loops.emplace_back(std::min(backward_loop,
                        SnarlDistanceIndex::sum({temp_chain_record.backward_loops.back(), 2 * last_node_length})));

                    if (chain_child_i == temp_chain_record.children.size()-1) {
                        //If this is the last node
                        temp_chain_record.loopable=false;
                    }
                    temp_chain_record.chain_components.emplace_back(curr_component);
                }
                last_node_length = temp_index.temp_node_records.at(chain_child_index.second - temp_index.min_node_id).node_length;
                //And update the chains max length
                temp_chain_record.max_length = SnarlDistanceIndex::sum({temp_chain_record.max_length,
                                                                       last_node_length});
            }
        } //Finished walking through chain
        if (temp_chain_record.start_node_id == temp_chain_record.end_node_id && temp_chain_record.chain_components.back() != 0) {
            //If this is a looping, multicomponent chain, the start/end node could end up in separate chain components
            //despite being the same node.
            //Since the first component will always be 0, set the first node's component to be whatever the last
            //component was
            temp_chain_record.chain_components[0] = temp_chain_record.chain_components.back();

        }

        //For a multicomponent chain, the actual minimum length will always be infinite, but since we sometimes need
        //the length of the last component, save that here
        temp_chain_record.min_length = !temp_chain_record.is_trivial && temp_chain_record.start_node_id == temp_chain_record.end_node_id
                        ? temp_chain_record.prefix_sum.back()
                        : SnarlDistanceIndex::sum({temp_chain_record.prefix_sum.back() , temp_chain_record.end_node_length});

        assert(temp_chain_record.prefix_sum.size() == temp_chain_record.backward_loops.size());
        assert(temp_chain_record.prefix_sum.size() == temp_chain_record.chain_components.size());


        /*Now that we've gone through all the snarls in the chain, fill in the forward loop vector
         * by going through the chain in the backwards direction
         */
        temp_chain_record.forward_loops.resize(temp_chain_record.prefix_sum.size(),
                                               std::numeric_limits<size_t>::max());
        if (temp_chain_record.start_node_id == temp_chain_record.end_node_id && temp_chain_record.children.size() > 1) {

            //If this is a looping chain, then check the first snarl for a loop
            if (temp_chain_record.children.at(1).first == SnarlDistanceIndex::TEMP_SNARL) {
                SnarlDistanceIndex::TemporaryDistanceIndex::TemporarySnarlRecord& temp_snarl_record = temp_index.temp_snarl_records.at(temp_chain_record.children.at(1).second);
                temp_chain_record.forward_loops[temp_chain_record.forward_loops.size()-1] = temp_snarl_record.distance_start_start;
            } 
        }

        size_t node_i = temp_chain_record.prefix_sum.size() - 2;
        // We start at the next to last node because we need to look at this record and the next one.
        last_node_length = 0;
        for (int j = (int)temp_chain_record.children.size() - 1 ; j >= 0 ; j--) {
            auto& child = temp_chain_record.children.at(j);
            if (child.first == SnarlDistanceIndex::TEMP_SNARL){
                SnarlDistanceIndex::TemporaryDistanceIndex::TemporarySnarlRecord& temp_snarl_record = temp_index.temp_snarl_records.at(child.second);
                if (temp_chain_record.chain_components.at(node_i) != temp_chain_record.chain_components.at(node_i+1) &&
                    temp_chain_record.chain_components.at(node_i+1) != 0){
                    //If this is a new chain component, then add the loop distance from the snarl
                    //If the component of the next node is 0, then we're still in the same component since we're going backwards
                    temp_chain_record.forward_loops.at(node_i) = temp_snarl_record.distance_start_start;
                } else {
                    temp_chain_record.forward_loops.at(node_i) =
                        std::min(SnarlDistanceIndex::sum({temp_chain_record.forward_loops.at(node_i+1) , 2* temp_snarl_record.min_length,
                                      2*temp_snarl_record.end_node_length}), temp_snarl_record.distance_start_start);
                }
                node_i --;
                last_node_length = 0;
            } else {
                if (last_node_length != 0) {
                    SnarlDistanceIndex::TemporaryDistanceIndex::TemporaryNodeRecord& temp_node_record = 
                            temp_index.temp_node_records.at(child.second-temp_index.min_node_id);


                    //Check if there is a loop in this node
                    //Snarls get counted as trivial if they contain no nodes but they might still have edges
                    size_t forward_loop = std::numeric_limits<size_t>::max();
                    graph->follow_edges(graph->get_handle(temp_node_record.node_id, temp_node_record.reversed_in_parent), false, [&](const handle_t next_handle) {
                        if (graph->get_id(next_handle) == temp_node_record.node_id) {
                            //If there is a loop going forward (relative to the chain) back to the same node
                            forward_loop = 0;
                        }
                    });
                    temp_chain_record.forward_loops.at(node_i) = std::min( forward_loop,
                        SnarlDistanceIndex::sum({temp_chain_record.forward_loops.at(node_i+1) , 
                                                 2*last_node_length}));
                    node_i--;
                }
                last_node_length = temp_index.temp_node_records.at(child.second - temp_index.min_node_id).node_length;
            }
        }


        //If this is a looping chain, check if the loop distances can be improved by going around the chain

        if (temp_chain_record.start_node_id == temp_chain_record.end_node_id && temp_chain_record.children.size() > 1) {


            //Also check if the reverse loop values would be improved if we went around again

            if (temp_chain_record.backward_loops.back() < temp_chain_record.backward_loops.front()) {
                temp_chain_record.backward_loops[0] = temp_chain_record.backward_loops.back();
                size_t node_i = 1;
                size_t last_node_length = 0;
                for (size_t i = 1 ; i < temp_chain_record.children.size()-1 ; i++ ) {
                    auto& child = temp_chain_record.children.at(i);
                    if (child.first == SnarlDistanceIndex::TEMP_SNARL) {
                        SnarlDistanceIndex::TemporaryDistanceIndex::TemporarySnarlRecord& temp_snarl_record = temp_index.temp_snarl_records.at(child.second);
                        size_t new_loop_distance = SnarlDistanceIndex::sum({temp_chain_record.backward_loops.at(node_i-1), 2*temp_snarl_record.min_length, 2*temp_snarl_record.start_node_length}); 
                        if (temp_chain_record.chain_components.at(node_i)!= 0 || new_loop_distance >= temp_chain_record.backward_loops.at(node_i)) {
                            //If this is a new chain component or it doesn't improve, stop
                            break;
                        } else {
                            //otherwise record the better distance
                            temp_chain_record.backward_loops.at(node_i) = new_loop_distance;

                        }
                        node_i++;
                        last_node_length = 0;
                    } else {
                        if (last_node_length != 0) {
                            size_t new_loop_distance = SnarlDistanceIndex::sum({temp_chain_record.backward_loops.at(node_i-1), 
                                    2*last_node_length}); 
                            size_t old_loop_distance = temp_chain_record.backward_loops.at(node_i);
                            temp_chain_record.backward_loops.at(node_i) = std::min(old_loop_distance,new_loop_distance);
                            node_i++;
                        }
                        last_node_length = temp_index.temp_node_records.at(child.second - temp_index.min_node_id).node_length;
                    }
                }
            }
            if (temp_chain_record.forward_loops.front() < temp_chain_record.forward_loops.back()) {
                //If this is a looping chain and looping improves the forward loops, 
                //then we have to keep going around to update distance

                temp_chain_record.forward_loops.back() = temp_chain_record.forward_loops.front();
                size_t last_node_length = 0;
                node_i = temp_chain_record.prefix_sum.size() - 2;
                for (int j = (int)temp_chain_record.children.size() - 1 ; j >= 0 ; j--) {
                    auto& child = temp_chain_record.children.at(j);
                    if (child.first == SnarlDistanceIndex::TEMP_SNARL){
                        SnarlDistanceIndex::TemporaryDistanceIndex::TemporarySnarlRecord& temp_snarl_record = temp_index.temp_snarl_records.at(child.second);
                        size_t new_distance = SnarlDistanceIndex::sum({temp_chain_record.forward_loops.at(node_i+1) , 2* temp_snarl_record.min_length,
                                              2*temp_snarl_record.end_node_length});
                        if (temp_chain_record.chain_components.at(node_i) != temp_chain_record.chain_components.at(node_i+1) ||
                            new_distance >= temp_chain_record.forward_loops.at(node_i)){
                            //If this is a new component or the distance doesn't improve, stop looking
                            break;
                        } else {
                            //otherwise, update the distance
                            temp_chain_record.forward_loops.at(node_i) = new_distance;
                        }
                        node_i --;
                        last_node_length =0;
                    } else {
                        if (last_node_length != 0) {
                            size_t new_distance = SnarlDistanceIndex::sum({temp_chain_record.forward_loops.at(node_i+1) , 2* last_node_length});
                            size_t old_distance = temp_chain_record.forward_loops.at(node_i);
                            temp_chain_record.forward_loops.at(node_i) = std::min(old_distance, new_distance);
                            node_i--;
                        }
                        last_node_length = temp_index.temp_node_records.at(child.second - temp_index.min_node_id).node_length;
                    }
                } 
            }
        }

        temp_index.max_distance = std::max(temp_index.max_distance, temp_chain_record.max_prefix_sum.back());
        temp_index.max_distance = temp_chain_record.forward_loops.back() == std::numeric_limits<size_t>::max() ? temp_index.max_distance : std::max(temp_index.max_distance, temp_chain_record.forward_loops.back());
        temp_index.max_distance = temp_chain_record.backward_loops.front() == std::numeric_limits<size_t>::max() ? temp_index.max_distance : std::max(temp_index.max_distance, temp_chain_record.backward_loops.front());

    }

#ifdef debug_distance_indexing
    cerr << "Filling in the distances in root snarls and distances along chains" << endl;
#endif
    for (pair<SnarlDistanceIndex::temp_record_t, size_t>& component_index : temp_index.components) {
        if (component_index.first == SnarlDistanceIndex::TEMP_SNARL) {
            SnarlDistanceIndex::TemporaryDistanceIndex::TemporarySnarlRecord& temp_snarl_record = temp_index.temp_snarl_records.at(component_index.second);
            populate_snarl_index(temp_index, component_index, size_limit, distance_limit, graph);
            temp_snarl_record.min_length = std::numeric_limits<size_t>::max();
        }
    }
    temp_index.root_structure_count = temp_index.components.size();
    assert(temp_index.components.size() == temp_index.root_structure_count);
#ifdef debug_distance_indexing
    cerr << "Finished temp index with " << temp_index.root_structure_count << " connected components" << endl;
#endif
    return temp_index;
}



/*Fill in the snarl index.
 * The index will already know its boundaries and everything knows their relationships in the
 * snarl tree. This needs to fill in the distances and the ranks of children in the snarl
 * The rank of a child is arbitrary, except that the start node will always be 0 and the end node
 * will always be the node count+1 (since node count doesn't count the boundary nodes)
 */
void populate_snarl_index(
                SnarlDistanceIndex::TemporaryDistanceIndex& temp_index,
                pair<SnarlDistanceIndex::temp_record_t, size_t> snarl_index, size_t size_limit, size_t distance_limit,
                const HandleGraph* graph) {
#ifdef debug_distance_indexing
    cerr << "Getting the distances for snarl " << temp_index.structure_start_end_as_string(snarl_index) << endl;
    assert(snarl_index.first == SnarlDistanceIndex::TEMP_SNARL);
#endif
    SnarlDistanceIndex::TemporaryDistanceIndex::TemporarySnarlRecord& temp_snarl_record = temp_index.temp_snarl_records.at(snarl_index.second);
    temp_snarl_record.is_simple=true;




    /*Helper function to find the ancestor of a node that is a child of this snarl */
    auto get_ancestor_of_node = [&](pair<SnarlDistanceIndex::temp_record_t, size_t> curr_index) {

        //This is a child that isn't a node, so it must be a chain
        if (curr_index.second == temp_snarl_record.start_node_id || 
            curr_index.second == temp_snarl_record.end_node_id) {
            return curr_index;
        }

        //Otherwise, walk up until we hit the current snarl
        pair<SnarlDistanceIndex::temp_record_t, size_t> parent_index = temp_index.temp_node_records.at(curr_index.second-temp_index.min_node_id).parent;
        while (parent_index != snarl_index) {
            curr_index=parent_index;
            parent_index = parent_index.first == SnarlDistanceIndex::TEMP_SNARL ? temp_index.temp_snarl_records.at(parent_index.second).parent
                                                            : temp_index.temp_chain_records.at(parent_index.second).parent;
#ifdef debug_distance_indexing
            assert(parent_index.first != SnarlDistanceIndex::TEMP_ROOT); 
#endif
        }
        
        return curr_index;
    };


    /*Now go through each of the children and add distances from that child to everything reachable from it
     * Start a dijkstra traversal from each node side in the snarl and record all distances
     */

    //Add the start and end nodes to the list of children so that we include them in the traversal 
    //TODO: Copying the list
    vector<pair<SnarlDistanceIndex::temp_record_t, size_t>> all_children = temp_snarl_record.children;

    //Reserve enough space to store all possible distances
    temp_snarl_record.distances.reserve( (temp_snarl_record.node_count > size_limit || size_limit == 0) 
            ? temp_snarl_record.node_count * 2
            : temp_snarl_record.node_count * temp_snarl_record.node_count);

    if (!temp_snarl_record.is_root_snarl) {

        all_children.emplace_back(SnarlDistanceIndex::TEMP_NODE, temp_snarl_record.start_node_id);
        all_children.emplace_back(SnarlDistanceIndex::TEMP_NODE, temp_snarl_record.end_node_id);
    }

    while (!all_children.empty()) {
        const pair<SnarlDistanceIndex::temp_record_t, size_t> start_index = std::move(all_children.back());
        all_children.pop_back();

        bool is_internal_node = false;

        //Check if this node is a tip
        if ((start_index.first == SnarlDistanceIndex::TEMP_NODE 
             && start_index.second != temp_snarl_record.start_node_id 
             && start_index.second != temp_snarl_record.end_node_id) 
            || 
            (start_index.first == SnarlDistanceIndex::TEMP_CHAIN && temp_index.temp_chain_records.at(start_index.second).is_trivial)) {
            //If this is an internal node
            is_internal_node = true;
            nid_t node_id = start_index.first == SnarlDistanceIndex::TEMP_NODE ? start_index.second : temp_index.temp_chain_records.at(start_index.second).start_node_id;
            size_t rank = start_index.first == SnarlDistanceIndex::TEMP_NODE ? temp_index.temp_node_records.at(start_index.second-temp_index.min_node_id).rank_in_parent 
                                                          : temp_index.temp_chain_records.at(start_index.second).rank_in_parent;
            
            bool has_edges = false;
            graph->follow_edges(graph->get_handle(node_id, false), false, [&](const handle_t next_handle) {
                has_edges = true;
            });
            if (!has_edges) {
                temp_index.temp_node_records.at(node_id-temp_index.min_node_id).is_tip = true;
                temp_snarl_record.tippy_child_ranks.insert(rank);
                temp_snarl_record.is_simple=false; //It is a tip so this isn't simple snarl
            }
            has_edges = false;
            graph->follow_edges(graph->get_handle(node_id, true), false, [&](const handle_t next_handle) {
                has_edges = true;
            });
            if (!has_edges) {
                temp_index.temp_node_records.at(node_id-temp_index.min_node_id).is_tip = true;
                temp_snarl_record.tippy_child_ranks.insert(rank);
                temp_snarl_record.is_simple=false; //It is a tip so this isn't simple snarl
            }
        } else if (start_index.first == SnarlDistanceIndex::TEMP_CHAIN && !temp_index.temp_chain_records.at(start_index.second).is_trivial) {
            //If this is an internal chain, then it isn't a simple snarl
            temp_snarl_record.is_simple=false;
        }

        bool start_is_tip = start_index.first == SnarlDistanceIndex::TEMP_NODE 
                      ? temp_index.temp_node_records.at(start_index.second-temp_index.min_node_id).is_tip 
                      : temp_index.temp_chain_records.at(start_index.second).is_tip;

        size_t start_rank = start_index.first == SnarlDistanceIndex::TEMP_NODE 
                ? temp_index.temp_node_records.at(start_index.second-temp_index.min_node_id).rank_in_parent
                : temp_index.temp_chain_records.at(start_index.second).rank_in_parent;


        if (start_index.first == SnarlDistanceIndex::TEMP_NODE && start_index.second == temp_snarl_record.start_node_id) {
            start_rank = 0;
        } else if (start_index.first == SnarlDistanceIndex::TEMP_NODE && start_index.second == temp_snarl_record.end_node_id) {
            start_rank = 1;
        } //TODO:
          //else {
          //  assert(start_rank != 0 && start_rank != 1);
          //}

        if ( (temp_snarl_record.node_count > size_limit || size_limit == 0) && (temp_snarl_record.is_root_snarl || (!start_is_tip &&
             !start_rank == 0 && ! start_rank == 1))) {
            //If we don't care about internal distances, and we also are not at a boundary or tip
            continue;
        }

        //Start from either direction for all nodes, but only going in for start and end
        vector<bool> directions;
        if (start_index.first == SnarlDistanceIndex::TEMP_NODE && start_index.second == temp_snarl_record.start_node_id) {
            directions.emplace_back(temp_snarl_record.start_node_rev);
        } else if (start_index.first == SnarlDistanceIndex::TEMP_NODE && start_index.second == temp_snarl_record.end_node_id){
            directions.emplace_back(!temp_snarl_record.end_node_rev);
        } else {
            directions.emplace_back(true);
            directions.emplace_back(false);
        }
        for (bool start_rev : directions) {
            //Start a dijkstra traversal from start_index going in the direction indicated by start_rev
            //Record the distances to each node (child of the snarl) found
            size_t reachable_node_count = 0; //How many nodes can we reach from this node side?

#ifdef debug_distance_indexing
            cerr << "  Starting from child " << temp_index.structure_start_end_as_string(start_index)
                 << " going " << (start_rev ? "rev" : "fd") << endl;
#endif

            //Define a NetgraphNode as the value for the priority queue:
            // <distance, <<type of node, index into temp_node/chain_records>, direction>
            using NetgraphNode = pair<size_t, pair<pair<SnarlDistanceIndex::temp_record_t, size_t>, bool>>; 
            auto cmp = [] (const NetgraphNode a, const NetgraphNode b) {
                return a.first > b.first;
            };

            //The priority queue of the next nodes to visit, ordered by the distance
            std::priority_queue<NetgraphNode, vector<NetgraphNode>, decltype(cmp)> queue(cmp);
            //The nodes we've already visited
            unordered_set<pair<pair<SnarlDistanceIndex::temp_record_t, size_t>, bool>> visited_nodes;
            visited_nodes.reserve(temp_snarl_record.node_count * 2);

            //Start from the current start node
            queue.push(make_pair(0, make_pair(start_index, start_rev)));

            while (!queue.empty()) {

                //Get the current node from the queue and pop it out of the queue
                size_t current_distance = queue.top().first;
                pair<SnarlDistanceIndex::temp_record_t, size_t> current_index = queue.top().second.first;
                bool current_rev = queue.top().second.second;
                if (visited_nodes.count(queue.top().second)) {
                    queue.pop();
                    continue;
                }
                visited_nodes.emplace(queue.top().second);
                queue.pop();


                //The handle that we need to follow to get the next reachable nodes
                //If the current node is a node, then its just the node. Otherwise, it's the 
                //opposite side of the child chain
                handle_t current_end_handle = current_index.first == SnarlDistanceIndex::TEMP_NODE ? 
                        graph->get_handle(current_index.second, current_rev) :
                        (current_rev ? graph->get_handle(temp_index.temp_chain_records[current_index.second].start_node_id, 
                                                        !temp_index.temp_chain_records[current_index.second].start_node_rev) 
                                  : graph->get_handle(temp_index.temp_chain_records[current_index.second].end_node_id, 
                                                      temp_index.temp_chain_records[current_index.second].end_node_rev));

#ifdef debug_distance_indexing
                        cerr << "    at child " << temp_index.structure_start_end_as_string(current_index) << " going "
                             << (current_rev ? "rev" : "fd") << " at actual node " << graph->get_id(current_end_handle) 
                             << (graph->get_is_reverse(current_end_handle) ? "rev" : "fd") << endl;
#endif
                graph->follow_edges(current_end_handle, false, [&](const handle_t next_handle) {
                    if (graph->get_id(current_end_handle) == graph->get_id(next_handle)){
                        //If there are any loops then this isn't a simple snarl
                        temp_snarl_record.is_simple = false;
                    }

                    reachable_node_count++;
                    //At each of the nodes reachable from the current one, fill in the distance from the start
                    //node to the next node (current_distance). If this handle isn't leaving the snarl,
                    //add the next nodes along with the distance to the end of the next node
                    auto& node_record = temp_index.temp_node_records.at(graph->get_id(next_handle)-temp_index.min_node_id);

                    //The index of the snarl's child that next_handle represents
                    pair<SnarlDistanceIndex::temp_record_t, size_t> next_index = get_ancestor_of_node(make_pair(SnarlDistanceIndex::TEMP_NODE, graph->get_id(next_handle))); 

                    bool next_is_tip = start_index.first == SnarlDistanceIndex::TEMP_NODE 
                              ? temp_index.temp_node_records.at(start_index.second-temp_index.min_node_id).is_tip 
                              : temp_index.temp_chain_records.at(start_index.second).is_tip;

                    //The rank and orientation of next in the snarl
                    size_t next_rank = next_index.first == SnarlDistanceIndex::TEMP_NODE 
                            ? node_record.rank_in_parent
                            : temp_index.temp_chain_records[next_index.second].rank_in_parent;
                    if (next_index.first == SnarlDistanceIndex::TEMP_NODE && next_index.second == temp_snarl_record.start_node_id) {
                        next_rank = 0;
                    } else if (next_index.first == SnarlDistanceIndex::TEMP_NODE && next_index.second == temp_snarl_record.end_node_id) {
                        next_rank = 1;
                    } else {
                        //If the next thing wasn't a boundary node and this was an internal node, then it isn't a simple snarl
                        if (is_internal_node) {
                            temp_snarl_record.is_simple = false;
                        }
                    }//TODO: This won't be true of root snarls 
                      //else {
                      //  assert(next_rank != 0 && next_rank != 1);
                      //}
                    bool next_rev = next_index.first == SnarlDistanceIndex::TEMP_NODE || temp_index.temp_chain_records[next_index.second].is_trivial 
                            ? graph->get_is_reverse(next_handle) 
                            : graph->get_id(next_handle) == temp_index.temp_chain_records[next_index.second].end_node_id;
                    
                    /**Record the distance **/
                    bool start_is_boundary = !temp_snarl_record.is_root_snarl && (start_rank == 0 || start_rank == 1);
                    bool next_is_boundary = !temp_snarl_record.is_root_snarl && (next_rank == 0 || next_rank == 1);

                    if (size_limit != 0 &&
                        (temp_snarl_record.node_count < size_limit || start_is_boundary || next_is_boundary)) {
                        //If the snarl is too big, then we don't record distances between internal nodes
                        //If we are looking at all distances or we are looking at boundaries
                        bool added_new_distance = false;

                        //Set the distance
                        pair<size_t, bool> start = start_is_boundary 
                            ? make_pair(start_rank, false) : make_pair(start_rank, !start_rev);
                        pair<size_t, bool> next = next_is_boundary 
                            ? make_pair(next_rank, false) : make_pair(next_rank, next_rev);
                        if (start_is_boundary && next_is_boundary) {
                            //If it is between bounds of the snarl, then the snarl stores it
                            if (start_rank == 0 && next_rank == 0 && 
                                temp_snarl_record.distance_start_start == std::numeric_limits<size_t>::max()) {
                                temp_snarl_record.distance_start_start = current_distance;
                                added_new_distance = true;
                            } else if (start_rank == 1 && next_rank == 1 && 
                                       temp_snarl_record.distance_end_end == std::numeric_limits<size_t>::max()) {
                                temp_snarl_record.distance_end_end = current_distance;
                                added_new_distance = true;
                            } else if (((start_rank == 0 && next_rank == 1) || (start_rank == 1 && next_rank == 0))
                                        && temp_snarl_record.min_length == std::numeric_limits<size_t>::max()){
                                temp_snarl_record.min_length = current_distance;
                                added_new_distance = true;

                            }
                        } else if (start_is_boundary){
                            //If start is a boundary node
                            if (next_index.first == SnarlDistanceIndex::TEMP_NODE) {
                                //Next is a node
                                auto& temp_node_record = temp_index.temp_node_records.at(next_index.second-temp_index.min_node_id);
                                if (start_rank == 0 && !next_rev &&
                                        temp_node_record.distance_left_start == std::numeric_limits<size_t>::max()) {
                                    temp_node_record.distance_left_start = current_distance;
                                    added_new_distance = true;
                                } else if (start_rank == 0 && next_rev &&
                                        temp_node_record.distance_right_start == std::numeric_limits<size_t>::max()) {
                                    temp_node_record.distance_right_start = current_distance;
                                    added_new_distance = true; 
                                } else if (start_rank == 1 && !next_rev &&
                                        temp_node_record.distance_left_end == std::numeric_limits<size_t>::max()) {
                                    temp_node_record.distance_left_end = current_distance;
                                    added_new_distance = true; 
                                } else if (start_rank == 1 && next_rev &&
                                        temp_node_record.distance_right_end == std::numeric_limits<size_t>::max()) {
                                    temp_node_record.distance_right_end = current_distance;
                                    added_new_distance = true; 
                                }
                            }  else {
                                //Next is a chain
                                auto& temp_chain_record = temp_index.temp_chain_records.at(next_index.second);
                                if (start_rank == 0 && !next_rev &&
                                        temp_chain_record.distance_left_start == std::numeric_limits<size_t>::max()) {
                                    temp_chain_record.distance_left_start = current_distance;
                                    added_new_distance = true;
                                } else if (start_rank == 0 && next_rev &&
                                        temp_chain_record.distance_right_start == std::numeric_limits<size_t>::max()) {
                                    temp_chain_record.distance_right_start = current_distance;
                                    added_new_distance = true; 
                                } else if (start_rank == 1 && !next_rev &&
                                        temp_chain_record.distance_left_end == std::numeric_limits<size_t>::max()) {
                                    temp_chain_record.distance_left_end = current_distance;
                                    added_new_distance = true; 
                                } else if (start_rank == 1 && next_rev &&
                                        temp_chain_record.distance_right_end == std::numeric_limits<size_t>::max()) {
                                    temp_chain_record.distance_right_end = current_distance;
                                    added_new_distance = true; 
                                }
                            }
                        } else if (!next_is_boundary && !temp_snarl_record.distances.count(make_pair(start, next))) {
                            //Otherwise the snarl stores it in its distance
                            //If the distance isn't from an internal node to a bound and we haven't stored the distance yets

                            temp_snarl_record.distances[make_pair(start, next)] = current_distance;
                            added_new_distance = true;
#ifdef debug_distance_indexing
                            cerr << "           Adding distance between ranks " << start.first << " " << start.second << " and " << next.first << " " << next.second << ": " << current_distance << endl;
#endif
                        }
                        if (added_new_distance) {
                            temp_snarl_record.max_distance = std::max(temp_snarl_record.max_distance, current_distance);
                        }
                    }


                    /**Add the next node to the priority queue**/

                    if (visited_nodes.count(make_pair(next_index, next_rev)) == 0 &&
                        graph->get_id(next_handle) != temp_snarl_record.start_node_id &&
                        graph->get_id(next_handle) != temp_snarl_record.end_node_id &&
                        (current_distance <= distance_limit
                         || (start_index.first == SnarlDistanceIndex::TEMP_NODE && start_index.second == temp_snarl_record.start_node_id)
                         || (start_index.first == SnarlDistanceIndex::TEMP_NODE && start_index.second == temp_snarl_record.end_node_id))) {
                        //If this isn't leaving the snarl, and the distance is either small enough to consider or came from a boundary node, 
                        //then add the next node to the queue, along with the distance to traverse it
                        size_t next_node_length = next_index.first == SnarlDistanceIndex::TEMP_NODE ? graph->get_length(next_handle) :
                                        temp_index.temp_chain_records[next_index.second].min_length;
                        if (next_index.first == SnarlDistanceIndex::TEMP_CHAIN &&
                            temp_index.temp_chain_records[next_index.second].chain_components.back() != 0) {
                            //If there are multiple components, then the chain is not start-end reachable so its length
                            //is actually infinite
                            next_node_length = std::numeric_limits<size_t>::max();
                        }
                        if (next_node_length != std::numeric_limits<size_t>::max()) {
                            queue.push(make_pair(current_distance + next_node_length, 
                                           make_pair(next_index, next_rev)));
                        }
                    } else if (current_distance > distance_limit) {
                            temp_snarl_record.skipped_distances=true;
                            
                    }
                    if (next_index.first == SnarlDistanceIndex::TEMP_CHAIN) {
                        size_t loop_distance = next_rev ? temp_index.temp_chain_records[next_index.second].backward_loops.back() 
                                                         : temp_index.temp_chain_records[next_index.second].forward_loops.front();
                        if (loop_distance != std::numeric_limits<size_t>::max() &&
                            visited_nodes.count(make_pair(next_index, !next_rev)) == 0 &&
                            graph->get_id(next_handle) != temp_snarl_record.start_node_id &&
                            graph->get_id(next_handle) != temp_snarl_record.end_node_id &&
                            (current_distance <= distance_limit
                         || (start_index.first == SnarlDistanceIndex::TEMP_NODE && start_index.second == temp_snarl_record.start_node_id)
                         || (start_index.first == SnarlDistanceIndex::TEMP_NODE && start_index.second == temp_snarl_record.end_node_id))) {
                            //If the next node can loop back on itself, then add the next node in the opposite direction
                            size_t next_node_len = loop_distance + 2 * graph->get_length(next_handle);
                            queue.push(make_pair(current_distance + next_node_len, 
                                           make_pair(next_index, !next_rev)));
                        }
                    }
#ifdef debug_distance_indexing
                    cerr << "        reached child " << temp_index.structure_start_end_as_string(next_index) << "going " 
                         << (next_rev ? "rev" : "fd") << " with distance " << current_distance << " for ranks " << start_rank << " " << next_rank << endl;
#endif
                });
            }
            if (is_internal_node && reachable_node_count != 1) {
                //If this is an internal node, then it must have only one edge for it to be a simple snarl
                temp_snarl_record.is_simple = false;
            }
        }

        /** Check the minimum length of the snarl passing through this node **/
        if (start_rank != 0 && start_rank != 1) {

            size_t child_max_length = start_index.first == SnarlDistanceIndex::TEMP_NODE 
                ? temp_index.temp_node_records.at(start_index.second-temp_index.min_node_id).node_length
                : temp_index.temp_chain_records.at(start_index.second).max_length;
            //The distance through the whole snarl traversing this node forwards
            //(This might actually be traversing it backwards but it doesn't really matter)

            size_t dist_start_left = start_index.first == SnarlDistanceIndex::TEMP_NODE 
                ? temp_index.temp_node_records.at(start_index.second-temp_index.min_node_id).distance_left_start
                : temp_index.temp_chain_records.at(start_index.second).distance_left_start;
            size_t dist_end_right = start_index.first == SnarlDistanceIndex::TEMP_NODE 
                ? temp_index.temp_node_records.at(start_index.second-temp_index.min_node_id).distance_right_end
                : temp_index.temp_chain_records.at(start_index.second).distance_right_end;
            size_t dist_start_right =  start_index.first == SnarlDistanceIndex::TEMP_NODE 
                ? temp_index.temp_node_records.at(start_index.second-temp_index.min_node_id).distance_right_start
                : temp_index.temp_chain_records.at(start_index.second).distance_right_start;
            size_t dist_end_left = start_index.first == SnarlDistanceIndex::TEMP_NODE 
                ? temp_index.temp_node_records.at(start_index.second-temp_index.min_node_id).distance_left_end
                : temp_index.temp_chain_records.at(start_index.second).distance_left_end;

            size_t snarl_length_fd = SnarlDistanceIndex::sum({
                    dist_start_left, dist_end_right,child_max_length});
            //The same thing traversing this node backwards
            size_t snarl_length_rev = SnarlDistanceIndex::sum({
                    dist_start_right, dist_end_left, child_max_length});
            //The max that isn't infinite
            size_t max_length = 
                snarl_length_rev == std::numeric_limits<size_t>::max() 
                ? snarl_length_fd 
                : (snarl_length_fd == std::numeric_limits<size_t>::max() 
                        ? snarl_length_rev 
                        : std::max(snarl_length_rev, snarl_length_fd));
            if (max_length != std::numeric_limits<size_t>::max()) {
                temp_snarl_record.max_length = std::max(temp_snarl_record.max_length, max_length);
            }
            if ( temp_snarl_record.is_simple && 
                ! ((dist_start_left == 0 && dist_end_right == 0 && dist_end_left == std::numeric_limits<size_t>::max() && dist_start_right == std::numeric_limits<size_t>::max() ) || 
                   (dist_start_left == std::numeric_limits<size_t>::max() && dist_end_right == std::numeric_limits<size_t>::max() && dist_end_left == 0 && dist_start_right == 0 ))){
                //If the snarl is simple, double check that this node is actually simple: that it can only be traversed going
                //across the nsarl
                temp_snarl_record.is_simple = false;
            }
        }
    }

    //If this is a simple snarl (one with only single nodes that connect to the start and end nodes), then
    // we want to remember if the child nodes are reversed 
    if (temp_snarl_record.is_simple) {
        for (size_t i = 0 ; i < temp_snarl_record.node_count ; i++) {
            //Get the index of the child
            const pair<SnarlDistanceIndex::temp_record_t, size_t>& child_index = temp_snarl_record.children[i];
            //Which is a node
            assert(child_index.first == SnarlDistanceIndex::TEMP_NODE);

            //And get the record
            SnarlDistanceIndex::TemporaryDistanceIndex::TemporaryNodeRecord& temp_node_record =
                 temp_index.temp_node_records[child_index.second-temp_index.min_node_id];
            size_t rank =temp_node_record.rank_in_parent;

            

            //Set the orientation of this node in the simple snarl
            temp_node_record.reversed_in_parent = temp_node_record.distance_left_start == std::numeric_limits<size_t>::max();

        }
    }

    //Now that the distances are filled in, predict the size of the snarl in the index
    temp_index.max_index_size += temp_snarl_record.get_max_record_length();
    if (temp_snarl_record.is_simple) {
        temp_index.max_index_size -= (temp_snarl_record.children.size() * SnarlDistanceIndex::TemporaryDistanceIndex::TemporaryNodeRecord::get_max_record_length());
    }


}


//Given an alignment to a graph and a range, find the set of nodes in the
//graph for which the minimum distance from the position to any position
//in the node is within the given distance range
//If look_forward is true, then start from the start of the path forward,
//otherwise start from the end going backward
void subgraph_in_distance_range(const SnarlDistanceIndex& distance_index, const Path& path, const HandleGraph* super_graph, size_t min_distance,
                                        size_t max_distance, std::unordered_set<nid_t>& subgraph, bool look_forward){

    //The position we're starting from - either the start or end of the path
    pos_t start_pos;
    size_t node_len;
    if (look_forward ){
        start_pos = initial_position(path);
        node_len = super_graph->get_length(super_graph->get_handle(get_id(start_pos)));
    } else {
        start_pos = final_position(path);
        node_len = super_graph->get_length(super_graph->get_handle(get_id(start_pos)));
        start_pos = reverse_base_pos(start_pos, node_len);
    }
    pair<nid_t, bool> traversal_start = std::make_pair(get_id(start_pos), get_is_rev(start_pos));

#ifdef debug_subgraph
cerr << endl << "Find subgraph in distance range " << min_distance << " to " << max_distance << endl;
cerr << "Start positon: "<< start_pos << endl;
#endif
    //The distance from the position to the ends of the current node(/snarl/chain)
    size_t current_distance_left = is_rev(start_pos) ? node_len - get_offset(start_pos) : std::numeric_limits<size_t>::max() ;
    size_t current_distance_right = is_rev(start_pos) ? std::numeric_limits<size_t>::max() : node_len - get_offset(start_pos) ;

    //Graph node of the start and end of the current node(/snarl/chain) pointing out
    net_handle_t current_net = distance_index.get_node_net_handle(get_id(start_pos));
    net_handle_t parent = distance_index.get_parent(current_net);

    //The id and orientation of nodes that are too close and should be avoided
    hash_set<pair<id_t, bool>> seen_nodes;
    //Nodes that we want to start a search from - the distance is smaller or equal to than min_distance but
    //we can't walk out any further along the snarl tree without exceeding it
    //The distance is the distance from the start position to the beginning (or end if its backwards) of the node,
    //including the position
    vector<pair<handle_t, size_t>> search_start_nodes;

    if (((current_distance_left != std::numeric_limits<size_t>::max() && current_distance_left > min_distance) ||
           (current_distance_right != std::numeric_limits<size_t>::max() && current_distance_right > min_distance)) ||
         (distance_index.is_trivial_chain(parent) 
            && distance_index.distance_in_parent(distance_index.get_parent(parent), parent, distance_index.flip(parent)) == 0
            && node_len*2 > min_distance)) {
        //If the distance to either end of the node is within the range
        //Or of there is a loop on the node ( a duplication of just the node) and the node length would put one loop in the distance range

        //Add this node to the subgraph
        subgraph.emplace(get_id(start_pos));

        handle_t start = is_rev(start_pos) ? distance_index.get_handle(distance_index.flip(current_net), super_graph)
                                           : distance_index.get_handle(current_net, super_graph); 

        //Add any node one step out from this one to search_start_nodes
        super_graph->follow_edges(start, 
                false, [&](const handle_t& next_handle) {
            search_start_nodes.emplace_back(next_handle, is_rev(start_pos) ? current_distance_left : current_distance_right);
        });

        //Search for reachable nodes
        subgraph_in_distance_range_walk_graph(super_graph, min_distance, max_distance, subgraph, search_start_nodes, seen_nodes, traversal_start); 

        return;
    }


    
    while (!distance_index.is_root(parent)) {
#ifdef debug_subgraph
        cerr << "At child " << distance_index.net_handle_as_string(current_net) << " with distances " << current_distance_left << " " << current_distance_right << endl;
#endif

        size_t max_parent_length = distance_index.maximum_length(parent);


        //Distances to get to the ends of the parent
        size_t distance_start_left = SnarlDistanceIndex::sum(current_distance_left,
                    distance_index.distance_to_parent_bound(parent, true, distance_index.flip(current_net)));
        size_t distance_start_right = SnarlDistanceIndex::sum(current_distance_right,
                     distance_index.distance_to_parent_bound(parent, true, current_net));
        size_t distance_end_left = SnarlDistanceIndex::sum(current_distance_left,
                    distance_index.distance_to_parent_bound(parent, false, distance_index.flip(current_net)));
        size_t distance_end_right = SnarlDistanceIndex::sum(current_distance_right,
                     distance_index.distance_to_parent_bound(parent, false, current_net));

        if ((current_distance_right != std::numeric_limits<size_t>::max() && current_distance_right >= min_distance)
            || (current_distance_left != std::numeric_limits<size_t>::max() && current_distance_left >= min_distance)
            || (distance_start_right != std::numeric_limits<size_t>::max() && distance_start_right>= min_distance)
            || (distance_end_right != std::numeric_limits<size_t>::max() && distance_end_right >= min_distance) 
            || (distance_start_left != std::numeric_limits<size_t>::max() && distance_start_left >= min_distance)
            || (distance_end_left != std::numeric_limits<size_t>::max() && distance_end_left >= min_distance)
            || (max_parent_length != std::numeric_limits<size_t>::max() && max_parent_length >= min_distance)) {
            //If the min distance will be exceeded within this parent, then start a search from the ends of this child

            if (distance_index.is_snarl(parent)) {
                //If this is the child of a snarl, then just traverse from the end of the node
#ifdef debug_subgraph
cerr << "Start search in parent " << distance_index.net_handle_as_string(parent);
#endif
                if (current_distance_left != std::numeric_limits<size_t>::max() ){
                    //If we can go left
                    net_handle_t bound = distance_index.is_node(current_net) ? distance_index.flip(current_net) 
                                : distance_index.get_bound(current_net, false, false);
                    if (distance_index.is_sentinel(bound)) {
                        bound = distance_index.get_node_from_sentinel(bound);
                    }
                    handle_t current_node = distance_index.get_handle(bound, super_graph);
                    //Add everything immediately after the left bound of this node/chain
                    super_graph->follow_edges(distance_index.get_handle(bound, super_graph),
                            false, [&](const handle_t& next_handle) {
                        seen_nodes.erase(make_pair(super_graph->get_id(next_handle), super_graph->get_is_reverse(next_handle)));
                        search_start_nodes.emplace_back(next_handle,current_distance_left);

                    });

#ifdef debug_subgraph
                    cerr << " going left from " << super_graph->get_id(current_node) << (super_graph->get_is_reverse(current_node) ? "rev " : "fd ") ;
#endif
                } 
                if (current_distance_right != std::numeric_limits<size_t>::max()) {
                    //If we can go right
                    net_handle_t bound = distance_index.is_node(current_net) ? current_net 
                                : distance_index.get_bound(current_net, true, false);
                    if (distance_index.is_sentinel(bound)) {
                        bound = distance_index.get_node_from_sentinel(bound);
                    }
                    handle_t current_node = distance_index.get_handle(bound, super_graph);

                    //Add everything immediately after the right bound of this node/chain
                    super_graph->follow_edges(distance_index.get_handle(bound, super_graph),
                            false, [&](const handle_t& next_handle) {
                        seen_nodes.erase(make_pair(super_graph->get_id(next_handle),super_graph->get_is_reverse(next_handle)));
                        search_start_nodes.emplace_back(next_handle, current_distance_right);
                    });

#ifdef debug_subgraph
                    cerr << " going right from " << super_graph->get_id(current_node) << (super_graph->get_is_reverse(current_node) ? "rev " : "fd ");
#endif
                }
#ifdef debug_subgraph
                cerr << endl;
#endif
            } else {
#ifdef debug_subgraph
cerr << "Start search along parent chain " << distance_index.net_handle_as_string(parent);
#endif
                //If this is the child of a chain, then traverse along the chain
                if (current_distance_left != std::numeric_limits<size_t>::max()) {
                    subgraph_in_distance_range_walk_across_chain (distance_index, super_graph,  subgraph, 
                        distance_index.flip(current_net), current_distance_left, search_start_nodes, seen_nodes, min_distance, max_distance, false);
                }
                if (current_distance_right != std::numeric_limits<size_t>::max()) {
                    subgraph_in_distance_range_walk_across_chain (distance_index, super_graph,  subgraph, 
                        current_net, current_distance_right, search_start_nodes, seen_nodes, min_distance, max_distance, false);
                }
            }
            subgraph_in_distance_range_walk_graph(super_graph, min_distance, max_distance, subgraph, search_start_nodes, seen_nodes, traversal_start); 
            return;
        } else if (distance_index.is_snarl(parent)){
            //TODO: This might be overkill. It prevents us from adding nodes that shouldn't be in the subgraph, but might be too slow
            //If we don't check the other direction, go through the loop and add everything whose distance is lower than the minimum
            //to seen_nodes
            vector<pair<handle_t, size_t>> loop_handles_to_check;
            handle_t start_out = distance_index.get_handle(distance_index.get_bound(parent, false, false), super_graph);
            handle_t end_out = distance_index.get_handle(distance_index.get_bound(parent, true, false), super_graph);
            if (current_distance_left != std::numeric_limits<size_t>::max()) {
                loop_handles_to_check.emplace_back(distance_index.get_handle(distance_index.get_bound(current_net, false, false), super_graph), current_distance_left);
            }
            if (current_distance_right != std::numeric_limits<size_t>::max()) {
                loop_handles_to_check.emplace_back(distance_index.get_handle(distance_index.get_bound(current_net, true, false), super_graph), current_distance_right);
            }
            while (!loop_handles_to_check.empty()) {
                handle_t current_loop_handle = loop_handles_to_check.back().first;
                size_t current_loop_distance = loop_handles_to_check.back().second;
                loop_handles_to_check.pop_back();

                //Add to seen_nodes
                seen_nodes.emplace(super_graph->get_id(current_loop_handle), super_graph->get_is_reverse(current_loop_handle));

                //Walk one step out from this node
                super_graph->follow_edges(current_loop_handle, false, [&](const handle_t& next_handle) {
                    //If the next node is close enough and isn't exiting the snarl, then add it to stack
                    size_t new_distance = current_loop_distance + super_graph->get_length(next_handle);
                    if (new_distance < min_distance && next_handle != start_out && next_handle != end_out) {
                        loop_handles_to_check.emplace_back(next_handle, new_distance);
                    }
                });
            }
        } else if (distance_index.is_chain(parent)) {
            //TODO: This is probably also overkill - walk a chain if there is a viable loop
            size_t distance_loop_right = distance_index.distance_in_parent(parent, current_net, current_net, super_graph, max_distance);
            size_t distance_loop_left =  distance_index.distance_in_parent(parent, distance_index.flip(current_net), distance_index.flip(current_net), super_graph, max_distance);
            if ((current_distance_left != std::numeric_limits<size_t>::max() && distance_loop_left != std::numeric_limits<size_t>::max()) ||
                (current_distance_right != std::numeric_limits<size_t>::max() && distance_loop_right != std::numeric_limits<size_t>::max())) {
                //If there is a loop that we can take, then take it
                if (current_distance_left != std::numeric_limits<size_t>::max()) {
                    subgraph_in_distance_range_walk_across_chain (distance_index, super_graph,  subgraph, 
                        distance_index.flip(current_net), current_distance_left, search_start_nodes, seen_nodes, min_distance, max_distance, false);
                }
                if (current_distance_right != std::numeric_limits<size_t>::max()) {
                    subgraph_in_distance_range_walk_across_chain (distance_index, super_graph,  subgraph, 
                        current_net, current_distance_right, search_start_nodes, seen_nodes, min_distance, max_distance, false);
                }
                subgraph_in_distance_range_walk_graph(super_graph, min_distance, max_distance, subgraph, search_start_nodes, seen_nodes, traversal_start); 
                return;
            }
        }

        //Remember the bounds of this child so we don't return to it
        if (current_distance_left != std::numeric_limits<size_t>::max() ){
            //If we can go left
            net_handle_t bound = distance_index.is_node(current_net) ? distance_index.flip(current_net) 
                        : distance_index.get_bound(current_net, false, false);
            if (distance_index.is_sentinel(bound)) {
                bound = distance_index.get_node_from_sentinel(bound);
            }
            handle_t current_node = distance_index.get_handle(bound, super_graph);
                    seen_nodes.emplace(super_graph->get_id(current_node), super_graph->get_is_reverse(current_node));
        }
        if (current_distance_right != std::numeric_limits<size_t>::max()) {
            //If we can go right
            net_handle_t bound = distance_index.is_node(current_net) ? current_net 
                        : distance_index.get_bound(current_net, true, false);
            if (distance_index.is_sentinel(bound)) {
                bound = distance_index.get_node_from_sentinel(bound);
            }
            handle_t current_node = distance_index.get_handle(bound, super_graph);
                    seen_nodes.emplace(super_graph->get_id(current_node), super_graph->get_is_reverse(current_node));
        }

        current_distance_left = std::min(distance_start_left, distance_start_right);
        current_distance_right = std::min(distance_end_left, distance_end_right);

        current_net = std::move(parent);
        parent = distance_index.canonical(distance_index.get_parent(current_net));
    }
    if (current_distance_left <= min_distance) {
#ifdef debug_subgraph
        cerr << "Adding the end of a child of the root " << distance_index.net_handle_as_string(distance_index.get_bound(current_net, false, false)) << " with distance " << current_distance_left << endl;
#endif

        handle_t bound = distance_index.get_handle(distance_index.get_bound(current_net, false, false), super_graph);
        search_start_nodes.emplace_back(bound, current_distance_left);
    }
    if (current_distance_right <= min_distance) {
#ifdef debug_subgraph
        cerr << "Adding the end of a child of the root " << distance_index.net_handle_as_string(distance_index.get_bound(current_net, false, false)) << " with distance " << current_distance_right << endl;
#endif
        handle_t bound = distance_index.get_handle(distance_index.get_bound(current_net, true, false), super_graph);
        search_start_nodes.emplace_back(bound,current_distance_right);
    }
    subgraph_in_distance_range_walk_graph(super_graph, min_distance, max_distance, subgraph, search_start_nodes, seen_nodes, traversal_start); 

    return;
}


///Helper for subgraph_in_distance_range
///Given starting handles in the super graph and the distances to each handle (including the start position and
//the first position in the handle), add all nodes within the distance range, excluding nodes in seen_nodes
void subgraph_in_distance_range_walk_graph(const HandleGraph* super_graph, size_t min_distance, size_t max_distance,
                        std::unordered_set<nid_t>& subgraph, vector<pair<handle_t, size_t>>& start_nodes,
                        hash_set<pair<nid_t, bool>>& seen_nodes, const pair<nid_t, bool>& traversal_start) {
#ifdef debug_subgraph
    cerr << "Starting search from nodes " << endl;
    for (auto& start_handle : start_nodes) {
        cerr << "\t" << super_graph->get_id(start_handle.first) << " " << super_graph->get_is_reverse(start_handle.first)
             << " with distance " << start_handle.second << endl;
    }
#endif

    //Order based on the distance to the position (handle)
    auto cmp =  [] (const pair<handle_t, size_t> a, const pair<handle_t, size_t> b ) {
            return a.second > b.second;
        };
    priority_queue< pair<handle_t, size_t>, vector<pair<handle_t, size_t>>, decltype(cmp)> next_handles (cmp);
    for (auto& start_handle : start_nodes) {
        next_handles.emplace(start_handle);
    }
    bool first_node = true;

    while (next_handles.size() > 0) {
        //Traverse the graph, adding nodes if they are within the range
        handle_t curr_handle=next_handles.top().first;
        size_t curr_distance=next_handles.top().second;
        next_handles.pop();
#ifdef debug_subgraph
        cerr << "At node " << super_graph->get_id(curr_handle) << " " << super_graph->get_is_reverse(curr_handle) << " with distance " << curr_distance << endl;
#endif
        if (seen_nodes.count(make_pair(super_graph->get_id(curr_handle), super_graph->get_is_reverse(curr_handle))) == 0) {
            seen_nodes.emplace(super_graph->get_id(curr_handle), super_graph->get_is_reverse(curr_handle));

            size_t node_len = super_graph->get_length(curr_handle);
            size_t curr_distance_end = SnarlDistanceIndex::sum({curr_distance, node_len})-1;
            if ((curr_distance >= min_distance && curr_distance <= max_distance) ||
                 (curr_distance_end >= min_distance && curr_distance_end <= max_distance) ||
                 (curr_distance <= min_distance && curr_distance_end >= max_distance)) {
#ifdef debug_subgraph
                cerr << "\tadding node " << super_graph->get_id(curr_handle) << " " << super_graph->get_is_reverse(curr_handle) << " with distance "
                     << curr_distance << " and node length " << node_len << endl;
#endif
                subgraph.insert(super_graph->get_id(curr_handle));

            }
#ifdef debug_subgraph
            else {
                cerr << "\tdisregarding node " << super_graph->get_id(curr_handle) << " " << super_graph->get_is_reverse(curr_handle)
                     << " with distance " << curr_distance << " and node length " << node_len << endl;
            }
#endif
            curr_distance = SnarlDistanceIndex::sum({node_len, curr_distance});

            //If the end of this node is still within the range, add the next nodes that are within
            //Also check that the node we're currently at isn't the start node
            if (SnarlDistanceIndex::minus(curr_distance,1) <= max_distance) {
                super_graph->follow_edges(curr_handle, false, [&](const handle_t& next) {
                    nid_t next_id = super_graph->get_id(next);
                    if (seen_nodes.count(make_pair(next_id, super_graph->get_is_reverse(next))) == 0) {
                        next_handles.emplace(next, curr_distance);
                    } 
                    return true;
                });
            }
            first_node = false;
        } 
#ifdef debug_subgraph 
        else {
            cerr << "\tthe node was already seen" << endl;
        }
#endif

    }

#ifdef debug_subgraph
    cerr << "Subgraph has nodes: ";
    for (const nid_t& node : subgraph) {
        cerr << node << ", ";
    }
    cerr << endl;
#endif
    return;
}
//helper function to walk along a chain from the current node until the distance traversed
//exceeds the minimum limit. Add the node just before this happens to search_start_nodes
void subgraph_in_distance_range_walk_across_chain (const SnarlDistanceIndex& distance_index, const HandleGraph* super_graph,
        std::unordered_set<nid_t>& subgraph, net_handle_t current_node, 
        size_t current_distance, vector<pair<handle_t, size_t>>& search_start_nodes, hash_set<pair<nid_t, bool>>& seen_nodes, 
        const size_t& min_distance, const size_t& max_distance, bool checked_loop){
#ifdef debug_subgraph
    cerr << "Walk along parent chain " << distance_index.net_handle_as_string(distance_index.get_parent(current_node)) << " from " << distance_index.net_handle_as_string(current_node) << " with " << current_distance << endl;
#endif
    if (distance_index.is_trivial_chain(distance_index.get_parent(current_node))){
        return;
    }
    bool finished_chain = false;
    bool added_nodes = false; //Did we start a search? if not, add the last node in the chain
    while (current_distance <= min_distance && !finished_chain) {
        finished_chain = distance_index.follow_net_edges(current_node, super_graph, false, 
            [&](const net_handle_t& next) {
                size_t next_length = distance_index.minimum_length(next);
                //If the next child is a snarl, then the distance to loop in the snarl
                if (distance_index.is_snarl(next)) {
                    net_handle_t bound_fd = distance_index.get_bound(next, distance_index.ends_at(next) == SnarlDistanceIndex::START, true);
                    size_t next_loop = distance_index.distance_in_parent(next, bound_fd, bound_fd, super_graph, max_distance);
                    if (!checked_loop && next_loop != std::numeric_limits<size_t>::max()) {
#ifdef debug_subgraph
                        cerr << "\tsnarl loops so also check the other direction" << endl;
#endif
                        //If we haven't yet checked the chain in the other direction and this snarl allows us to loop
                        if ( SnarlDistanceIndex::sum({next_loop, current_distance}) != std::numeric_limits<size_t>::max()  &&
                             SnarlDistanceIndex::sum({next_loop, current_distance, distance_index.node_length(current_node)}) >= min_distance) {
#ifdef debug_subgraph
                            cerr << "\t\t add the current node" << endl;
#endif
                            //If the loop will put us over the edge, then start from the current node
                            super_graph->follow_edges(distance_index.get_handle(current_node, super_graph), false, [&](const handle_t& next_handle) {
                                search_start_nodes.emplace_back(next_handle,current_distance);
                            });
                            return true;
                        } else {
                            //Otherwise, switch direction in the chain and walk along it again
                            subgraph_in_distance_range_walk_across_chain(distance_index, super_graph, subgraph, distance_index.flip(current_node),
                                    SnarlDistanceIndex::sum({current_distance, next_loop, distance_index.node_length(current_node)}), 
                                    search_start_nodes, seen_nodes, min_distance, max_distance, true);
                            checked_loop = true;
                        }
                    }
                    if (next_loop != std::numeric_limits<size_t>::max()){
                        //TODO: This might be overkill. It prevents us from adding nodes that shouldn't be in the subgraph, but might be too slow
                        //If we don't check the other direction, go through the loop and add everything whose distance is lower than the minimum
                        //to seen_nodes
                        vector<pair<handle_t, size_t>> loop_handles_to_check;
                        handle_t start_out = distance_index.get_handle(distance_index.get_bound(next, false, false), super_graph);
                        handle_t end_out = distance_index.get_handle(distance_index.get_bound(next, true, false), super_graph);
                        loop_handles_to_check.emplace_back(distance_index.get_handle(bound_fd, super_graph), current_distance);
                        while (!loop_handles_to_check.empty()) {
                            handle_t current_loop_handle = loop_handles_to_check.back().first;
                            size_t current_loop_distance = loop_handles_to_check.back().second;
                            loop_handles_to_check.pop_back();

                            //Add to seen_nodes
                            seen_nodes.emplace(super_graph->get_id(current_loop_handle), super_graph->get_is_reverse(current_loop_handle));

                            //Walk one step out from this node
                            super_graph->follow_edges(current_loop_handle, false, [&](const handle_t& next_handle) {
                                //If the next node is close enough and isn't exiting the snarl, then add it to stack
                                size_t new_distance = current_loop_distance + super_graph->get_length(next_handle);
                                if (new_distance < min_distance && next_handle != start_out && next_handle != end_out) {
                                    loop_handles_to_check.emplace_back(next_handle, new_distance);
                                }
                            });
                        }

                    }
                }
                size_t next_max_length = distance_index.maximum_length(next);
#ifdef debug_subgraph
                cerr << "\tnext node: " << distance_index.net_handle_as_string(next) << " with distance " << current_distance << " and min and max lengths " << next_length << " " << next_max_length << endl;
#endif
                if (( SnarlDistanceIndex::sum({next_max_length, current_distance}) != std::numeric_limits<size_t>::max()  &&
                     SnarlDistanceIndex::sum({next_max_length, current_distance}) >= min_distance)){
                    if (distance_index.is_node(next)) {
                        size_t curr_distance_end = SnarlDistanceIndex::sum({next_max_length, current_distance})-1;
                        //If its a node that puts us over, add the node to the subgraph, then start the search from that node
#ifdef debug_subgraph
                        cerr << "\t\tAdding node from a chain " << distance_index.net_handle_as_string(next) << " with distance " << current_distance << endl;
#endif
                        if ((current_distance >= min_distance && current_distance <= max_distance) ||
                             (curr_distance_end >= min_distance && curr_distance_end <= max_distance) ||
                             (current_distance <= min_distance && curr_distance_end >= max_distance)) {
                            subgraph.emplace(distance_index.node_id(next));
                        }
                        super_graph->follow_edges(distance_index.get_handle(next, super_graph), false, [&](const handle_t& next_handle) {
                            search_start_nodes.emplace_back(next_handle, SnarlDistanceIndex::sum({current_distance, next_length}));
                            seen_nodes.erase(make_pair(super_graph->get_id(next_handle), super_graph->get_is_reverse(next_handle)));
                        });
                    } else {
                        //If it's a snarl, then we'll start from the last node
#ifdef debug_subgraph
                        cerr << "\t\tAdding node from a chain " << distance_index.net_handle_as_string(next) << " with distance " << current_distance << endl;
#endif
                        super_graph->follow_edges(distance_index.get_handle(current_node, super_graph), false, [&](const handle_t& next_handle) {
                            search_start_nodes.emplace_back(next_handle,current_distance);
                            seen_nodes.erase(make_pair(super_graph->get_id(next_handle), super_graph->get_is_reverse(next_handle)));
                        });
                    }
                    //If we added something, stop traversing the chain
                    added_nodes = true;
                    return true;
                } else if (distance_index.is_node(next)) {
                    seen_nodes.emplace(distance_index.node_id(next), distance_index.ends_at(next) == SnarlDistanceIndex::START);
                }
                current_node = next;
                current_distance = SnarlDistanceIndex::sum({next_length, current_distance});
                if (current_distance > max_distance) {
                    added_nodes = true;
                    return true;
                } else {
                    return false;
                }
        }); 
    }
    if (!added_nodes && current_distance <= max_distance) {
        //If we haven't added anything and haven't exceeded the distance limit, then start from the end of the chain
        handle_t bound = distance_index.get_handle(current_node, super_graph);

        super_graph->follow_edges(bound, false, [&](const handle_t& next_handle) {
            search_start_nodes.emplace_back(next_handle,current_distance);
            seen_nodes.erase(make_pair(super_graph->get_id(next_handle), super_graph->get_is_reverse(next_handle)));
        });
        //seen_nodes.erase(make_pair(super_graph->get_id(bound), super_graph->get_is_reverse(bound)));
        //search_start_nodes.emplace_back( bound, current_distance);
    }
};


void subgraph_containing_path_snarls(const SnarlDistanceIndex& distance_index, const HandleGraph* graph, const Path& path, std::unordered_set<nid_t>& subgraph) {
    //Get the start and end of the path
    pos_t start_pos = initial_position(path);
    net_handle_t start_node = distance_index.get_node_net_handle(get_id(start_pos));
    subgraph.insert(get_id(start_pos));

    pos_t end_pos = final_position(path);
    net_handle_t end_node = distance_index.get_node_net_handle(get_id(end_pos));
    subgraph.insert(get_id(end_pos));

    //Get the lowest common ancestor
    pair<net_handle_t, bool> lowest_ancestor_bool = distance_index.lowest_common_ancestor(start_node, end_node);
    net_handle_t common_ancestor = lowest_ancestor_bool.first;
    
    
    if (distance_index.is_snarl(common_ancestor) || common_ancestor == start_node) {
        //If the lowest common ancestor is a snarl, just add the entire snarl

        add_descendants_to_subgraph(distance_index, common_ancestor, subgraph);

    } else if (distance_index.is_chain(common_ancestor)) {

        //Get the ancestors of the nodes that are children of the common ancestor
        net_handle_t ancestor1 = distance_index.canonical(distance_index.get_parent(start_node));
        while (ancestor1 != common_ancestor) {
            start_node = ancestor1;
            ancestor1 = distance_index.canonical(distance_index.get_parent(start_node));
        }
        net_handle_t ancestor2 = distance_index.canonical(distance_index.get_parent(end_node));
        while (ancestor2 != common_ancestor) {
            end_node = ancestor2;
            ancestor2 = distance_index.canonical(distance_index.get_parent(end_node));
        }
        assert(ancestor1 == ancestor2);


        //Walk from one ancestor to the other and add everything in the chain
        net_handle_t current_child = distance_index.canonical(distance_index.is_ordered_in_chain(start_node, end_node) ? start_node : end_node);
        net_handle_t end_child = distance_index.canonical(distance_index.is_ordered_in_chain(start_node, end_node) ? end_node : start_node);
        if (distance_index.is_reversed_in_parent(current_child)) {
            current_child = distance_index.flip(current_child);
        }
        if (distance_index.is_reversed_in_parent(end_child)) {
            end_child = distance_index.flip(end_child);
        }

        add_descendants_to_subgraph(distance_index, current_child, subgraph);
        while (current_child != end_child) {
            distance_index.follow_net_edges(current_child, graph, false, [&](const net_handle_t& next) {
                add_descendants_to_subgraph(distance_index, next, subgraph);
                current_child = next;

            });
        }

    }
    
}


//Recursively add all nodes in parent to the subgraph
void add_descendants_to_subgraph(const SnarlDistanceIndex& distance_index, const net_handle_t& parent, std::unordered_set<nid_t>& subgraph) {
    if (distance_index.is_node(parent)) {
        subgraph.insert(distance_index.node_id(parent));
    } else {
        distance_index.for_each_child(parent, [&](const net_handle_t& child) {
            add_descendants_to_subgraph(distance_index, child, subgraph);
        });
    }
}

/*Given a position, return distances that can be stored by a minimizer
 *
 * This stores:
        
        - (size_t)  record offset of node
        - (size_t)  record offset of parent (or the grandparent if the node and parent have the same offset)
        - (size_t)  node record offset
        - (size_t)  length of the node
        - (bool)    is the node reversed in its parent 
        - (bool)    is trivial chain
        - (bool)    is the parent a chain
        - (bool)    is the parent a root (the parent we saved is a root-snarl or root-level chain) 
        - (size_t)  prefix sum value of the node (or prefix sum to the start of the parent snarl)
        - (size_t)  the chain component of the node
                    This is set if the node is in a nontrivial chain or in a simple snarl, in which case the component is
                    the chain component of the start and end nodes of the parent snarl
 
   If the node is on a chain, then all the values are what you'd expect, is_root is true if it is a root-level chain
   If the node is in a trivial chain in a simple snarl, then the parent is the record offset of the chain, and the 
       prefix sum and chain component values are for the start of the simple snarl
   If the node is a trivial chain in a non-simple snarl, then parent is the record offset of the parent snarl, 
       and the prefix sum and components are inf

 */


<<<<<<< HEAD
tuple<size_t, size_t, size_t, size_t, bool, bool, bool, bool, size_t, size_t> get_minimizer_distances (const SnarlDistanceIndex& distance_index,pos_t pos) {
=======
MIPayloadValues get_minimizer_distances (const SnarlDistanceIndex& distance_index,pos_t pos) {
>>>>>>> d2f1c908

    net_handle_t node_handle = distance_index.get_node_net_handle(get_id(pos));
    net_handle_t parent_handle = distance_index.get_parent(node_handle);

    bool is_trivial_chain = distance_index.is_trivial_chain(parent_handle);

    if (is_trivial_chain) {
        parent_handle = distance_index.get_parent(parent_handle);
    }

    bool parent_is_root = distance_index.is_root(parent_handle);
    bool parent_is_root_snarl = distance_index.is_root_snarl(parent_handle);
    bool parent_is_simple_snarl = distance_index.is_simple_snarl(parent_handle);

    //The values that will be returned
    size_t record_offset = distance_index.get_record_offset(node_handle);
    size_t parent_record_offset;
    size_t node_record_offset = distance_index.get_node_record_offset(node_handle);
    size_t node_length = distance_index.minimum_length(node_handle);
    bool is_reversed_in_parent;
    bool parent_is_chain;
    size_t prefix_sum;
    size_t component;


    if (parent_is_root && !parent_is_root_snarl) {
        //If the node is a child of the root
        parent_record_offset = 0;
        is_reversed_in_parent = false;
        parent_is_chain = false;
        parent_is_root = true;
        prefix_sum = std::numeric_limits<size_t>::max();
        component = std::numeric_limits<size_t>::max();
    } else if (parent_is_root_snarl) {
        //The node is in a root snarl
        parent_record_offset = distance_index.get_record_offset(parent_handle);
        is_reversed_in_parent = false;
        parent_is_chain = false;
        parent_is_root = true;
        prefix_sum = std::numeric_limits<size_t>::max();
        component = std::numeric_limits<size_t>::max();
    } else if (parent_is_simple_snarl) {
        //If the node is a trivial chain in a simple snarl 
        //Since the actual parent was a trivial chain, the current parent_handle is the grandparent snarl

        //We actually store the greatgrandparent chain as the parent
        parent_record_offset = distance_index.get_record_offset(distance_index.get_parent(parent_handle));
        is_reversed_in_parent = distance_index.is_reversed_in_parent(distance_index.get_parent(node_handle));
        is_trivial_chain = true;
        parent_is_chain = true;
        parent_is_root = false;

        //Remember the prefix sum value as being the distance to the start 
        //of the snarl - the prefix sum of the start node plus the length of the start node
        //The chain component is also the same for both boundary nodes of the snarl, so remember that too

        //The start node of the simple snarl
        net_handle_t snarl_start= distance_index.get_node_from_sentinel(distance_index.get_bound(parent_handle, false, false));
        prefix_sum = SnarlDistanceIndex::sum({
                    distance_index.get_prefix_sum_value(snarl_start), 
                    distance_index.minimum_length(snarl_start)});
        component = distance_index.get_chain_component(snarl_start);
    } else if (is_trivial_chain) {
        //If the node is a trivial chain in a non-simple snarl
        //Since the actual parent was a trivial chain, the current parent_handle is the grandparent snarl
        parent_record_offset = distance_index.get_record_offset(parent_handle);
        is_reversed_in_parent = false;
        parent_is_chain = false;
        parent_is_root = false;
        prefix_sum = std::numeric_limits<size_t>::max();
        component = std::numeric_limits<size_t>::max();
    } else {
        //Otherwise the node is in a chain
        parent_record_offset = distance_index.get_record_offset(parent_handle);
        is_reversed_in_parent = distance_index.is_reversed_in_parent(node_handle);
        parent_is_chain = true;
        net_handle_t grandparent = distance_index.get_parent(parent_handle);
        parent_is_root = distance_index.is_root(grandparent) && !distance_index.is_root_snarl(grandparent);
        prefix_sum = distance_index.get_prefix_sum_value(node_handle);
        component = distance_index.is_multicomponent_chain(parent_handle) ? distance_index.get_chain_component(node_handle)
                                                                          : 0;
    }
<<<<<<< HEAD
    return std::make_tuple( record_offset,
                            parent_record_offset,
                            node_record_offset,
                            node_length,
                            is_reversed_in_parent,
                            is_trivial_chain,
                            parent_is_chain,
                            parent_is_root,
                            prefix_sum,
                            component);
=======
    return { record_offset,
             parent_record_offset,
             node_record_offset,
             node_length,
             is_reversed_in_parent,
             is_trivial_chain,
             parent_is_chain,
             parent_is_root,
             prefix_sum,
             component};
>>>>>>> d2f1c908

}
    


constexpr gbwtgraph::payload_type MIPayload::NO_CODE; 
constexpr size_t MIPayload::NO_VALUE;
}
<|MERGE_RESOLUTION|>--- conflicted
+++ resolved
@@ -1739,11 +1739,7 @@
  */
 
 
-<<<<<<< HEAD
-tuple<size_t, size_t, size_t, size_t, bool, bool, bool, bool, size_t, size_t> get_minimizer_distances (const SnarlDistanceIndex& distance_index,pos_t pos) {
-=======
 MIPayloadValues get_minimizer_distances (const SnarlDistanceIndex& distance_index,pos_t pos) {
->>>>>>> d2f1c908
 
     net_handle_t node_handle = distance_index.get_node_net_handle(get_id(pos));
     net_handle_t parent_handle = distance_index.get_parent(node_handle);
@@ -1826,18 +1822,6 @@
         component = distance_index.is_multicomponent_chain(parent_handle) ? distance_index.get_chain_component(node_handle)
                                                                           : 0;
     }
-<<<<<<< HEAD
-    return std::make_tuple( record_offset,
-                            parent_record_offset,
-                            node_record_offset,
-                            node_length,
-                            is_reversed_in_parent,
-                            is_trivial_chain,
-                            parent_is_chain,
-                            parent_is_root,
-                            prefix_sum,
-                            component);
-=======
     return { record_offset,
              parent_record_offset,
              node_record_offset,
@@ -1848,7 +1832,6 @@
              parent_is_root,
              prefix_sum,
              component};
->>>>>>> d2f1c908
 
 }
     
