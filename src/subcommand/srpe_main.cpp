--- conflicted
+++ resolved
@@ -226,17 +226,6 @@
             }
 
         }
-<<<<<<< HEAD
-=======
-        // look it up in the <name, list<Mapping> > index
-        // Count supporting reads using GAM index
-        // Any reads on ref / alt? Tally that business up and grab a position
-        // push allllll that info into vcf
-    }
-    else if (!spec_vcf.empty() && do_all){
-        vector<Support> supports;
->>>>>>> 6863e984
-
         std::function<void(const Alignment& a)> incr = [&](const Alignment& a){
             for (int i = 0; i < a.path().mapping_size(); i++){
                 node_to_depth[ a.path().mapping(i).position().node_id() ] += 1;
@@ -261,207 +250,101 @@
         }
 
     }
-    // make both alt and ref alt_paths
-    //             if ( graphpaths.count(alt_id) != 0){
-    //                 for (int alt_ind = 0; alt_ind <= var.alt.size(); ++alt_ind){
-    //                     alt_id = "_alt_" + var_id + "_" + std::to_string(alt_ind);
-    //                     list<Mapping> x_path = graphpaths[ alt_id ];
-    //                     vector<int64_t> var_node_ids;
-    //                     vector<Alignment> alns;
-    //                     int32_t support = 0;
-
-    //                     for (Mapping x_m : x_path){
-    //                         var_node_ids.push_back(x_m.position().node_id()); 
-    //                     }
-
-    //                     std::function<void(const Alignment&)> incr = [&](const Alignment& a){
-    //                         ++support;
-    //                     };
-
-    //                     gamind.for_alignment_to_nodes(var_node_ids, incr);
-    // #ifdef DEBUG
-    //                     cerr << support << " reads support " << alt_id << endl;
-    // #endif
-
-    //                     var.info["AD"].push_back( std::to_string(support) );
-    //                     }
-    //                 #pragma omp critical
-    //                 cout << var << endl;
-    //             }
-    //             else {
-    //                 cerr << "Variant not found: " << var << endl;
-    //                 cerr << alt_id << endl;
-    //                 for (auto xx : (graph->paths)._paths){
-    //                     cerr << "\t" << xx.first << endl;
-    //                 }
-    //             }
-
-    //         }
-
-
-else if (do_all){
-    vector<Support> supports;
-
-    for (auto r_path : (graph->paths)._paths){
-        if (!regex_match(r_path.first, is_alt)){
-            pindexes[r_path.first] = new PathIndex(*graph, r_path.first, true);
-        }
-    }
-    for (auto x_path : (graph->paths)._paths){
-        cerr << x_path.first << endl;
-        int32_t support = 0;
-        if (regex_match(x_path.first, is_alt)){
-            vector<Alignment> alns;
-            vector<int64_t> var_node_ids;
-            for (Mapping x_m : x_path.second){
-                var_node_ids.push_back(x_m.position().node_id()); 
-            }
-
-            std::function<void(const Alignment&)> incr = [&](const Alignment& a){
-                ++support;
-            };
-            gamind.for_alignment_to_nodes(var_node_ids, incr);
-            cout << support << " reads support " << x_path.first << endl;
-        }
-    }
-}
-
-
-
-/***
- * First we need to find discordant Aligments
- * so that we can generate signatures for each SVTYPE.
- * We assume that our GAM contains these.
- */
-vector<pair<Alignment, Alignment> > discords;
-vector<pair<Alignment, Alignment> > fraggles;
-vector<pair<Alignment, Alignment> > clippies;
-std::function<void(Alignment&, Alignment&)> lambda = [&](Alignment& aln_one, Alignment& aln_two){
-
-    /* For each alignment in the gam:
-     * Find the node the alignment maps to
-     * find its mate read, if it has one
-     * Check if alignment/mate fail any filters
-     * if they do:
-     *  find all the alignments that map to that node
-     *  Look for matching signatures on other reads at the node
-     *  Check the depth at the Locus, and update it as well
-     *
+    else if (do_all){
+        vector<Support> supports;
+
+        for (auto r_path : (graph->paths)._paths){
+            if (!regex_match(r_path.first, is_alt)){
+                pindexes[r_path.first] = new PathIndex(*graph, r_path.first, true);
+            }
+        }
+        for (auto x_path : (graph->paths)._paths){
+            cerr << x_path.first << endl;
+            int32_t support = 0;
+            if (regex_match(x_path.first, is_alt)){
+                vector<Alignment> alns;
+                vector<int64_t> var_node_ids;
+                for (Mapping x_m : x_path.second){
+                    var_node_ids.push_back(x_m.position().node_id()); 
+                }
+
+                std::function<void(const Alignment&)> incr = [&](const Alignment& a){
+                    ++support;
+                };
+                gamind.for_alignment_to_nodes(var_node_ids, incr);
+                cout << support << " reads support " << x_path.first << endl;
+            }
+        }
+    }
+
+
+
+    /***
+     * First we need to find discordant Aligments
+     * so that we can generate signatures for each SVTYPE.
+     * We assume that our GAM contains these.
      */
-    srpe.ff.set_inverse(false);
-    pair<Alignment, Alignment> intermeds = srpe.ff.deletion_filter(aln_one, aln_two);
-    if (intermeds.first.name() != ""){
+    vector<pair<Alignment, Alignment> > discords;
+    vector<pair<Alignment, Alignment> > fraggles;
+    vector<pair<Alignment, Alignment> > clippies;
+    std::function<void(Alignment&, Alignment&)> lambda = [&](Alignment& aln_one, Alignment& aln_two){
+
+        /* For each alignment in the gam:
+         * Find the node the alignment maps to
+         * find its mate read, if it has one
+         * Check if alignment/mate fail any filters
+         * if they do:
+         *  find all the alignments that map to that node
+         *  Look for matching signatures on other reads at the node
+         *  Check the depth at the Locus, and update it as well
+         *
+         */
+        srpe.ff.set_inverse(false);
+        pair<Alignment, Alignment> intermeds = srpe.ff.deletion_filter(aln_one, aln_two);
+        if (intermeds.first.name() != ""){
 #pragma omp critical
-        discords.push_back(intermeds);
-    }
-
-    srpe.ff.set_soft_clip_limit(min_soft_clip);
-    intermeds = srpe.ff.soft_clip_filter(aln_one, aln_two);
-    if (intermeds.first.name() != ""){
+            discords.push_back(intermeds);
+        }
+
+        srpe.ff.set_soft_clip_limit(min_soft_clip);
+        intermeds = srpe.ff.soft_clip_filter(aln_one, aln_two);
+        if (intermeds.first.name() != ""){
 #pragma omp critical
-        clippies.push_back(intermeds);
-    }
-
-    //TODO set path_length limit
-    srpe.ff.max_path_length = 500;
-    intermeds = srpe.ff.path_length_filter(aln_one, aln_two);
-    if (intermeds.first.name() != ""){
+            clippies.push_back(intermeds);
+        }
+
+        //TODO set path_length limit
+        srpe.ff.max_path_length = 500;
+        intermeds = srpe.ff.path_length_filter(aln_one, aln_two);
+        if (intermeds.first.name() != ""){
 #pragma omp critical
-        fraggles.push_back(intermeds);
-    }
-
-    srpe.ff.set_inverse(false);
-
-
-};
-
-
-
-// Read in GAM and filter for Sigs
-
-// Convert sigs to edges and nodes
-
-// Find newly incorporated nodes / edges within X nodes or Y bp of each other
-// and remap reads to refine them.
-// Refinement: for N variant edges/nodes within X bp/nodes of one another, calculate the
-// sig quality ~ (reads mapped, mapping qual of reads, soft clipping, fragment length consistency,
-// )
-// Take the X highest-scoring edges / nodes and remap reads to just these.
-// Repeat this process until convergence, or after max-iter iterations
-
-// Can now emit refined variant calls.
-
-for (int i = 0; i < clippies.size(); i++){
-    Alignment a = clippies[i].first;
-    int64_t clipped_id = 0;
-    if (a.path().mapping_size() > 0){
-        Path path = a.path();
-        Edit left_edit = path.mapping(0).edit(0);
-        Edit right_edit = path.mapping(path.mapping_size() - 1).edit(path.mapping(path.mapping_size() - 1).edit_size() - 1);
-        int left_overhang = left_edit.to_length() - left_edit.from_length();
-        int right_overhang = right_edit.to_length() - right_edit.from_length();
-        clipped_id = (left_overhang >= right_overhang) ? path.mapping(0).position().node_id() : path.mapping(path.mapping_size() - 1).position().node_id();
+            fraggles.push_back(intermeds);
+        }
+
+        srpe.ff.set_inverse(false);
+
+
     };
 
-    auto se_score_func = [&](vector<Alignment> locals, Mapper* mp){
-        double score = 0.0;
-        for (auto xx : locals){
-            score += (mp->align(xx.sequence())).score();
-        }
-        return score;
-    };
-
-    auto score_func = [&](vector<pair<Alignment, Alignment> > discordos, Mapper* mp){
-        double score = 0.0;
-        for (auto xx : discordos){
-            Alignment tmp = mp->align(xx.first.sequence());
-#pragma omp atomic update
-            score += tmp.score();
-            tmp = mp->align(xx.second.sequence());
-#pragma omp atomic update
-            score += tmp.score();
-        }
-        return score;
-    };
-
-
-    if (!gam_name.empty()){
-        ifstream gamfi(gam_name);
-        stream::for_each_interleaved_pair_parallel(gamfi, lambda);
-    }
-    else{
-        cerr << "NO GAM PROVIDED" << endl;
-    }
-
-
-    gcsa::GCSA* gcsa_ind;
-    gcsa_ind = new gcsa::GCSA();
-    ifstream ifstr_gcsa (gcsa_name);
-    gcsa_ind->load(ifstr_gcsa);
-
-    lcp_name = gcsa_name + ".lcp";
-    gcsa::LCPArray * lcp_ind;
-    lcp_ind = new gcsa::LCPArray();
-    ifstream ifstr_lcp (lcp_name);
-    lcp_ind->load(ifstr_lcp);
-
-
-
-    // Create a mapper
-    Mapper* mapper;
-    mapper = new Mapper(xg_ind, gcsa_ind, lcp_ind);
-
-
-    double max_aln_score = 0.0;
+
+
+    // Read in GAM and filter for Sigs
+
+    // Convert sigs to edges and nodes
+
+    // Find newly incorporated nodes / edges within X nodes or Y bp of each other
+    // and remap reads to refine them.
+    // Refinement: for N variant edges/nodes within X bp/nodes of one another, calculate the
+    // sig quality ~ (reads mapped, mapping qual of reads, soft clipping, fragment length consistency,
+    // )
+    // Take the X highest-scoring edges / nodes and remap reads to just these.
+    // Repeat this process until convergence, or after max-iter iterations
+
+    // Can now emit refined variant calls.
+
     for (int i = 0; i < clippies.size(); i++){
         Alignment a = clippies[i].first;
-
-
-        Path add_me;
-
         int64_t clipped_id = 0;
-        string clip = "";
-        string unclip = "";
         if (a.path().mapping_size() > 0){
             Path path = a.path();
             Edit left_edit = path.mapping(0).edit(0);
@@ -469,187 +352,255 @@
             int left_overhang = left_edit.to_length() - left_edit.from_length();
             int right_overhang = right_edit.to_length() - right_edit.from_length();
             clipped_id = (left_overhang >= right_overhang) ? path.mapping(0).position().node_id() : path.mapping(path.mapping_size() - 1).position().node_id();
-            clip = (left_overhang >= right_overhang) ? a.sequence().substr(a.sequence().length() - left_overhang, left_overhang) : a.sequence().substr(a.sequence().length() - right_overhang, right_overhang);
-            unclip = (left_overhang >= right_overhang) ? a.sequence().substr(0, a.sequence().length() - left_overhang) : a.sequence().substr(0, a.sequence().length() - right_overhang);
-            if (left_overhang >= right_overhang){
-                //mapper->align(unclip);            
-            }
-            else{
-                //Alignment unclipped_aln = mapper->align(unclip);
-                //add_me = unclipped_aln.path();
-            }
-        }
-
-        int est_frag = 0;
-        std::function<void(const Alignment&)> frag_len_fil = [&](const Alignment& x){
-            Alignment ret = srpe.ff.path_length_filter( (Alignment&) x);
-            if (ret.name() != ""){
-                for (int fi = 0; fi < ret.fragment_size(); fi++)
-                    est_frag = ret.fragment(i).length();
-            }
         };
 
-        // extract sot-clip sequences
-
-
-        // add 500bp to fragment len as a margin of error.
-        Alignment clip_aln = mapper->align(clip);
-
-        Alignment unclipped_aln = mapper->align(unclip);
-        if (clip_aln.path().mapping_size() == 0 || unclipped_aln.path().mapping_size() == 0){
-            continue;
-        }
-        bool forward = clip_aln.path().mapping(0).position().node_id() > unclipped_aln.path().mapping(0).position().node_id() ? true : false;
-
-        if (forward){
-
-            for (int ti = 0; ti < unclipped_aln.path().mapping_size(); ti++){
-                Mapping mi = unclipped_aln.path().mapping(ti);
-                Mapping* mm_temp = add_me.add_mapping();
-                *mm_temp = mi;
-            }
-            // Create edge if we find a SMEM
-
-            //Mapping* mm = add_me.add_mapping();
-            string onpath;
-            if (true){
-                //TODO: chance to dynamically find path name
-                vector<xg::size_t> paths_of_clippy = xg_ind->paths_of_node(clipped_id);
-                int iter = 0;
-                int64_t next_path_node = clipped_id;
-                while (iter < 5 && paths_of_clippy.empty()){
-                    ++next_path_node;
-                    paths_of_clippy = xg_ind->paths_of_node(next_path_node);
-                }
-                if (paths_of_clippy.size() > 1){
-                    cerr << "Too many paths - SRPE only works with one path at a time. Exiting." << endl;
-                    exit(1);
-                }
-                else if (paths_of_clippy.empty()){
-                    cerr << "No path found within five nodes. Exiting." << endl;
-                    exit(1);
-                }
-                xg::size_t p_rank = xg_ind->id_to_rank( paths_of_clippy[0]);
-                onpath = paths_of_clippy[0];
-                //TODO should use most recently matched ID instead
-                //*mm->mutable_position() = make_position(clipped_id, false, 0);
-                int64_t next_id = clipped_id;
-                while (next_id != 0 && next_id != clip_aln.path().mapping(0).position().node_id()){
-                    if (next_id != clipped_id){
-                        Mapping* m_next = add_me.add_mapping();
-                        *m_next->mutable_position() = make_position(next_id, false, 0);
-                        Edit* ee = m_next->add_edit();
-                        ee->set_to_length(0);
-                        ee->set_from_length( xg_ind->node_length(next_id) );
+        auto se_score_func = [&](vector<Alignment> locals, Mapper* mp){
+            double score = 0.0;
+            for (auto xx : locals){
+                score += (mp->align(xx.sequence())).score();
+            }
+            return score;
+        };
+
+        auto score_func = [&](vector<pair<Alignment, Alignment> > discordos, Mapper* mp){
+            double score = 0.0;
+            for (auto xx : discordos){
+                Alignment tmp = mp->align(xx.first.sequence());
+#pragma omp atomic update
+                score += tmp.score();
+                tmp = mp->align(xx.second.sequence());
+#pragma omp atomic update
+                score += tmp.score();
+            }
+            return score;
+        };
+
+
+        if (!gam_name.empty()){
+            ifstream gamfi(gam_name);
+            stream::for_each_interleaved_pair_parallel(gamfi, lambda);
+        }
+        else{
+            cerr << "NO GAM PROVIDED" << endl;
+        }
+
+
+        gcsa::GCSA* gcsa_ind;
+        gcsa_ind = new gcsa::GCSA();
+        ifstream ifstr_gcsa (gcsa_name);
+        gcsa_ind->load(ifstr_gcsa);
+
+        lcp_name = gcsa_name + ".lcp";
+        gcsa::LCPArray * lcp_ind;
+        lcp_ind = new gcsa::LCPArray();
+        ifstream ifstr_lcp (lcp_name);
+        lcp_ind->load(ifstr_lcp);
+
+
+
+        // Create a mapper
+        Mapper* mapper;
+        mapper = new Mapper(xg_ind, gcsa_ind, lcp_ind);
+
+
+        double max_aln_score = 0.0;
+        for (int i = 0; i < clippies.size(); i++){
+            Alignment a = clippies[i].first;
+
+
+            Path add_me;
+
+            int64_t clipped_id = 0;
+            string clip = "";
+            string unclip = "";
+            if (a.path().mapping_size() > 0){
+                Path path = a.path();
+                Edit left_edit = path.mapping(0).edit(0);
+                Edit right_edit = path.mapping(path.mapping_size() - 1).edit(path.mapping(path.mapping_size() - 1).edit_size() - 1);
+                int left_overhang = left_edit.to_length() - left_edit.from_length();
+                int right_overhang = right_edit.to_length() - right_edit.from_length();
+                clipped_id = (left_overhang >= right_overhang) ? path.mapping(0).position().node_id() : path.mapping(path.mapping_size() - 1).position().node_id();
+                clip = (left_overhang >= right_overhang) ? a.sequence().substr(a.sequence().length() - left_overhang, left_overhang) : a.sequence().substr(a.sequence().length() - right_overhang, right_overhang);
+                unclip = (left_overhang >= right_overhang) ? a.sequence().substr(0, a.sequence().length() - left_overhang) : a.sequence().substr(0, a.sequence().length() - right_overhang);
+                if (left_overhang >= right_overhang){
+                    //mapper->align(unclip);            
+                }
+                else{
+                    //Alignment unclipped_aln = mapper->align(unclip);
+                    //add_me = unclipped_aln.path();
+                }
+            }
+
+            int est_frag = 0;
+            std::function<void(const Alignment&)> frag_len_fil = [&](const Alignment& x){
+                Alignment ret = srpe.ff.path_length_filter( (Alignment&) x);
+                if (ret.name() != ""){
+                    for (int fi = 0; fi < ret.fragment_size(); fi++)
+                        est_frag = ret.fragment(i).length();
+                }
+            };
+
+            // extract sot-clip sequences
+
+
+            // add 500bp to fragment len as a margin of error.
+            Alignment clip_aln = mapper->align(clip);
+
+            Alignment unclipped_aln = mapper->align(unclip);
+            if (clip_aln.path().mapping_size() == 0 || unclipped_aln.path().mapping_size() == 0){
+                continue;
+            }
+            bool forward = clip_aln.path().mapping(0).position().node_id() > unclipped_aln.path().mapping(0).position().node_id() ? true : false;
+
+            if (forward){
+
+                for (int ti = 0; ti < unclipped_aln.path().mapping_size(); ti++){
+                    Mapping mi = unclipped_aln.path().mapping(ti);
+                    Mapping* mm_temp = add_me.add_mapping();
+                    *mm_temp = mi;
+                }
+                // Create edge if we find a SMEM
+
+                //Mapping* mm = add_me.add_mapping();
+                string onpath;
+                if (true){
+                    //TODO: chance to dynamically find path name
+                    vector<xg::size_t> paths_of_clippy = xg_ind->paths_of_node(clipped_id);
+                    int iter = 0;
+                    int64_t next_path_node = clipped_id;
+                    while (iter < 5 && paths_of_clippy.empty()){
+                        ++next_path_node;
+                        paths_of_clippy = xg_ind->paths_of_node(next_path_node);
                     }
-                    ++next_id;
-                    next_id = xg_ind->next_path_node_by_id(p_rank, next_id);
-                }
-            }
-            for (int m_i = 0; m_i < clip_aln.path().mapping_size(); m_i++){
-                Mapping* mm = add_me.add_mapping();
-                Mapping clip_mapping = clip_aln.path().mapping(m_i);
-                *mm = clip_mapping;
-            }
-
-
-
-            cerr << a.name() <<"\t" <<  a.sequence() << "\t" << a.score() << endl;
-            //exit(1);
-            // get subgraph, index, remap
-            vg::VG* subg = new vg::VG();
-            xg_ind->neighborhood(clipped_id == 1 ? clipped_id : clipped_id - 1, est_frag + 1000, subg->graph, false);
-            //void expand_context(Graph& g, size_t dist, bool add_paths = true, bool use_steps = true,
-            //                        bool expand_forward = true, bool expand_backward = true,
-            //                                                int64_t until_node = 0) const;
-            xg_ind->expand_context(subg->graph, 1, true, true, true, false, 0);
-            // get_connected_nodes(Graph& g) const;
-            //xg_ind->get_connected_nodes(subg.graph);
-
-            subg->remove_orphan_edges();
-            subg->rebuild_indexes();
-            //subg->rebuild_mapping_aux();
-            vector<Path> edit_mes;
-            edit_mes.push_back(add_me);
-            //cerr << add_me.DebugString() << endl;
-            subg->edit(edit_mes);
-            subg->compact_ids();
-
-            subg->serialize_to_ostream(cout);
-
-            gcsa::GCSA* sub_gcsa;
-            gcsa::LCPArray* sub_lcp;
-            xg::XG* sub_xg = new xg::XG();
-            sub_xg->from_graph(subg->graph, false, false, false, false);
-            int doubling_steps = 2;
-            subg->build_gcsa_lcp(sub_gcsa, sub_lcp, 11, true, false, 2);
-            Mapper* sub_mapper = new Mapper(sub_xg, sub_gcsa, sub_lcp);
-            // our_mapper->align_paired_multi(aln1, aln2, queued_resolve_later, kmer_size, kmer_stride, max_mem_length, band_width, pair_window);
-            bool qrl = false;
-            vector<Alignment> score_me;
-            vector<int64_t> p_node_ids;
-            score_me.reserve(1000);
-            xg::size_t clip_start = xg_ind->node_start(clipped_id);
-            int64_t stop_id = xg_ind->node_at_path_position("HPV16",2000 + clip_start + est_frag + 1000);
-            auto addr = [&score_me](const Alignment& aln){
-                score_me.push_back(aln);
-            };
-            /*for (int64_t jj = clipped_id; jj < 35; jj++){
-              vector<Alignment> tmp;
-              gamind.for_alignments(jj, tmp);
-              cerr << tmp.size() << endl;
-              score_me.insert(score_me.end(), tmp.begin(), tmp.end());
-              }*/
-            vector<int64_t> ns;
-            for (int i = 0; i < 35; i++){
-                ns.push_back(i);
-            }
-            gamind.for_alignment_to_nodes(ns, addr);
-            //gamind.get_alignments(clipped_id, xg_ind->node_at_path_position("HPV16", clip_start + est_frag + 1000), score_me);
-            ////void for_alignment_in_range(int64_t id1, int64_t id2, std::function<void(const Alignment&)> lambda);
-            /** for (int n_i = 0; n_i < 40; n_i++){
-              p_node_ids.push_back((int64_t) n_i);
-              vector<Alignment> tmp;
-              gamind.get_alignments(n_i, tmp);
-              cerr << tmp.size() << endl;
-              score_me.insert(score_me.end(), tmp.begin(), tmp.end());
-              }*/
-            //double realn_score = score_func(clippies, sub_mapper);
-            cerr << "Score_me size: " << score_me.size() << endl;
-            double realn_score = se_score_func(score_me, sub_mapper);
-            if (max_aln_score < realn_score){
-                max_aln_score = realn_score;
-            }
-            cerr << max_aln_score << endl;;
-            Alignment realn = sub_mapper->align(a.sequence());
-            //cerr << realn.score() << endl;
-
-
-            subg->serialize_to_ostream(cout);
-
-
-            edit_mes.clear();
-        }
-
-        // create a Path from the last non-clipped base in X and the first non-clipped base in X'
-        // where X ---->     X' <-----
-        // Include the match portion of the reads because why not.
-
-
-
-
-        //gamind.for_alignment_in_range(p.node_id() - 1, p.node_id() + 1, frag_len_fil);
-        // gam_index.for_alignment_in_range();  // get all those alignments within the clipped region and 1 adj node each side,
-        // and check if they have discordant frag_lens
-        // if they do, get those fragment lens, determine the insert size,
-        // and tuck an edge there. Remap that soft-clipped  alignments; expect their score to go up (hopefully).
-        //
-        // vector<MaximalExactMatch> find_smems(const string& seq, int max_length);
-        //
-        // 
-    }
+                    if (paths_of_clippy.size() > 1){
+                        cerr << "Too many paths - SRPE only works with one path at a time. Exiting." << endl;
+                        exit(1);
+                    }
+                    else if (paths_of_clippy.empty()){
+                        cerr << "No path found within five nodes. Exiting." << endl;
+                        exit(1);
+                    }
+                    xg::size_t p_rank = xg_ind->id_to_rank( paths_of_clippy[0]);
+                    onpath = paths_of_clippy[0];
+                    //TODO should use most recently matched ID instead
+                    //*mm->mutable_position() = make_position(clipped_id, false, 0);
+                    int64_t next_id = clipped_id;
+                    while (next_id != 0 && next_id != clip_aln.path().mapping(0).position().node_id()){
+                        if (next_id != clipped_id){
+                            Mapping* m_next = add_me.add_mapping();
+                            *m_next->mutable_position() = make_position(next_id, false, 0);
+                            Edit* ee = m_next->add_edit();
+                            ee->set_to_length(0);
+                            ee->set_from_length( xg_ind->node_length(next_id) );
+                        }
+                        ++next_id;
+                        next_id = xg_ind->next_path_node_by_id(p_rank, next_id);
+                    }
+                }
+                for (int m_i = 0; m_i < clip_aln.path().mapping_size(); m_i++){
+                    Mapping* mm = add_me.add_mapping();
+                    Mapping clip_mapping = clip_aln.path().mapping(m_i);
+                    *mm = clip_mapping;
+                }
+
+
+
+                cerr << a.name() <<"\t" <<  a.sequence() << "\t" << a.score() << endl;
+                //exit(1);
+                // get subgraph, index, remap
+                vg::VG* subg = new vg::VG();
+                xg_ind->neighborhood(clipped_id == 1 ? clipped_id : clipped_id - 1, est_frag + 1000, subg->graph, false);
+                //void expand_context(Graph& g, size_t dist, bool add_paths = true, bool use_steps = true,
+                //                        bool expand_forward = true, bool expand_backward = true,
+                //                                                int64_t until_node = 0) const;
+                xg_ind->expand_context(subg->graph, 1, true, true, true, false, 0);
+                // get_connected_nodes(Graph& g) const;
+                //xg_ind->get_connected_nodes(subg.graph);
+
+                subg->remove_orphan_edges();
+                subg->rebuild_indexes();
+                //subg->rebuild_mapping_aux();
+                vector<Path> edit_mes;
+                edit_mes.push_back(add_me);
+                //cerr << add_me.DebugString() << endl;
+                subg->edit(edit_mes);
+                subg->compact_ids();
+
+                subg->serialize_to_ostream(cout);
+
+                gcsa::GCSA* sub_gcsa;
+                gcsa::LCPArray* sub_lcp;
+                xg::XG* sub_xg = new xg::XG();
+                sub_xg->from_graph(subg->graph, false, false, false, false);
+                int doubling_steps = 2;
+                subg->build_gcsa_lcp(sub_gcsa, sub_lcp, 11, true, false, 2);
+                Mapper* sub_mapper = new Mapper(sub_xg, sub_gcsa, sub_lcp);
+                // our_mapper->align_paired_multi(aln1, aln2, queued_resolve_later, kmer_size, kmer_stride, max_mem_length, band_width, pair_window);
+                bool qrl = false;
+                vector<Alignment> score_me;
+                vector<int64_t> p_node_ids;
+                score_me.reserve(1000);
+                xg::size_t clip_start = xg_ind->node_start(clipped_id);
+                int64_t stop_id = xg_ind->node_at_path_position("HPV16",2000 + clip_start + est_frag + 1000);
+                auto addr = [&score_me](const Alignment& aln){
+                    score_me.push_back(aln);
+                };
+                /*for (int64_t jj = clipped_id; jj < 35; jj++){
+                  vector<Alignment> tmp;
+                  gamind.for_alignments(jj, tmp);
+                  cerr << tmp.size() << endl;
+                  score_me.insert(score_me.end(), tmp.begin(), tmp.end());
+                  }*/
+                vector<int64_t> ns;
+                for (int i = 0; i < 35; i++){
+                    ns.push_back(i);
+                }
+                gamind.for_alignment_to_nodes(ns, addr);
+                //gamind.get_alignments(clipped_id, xg_ind->node_at_path_position("HPV16", clip_start + est_frag + 1000), score_me);
+                ////void for_alignment_in_range(int64_t id1, int64_t id2, std::function<void(const Alignment&)> lambda);
+                /** for (int n_i = 0; n_i < 40; n_i++){
+                  p_node_ids.push_back((int64_t) n_i);
+                  vector<Alignment> tmp;
+                  gamind.get_alignments(n_i, tmp);
+                  cerr << tmp.size() << endl;
+                  score_me.insert(score_me.end(), tmp.begin(), tmp.end());
+                  }*/
+                //double realn_score = score_func(clippies, sub_mapper);
+                cerr << "Score_me size: " << score_me.size() << endl;
+                double realn_score = se_score_func(score_me, sub_mapper);
+                if (max_aln_score < realn_score){
+                    max_aln_score = realn_score;
+                }
+                cerr << max_aln_score << endl;;
+                Alignment realn = sub_mapper->align(a.sequence());
+                //cerr << realn.score() << endl;
+
+
+                subg->serialize_to_ostream(cout);
+
+
+                edit_mes.clear();
+            }
+
+            // create a Path from the last non-clipped base in X and the first non-clipped base in X'
+            // where X ---->     X' <-----
+            // Include the match portion of the reads because why not.
+
+
+
+
+            //gamind.for_alignment_in_range(p.node_id() - 1, p.node_id() + 1, frag_len_fil);
+            // gam_index.for_alignment_in_range();  // get all those alignments within the clipped region and 1 adj node each side,
+            // and check if they have discordant frag_lens
+            // if they do, get those fragment lens, determine the insert size,
+            // and tuck an edge there. Remap that soft-clipped  alignments; expect their score to go up (hopefully).
+            //
+            // vector<MaximalExactMatch> find_smems(const string& seq, int max_length);
+            //
+            // 
+        }
+    }
+    return 0;
 }
-return 0;
-}
 
 static Subcommand vg_srpe ("srpe", "graph-external SV detection", main_srpe);
