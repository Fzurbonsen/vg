--- conflicted
+++ resolved
@@ -14,19 +14,11 @@
                                         distance_index(*distance_index),
                                         graph(graph){
 };
-<<<<<<< HEAD
 SnarlDistanceIndexClusterer::SnarlDistanceIndexClusterer( const SnarlDistanceIndex& distance_index) :
                                         distance_index(distance_index),
                                         graph(nullptr){
 };
 SnarlDistanceIndexClusterer::SnarlDistanceIndexClusterer( const SnarlDistanceIndex* distance_index) :
-=======
-NewSnarlSeedClusterer::NewSnarlSeedClusterer( const SnarlDistanceIndex& distance_index) :
-                                        distance_index(distance_index),
-                                        graph(nullptr){
-};
-NewSnarlSeedClusterer::NewSnarlSeedClusterer( const SnarlDistanceIndex* distance_index) :
->>>>>>> 0fef66aa
                                         distance_index(*distance_index),
                                         graph(nullptr){
 };
@@ -290,11 +282,7 @@
 //chain to chain_to_children_by_level
 //If a node is a child of the root or of a root snarl, then add cluster it and
 //remember to cluster the root snarl 
-<<<<<<< HEAD
 void SnarlDistanceIndexClusterer::get_nodes( TreeState& tree_state, vector<ParentToChildMap>& chain_to_children_by_level) const {
-=======
-void NewSnarlSeedClusterer::get_nodes( TreeState& tree_state, vector<ParentToChildMap>& chain_to_children_by_level) const {
->>>>>>> 0fef66aa
 #ifdef DEBUG_CLUSTER
 cerr << "Add all seeds to nodes: " << endl;
 #endif
@@ -914,8 +902,6 @@
                 }
                 tree_state.snarl_to_children.emplace(parent_index, chain_range_start->parent_index);
 
-<<<<<<< HEAD
-=======
 
             }
 
@@ -1020,120 +1006,10 @@
                         parent_index = tree_state.net_handle_to_index[parent];
                     }
                     tree_state.snarl_to_children.emplace(parent_index, current_iterator->parent_index);
->>>>>>> 0fef66aa
-
-
-                }
-            }
-<<<<<<< HEAD
-
-            if (current_iterator+1 == chain_to_children.end() && chain_range_start->parent_index != current_iterator->parent_index) {
-                //If this is the last thing and it isn't the same chain as the previous thing, then we cluster just the last thing 
-                //TODO: This is very repetative but I don't know a better way of doing it 
-
-                net_handle_t chain_handle = tree_state.all_node_clusters[current_iterator->parent_index].containing_net_handle;
-#ifdef DEBUG_CLUSTER
-                cerr << "Cluster one chain " <<  distance_index.net_handle_as_string(chain_handle) << endl;
-#endif
-
-
-                net_handle_t parent = tree_state.all_node_clusters[current_iterator->parent_index].has_parent_handle
-                                    ? tree_state.all_node_clusters[current_iterator->parent_index].parent_net_handle
-                                    : distance_index.start_end_traversal_of(distance_index.get_parent(chain_handle));
-                bool is_root = distance_index.is_root(parent);
-                bool is_root_snarl = is_root ? distance_index.is_root_snarl(parent) : false;
-                bool is_top_level_chain = (depth == 1) && !is_root_snarl &&
-                                 !distance_index.is_externally_start_start_connected(chain_handle) &&
-                                 !distance_index.is_externally_start_end_connected(chain_handle) &&
-                                 !distance_index.is_externally_end_end_connected(chain_handle) &&
-                                 !distance_index.is_looping_chain(chain_handle);
-
-                only_seeds =current_iterator->child_index2 != std::numeric_limits<size_t>::max();
-                cluster_one_chain(tree_state, current_iterator->parent_index, current_iterator, 
-                                  chain_to_children.end(), only_seeds, is_top_level_chain);
-
-                //Add the chain to its parent
-                if (is_root) {
-                    //If the parent is the root, remember the index of this chain in all_node_clusters
-                    if (is_root_snarl) {
-                        //If the parent is a root snarl, then remember it to cluster in the root
-                        size_t parent_index;
-                        if (tree_state.net_handle_to_index.count(parent) == 0) {
-                            parent_index = tree_state.all_node_clusters.size();
-                            tree_state.net_handle_to_index[parent] = parent_index;
-                            tree_state.all_node_clusters.emplace_back(parent, tree_state.all_seeds->size(),
-                                                                  tree_state.seed_count_prefix_sum.back(), distance_index);
-                        } else {
-                            parent_index = tree_state.net_handle_to_index[parent];
-                        }
-                        tree_state.root_children.emplace_back(parent_index,current_iterator->parent_index);
-                    } else if (!is_top_level_chain) {
-                        //Otherwise, cluster it with itself using external connectivity only
-                        //is_top_level_chain also includes external connectivity, so if it's true we don't need to check this
-                         compare_and_combine_cluster_on_one_child(tree_state, tree_state.all_node_clusters[current_iterator->parent_index]);
-                    }
-                } else if (!is_top_level_chain) {
-                    //If the parent is just a snarl
-
-                    //Remember the distances to the ends of the parent 
-
-                    NodeClusters& chain_clusters = tree_state.all_node_clusters[current_iterator->parent_index];
-                    chain_clusters.distance_start_left = 
-                            distance_index.distance_to_parent_bound(parent, true, distance_index.flip(chain_handle), 
-                            std::make_tuple(SnarlDistanceIndex::SNARL_HANDLE, 
-                                            SnarlDistanceIndex::SNARL_HANDLE,
-                                            (chain_clusters.is_trivial_chain ? SnarlDistanceIndex::NODE_HANDLE 
-                                                                             : SnarlDistanceIndex::CHAIN_HANDLE), 
-                                            SnarlDistanceIndex::CHAIN_HANDLE));
-
-                    chain_clusters.distance_start_right = 
-                            distance_index.distance_to_parent_bound(parent, true, chain_handle, 
-                            std::make_tuple(SnarlDistanceIndex::SNARL_HANDLE, 
-                                            SnarlDistanceIndex::SNARL_HANDLE,
-                                            (chain_clusters.is_trivial_chain ? SnarlDistanceIndex::NODE_HANDLE 
-                                                                             : SnarlDistanceIndex::CHAIN_HANDLE), 
-                                            SnarlDistanceIndex::CHAIN_HANDLE));
-
-                    chain_clusters.distance_end_left =
-                            distance_index.distance_to_parent_bound(parent, false, distance_index.flip(chain_handle), 
-                            std::make_tuple(SnarlDistanceIndex::SNARL_HANDLE, 
-                                            SnarlDistanceIndex::SNARL_HANDLE,
-                                            (chain_clusters.is_trivial_chain ? SnarlDistanceIndex::NODE_HANDLE 
-                                                                             : SnarlDistanceIndex::CHAIN_HANDLE), 
-                                            SnarlDistanceIndex::CHAIN_HANDLE));
-
-                    chain_clusters.distance_end_right = 
-                            distance_index.distance_to_parent_bound(parent, false, chain_handle, 
-                            std::make_tuple(SnarlDistanceIndex::SNARL_HANDLE, 
-                                            SnarlDistanceIndex::SNARL_HANDLE,
-                                            (chain_clusters.is_trivial_chain ? SnarlDistanceIndex::NODE_HANDLE 
-                                                                             : SnarlDistanceIndex::CHAIN_HANDLE), 
-                                            SnarlDistanceIndex::CHAIN_HANDLE));
-#ifdef DEBUG_CLUSTER
-                    cerr << "This child has distances to end : " << chain_clusters.distance_start_left << " " << chain_clusters.distance_start_right 
-                         << " " << chain_clusters.distance_end_left << " " << chain_clusters.distance_end_right << endl;
-#endif
-                    //And add it to its parent snarl
-                    size_t parent_index;
-                    if (tree_state.net_handle_to_index.count(parent) == 0) {
-                        parent_index = tree_state.all_node_clusters.size();
-                        tree_state.net_handle_to_index[parent] = parent_index;
-                        tree_state.all_node_clusters.emplace_back(parent, tree_state.all_seeds->size(),
-                                                                  tree_state.seed_count_prefix_sum.back(), distance_index);
-                        if (chain_clusters.has_grandparent_handle) {
-                            tree_state.all_node_clusters.back().has_parent_handle = true;
-                            tree_state.all_node_clusters.back().parent_net_handle = chain_clusters.grandparent_net_handle;
-                        }
-                    } else {
-                        parent_index = tree_state.net_handle_to_index[parent];
-                    }
-                    tree_state.snarl_to_children.emplace(parent_index, current_iterator->parent_index);
-
-
-                }
-            }
-=======
->>>>>>> 0fef66aa
+
+
+                }
+            }
             chain_range_start = current_iterator;
             only_seeds = true;
         }
@@ -1146,11 +1022,7 @@
 }
 
 
-<<<<<<< HEAD
 void SnarlDistanceIndexClusterer::cluster_one_node(
-=======
-void NewSnarlSeedClusterer::cluster_one_node(
->>>>>>> 0fef66aa
                    TreeState& tree_state, NodeClusters& node_clusters, 
                    const std::vector<std::tuple<size_t, size_t, size_t>>::iterator& seed_range_start,
                    const std::vector<std::tuple<size_t, size_t, size_t>>::iterator& seed_range_end) const {
@@ -1231,11 +1103,7 @@
 //
 //If this is the first time we see the first child, then also update the best distances to the ends of the 
 //parent for the parent clusters
-<<<<<<< HEAD
 void SnarlDistanceIndexClusterer::compare_and_combine_cluster_on_child_structures(TreeState& tree_state, NodeClusters& child_clusters1, 
-=======
-void NewSnarlSeedClusterer::compare_and_combine_cluster_on_child_structures(TreeState& tree_state, NodeClusters& child_clusters1, 
->>>>>>> 0fef66aa
     NodeClusters& child_clusters2, NodeClusters& parent_clusters, 
     const vector<pair<size_t, size_t>> & child_distances, bool is_root, bool first_child) const {
 #ifdef DEBUG_CLUSTER
@@ -2010,11 +1878,7 @@
 
 
 
-<<<<<<< HEAD
 void SnarlDistanceIndexClusterer::cluster_one_chain(TreeState& tree_state, size_t chain_clusters_index, 
-=======
-void NewSnarlSeedClusterer::cluster_one_chain(TreeState& tree_state, size_t chain_clusters_index, 
->>>>>>> 0fef66aa
         const std::vector<ParentToChildMap::ParentChildValues>::iterator& chain_range_start,
         const std::vector<ParentToChildMap::ParentChildValues>::iterator& chain_range_end,
         bool only_seeds, bool is_top_level_chain) const {
@@ -2378,11 +2242,7 @@
     }
 #endif
 }
-<<<<<<< HEAD
 void SnarlDistanceIndexClusterer::add_seed_to_chain_clusters(TreeState& tree_state, NodeClusters& chain_clusters,
-=======
-void NewSnarlSeedClusterer::add_seed_to_chain_clusters(TreeState& tree_state, NodeClusters& chain_clusters,
->>>>>>> 0fef66aa
                                 ParentToChildMap::ParentChildValues& last_child,
                                 size_t& last_prefix_sum, size_t& last_length, size_t& last_chain_component_end,
                                 vector<ClusterIndices>& cluster_heads_to_add_again,
@@ -2700,11 +2560,7 @@
 
 }
 
-<<<<<<< HEAD
 void SnarlDistanceIndexClusterer::add_snarl_to_chain_clusters(TreeState& tree_state, NodeClusters& chain_clusters,
-=======
-void NewSnarlSeedClusterer::add_snarl_to_chain_clusters(TreeState& tree_state, NodeClusters& chain_clusters,
->>>>>>> 0fef66aa
                                 ParentToChildMap::ParentChildValues& last_child, 
                                 size_t& last_prefix_sum, size_t& last_length, size_t& last_chain_component_end,
                                 vector<ClusterIndices>& cluster_heads_to_add_again,
@@ -3294,7 +3150,6 @@
 
                 for (size_t i = 0; i < children.size() ; i++) {
                     //Go through each child node of the netgraph
-<<<<<<< HEAD
 
                     NodeClusters& child_clusters = tree_state.all_node_clusters[children[i]];
                     for (const pair<size_t, size_t>& head : child_clusters.read_cluster_heads) {
@@ -3303,16 +3158,6 @@
                                      tree_state.all_seeds->at(head.first)->at(head.second).distance_right);
                     }
 
-=======
-
-                    NodeClusters& child_clusters = tree_state.all_node_clusters[children[i]];
-                    for (const pair<size_t, size_t>& head : child_clusters.read_cluster_heads) {
-                        child_distances[head.second + tree_state.seed_count_prefix_sum[head.first]] = 
-                            make_pair(tree_state.all_seeds->at(head.first)->at(head.second).distance_left,
-                                     tree_state.all_seeds->at(head.first)->at(head.second).distance_right);
-                    }
-
->>>>>>> 0fef66aa
                     for (size_t j = 0 ; j <= i ; j++){
                         //Go through other child net graph nodes up to and including i
 
@@ -3361,11 +3206,7 @@
 //Seeds are assumed to be sorted
 //Since the seeds can be linearly arranged, they can be clustered just by walking along an ordered list of seeds
 template<typename SeedIndex>
-<<<<<<< HEAD
 void SnarlDistanceIndexClusterer::cluster_seeds_on_linear_structure(TreeState& tree_state, NodeClusters& node_clusters, 
-=======
-void NewSnarlSeedClusterer::cluster_seeds_on_linear_structure(TreeState& tree_state, NodeClusters& node_clusters, 
->>>>>>> 0fef66aa
     const typename vector<SeedIndex>::iterator& range_start, const typename vector<SeedIndex>::iterator& range_end,
     size_t structure_length, std::function<tuple<size_t, size_t, size_t>(const SeedIndex&)>& get_offset_from_seed_index, 
     bool skip_distances_to_ends) const{
@@ -3550,11 +3391,7 @@
     return;
 }
 
-<<<<<<< HEAD
 size_t SnarlDistanceIndexClusterer::distance_between_seeds(Seed& seed1, Seed& seed2, bool stop_at_lowest_common_ancestor) const {
-=======
-size_t NewSnarlSeedClusterer::distance_between_seeds(Seed& seed1, Seed& seed2, bool stop_at_lowest_common_ancestor) const {
->>>>>>> 0fef66aa
 
     /*Helper function to walk up the snarl tree
      * Given a net handle, its parent,  and the distances to the start and end of the handle, 
@@ -3636,21 +3473,16 @@
         size_t distance_to_end1 =   is_rev(seed1.pos) ? get_offset(seed1.pos) + 1 : node_length - get_offset(seed1.pos);
         size_t distance_to_start2 = is_rev(seed2.pos) ? node_length - get_offset(seed2.pos) : get_offset(seed2.pos) + 1;
         size_t distance_to_end2 =   is_rev(seed2.pos) ? get_offset(seed2.pos) + 1 : node_length - get_offset(seed2.pos);
-<<<<<<< HEAD
-        cerr << "Same node, distances : " << distance_to_start1 << " " << distance_to_end1 << " " << distance_to_start2 << " " << distance_to_end2 << " and node length " << node_length << endl;
-=======
->>>>>>> 0fef66aa
 
         if (distance_to_start1 < distance_to_start2) {
             //IF 1 comes before 2
             minimum_distance = SnarlDistanceIndex::minus(SnarlDistanceIndex::sum(distance_to_end1 , distance_to_start2), node_length);
-<<<<<<< HEAD
-        } else 
-            minimum_distance = SnarlDistanceIndex::minus(SnarlDistanceIndex::sum(distance_to_end2 , distance_to_start1), node_length);{
+        } else {
+            minimum_distance = SnarlDistanceIndex::minus(SnarlDistanceIndex::sum(distance_to_end2 , distance_to_start1), node_length);
         }
         if (stop_at_lowest_common_ancestor) {
             //If we only care about the lowest common ancestor, then return
-            return minimum_distance;
+            return SnarlDistanceIndex::minus(minimum_distance, 1);
         }
         
     }
@@ -4004,365 +3836,4 @@
 }
 
 
-=======
-        } else {
-            minimum_distance = SnarlDistanceIndex::minus(SnarlDistanceIndex::sum(distance_to_end2 , distance_to_start1), node_length);
-        }
-        if (stop_at_lowest_common_ancestor) {
-            //If we only care about the lowest common ancestor, then return
-            return SnarlDistanceIndex::minus(minimum_distance, 1);
-        }
-        
-    }
-
-    /*
-     * Since we want to use the minimizer payload, go up one level of the snarl tree here, before using the
-     * distance index.
-     * Find the parent and the distances to the ends of the parent using the payload
-     */
-
-    //Get the parents of the nodes
-    net_handle_t parent1;
-    //If the grandparent is a root/root snarl, then make it the parent and the node a trivial chain 
-    //because they will be clustered here and added to the root instead of being added to the 
-    //snarl tree to be clustered
-    if (has_cached_values1) {
-        if (seed1.minimizer_cache.is_trivial_chain) {
-            //If the node is a trivial chain, then the parent is just the node but recorded as a chain in the net handle
-            parent1 = distance_index.get_net_handle_from_values (distance_index.get_record_offset(net1),
-                                                    SnarlDistanceIndex::START_END,
-                                                    SnarlDistanceIndex::CHAIN_HANDLE,
-                                                    seed1.minimizer_cache.node_record_offset);
-            if (seed1.minimizer_cache.parent_record_offset == 0) {
-                //If the parent offset stored in the cache is the root, then this is a trivial chain
-                //child of the root not in a root snarl, so remember the root as the parent and the 
-                //trivial chain as th enode
-                net1 = parent1;
-                parent1 = distance_index.get_root();
-            } else if (seed1.minimizer_cache.parent_is_root && !seed1.minimizer_cache.parent_is_chain) {
-                //If the parent is a root snarl, then the node becomes the trivial chain 
-                //and we get the parent root snarl from the cache
-                net1 = parent1;
-                parent1 = distance_index.get_net_handle_from_values(seed1.minimizer_cache.parent_record_offset,
-                                                                   SnarlDistanceIndex::START_END,
-                                                                   SnarlDistanceIndex::ROOT_HANDLE);
-            }
-        } else if (seed1.minimizer_cache.parent_record_offset == 0) {
-            //The parent is just the root
-            parent1 = distance_index.get_root();
-        } else if (seed1.minimizer_cache.parent_is_root && !seed1.minimizer_cache.parent_is_chain) {
-            //If the parent is a root snarl
-            parent1 = distance_index.get_net_handle_from_values(seed1.minimizer_cache.parent_record_offset,
-                                                   SnarlDistanceIndex::START_END,
-                                                   SnarlDistanceIndex::ROOT_HANDLE);
-        } else {
-            //Otherwise the parent is an actual chain and we use the value from the cache
-            parent1 = distance_index.get_net_handle_from_values(seed1.minimizer_cache.parent_record_offset,
-                                                   SnarlDistanceIndex::START_END,
-                                                   SnarlDistanceIndex::CHAIN_HANDLE);
-        }
-    } else {
-        parent1 = distance_index.start_end_traversal_of(distance_index.get_parent(net1));
-        if (distance_index.is_trivial_chain(parent1)){
-            net_handle_t grandparent = distance_index.get_parent(parent1);
-            if (distance_index.is_root(grandparent)){
-                net1 = parent1;
-                parent1 = distance_index.start_end_traversal_of(grandparent);
-            }
-        }
-    }
-
-    net_handle_t parent2;
-    //If the grandparent is a root/root snarl, then make it the parent and the node a trivial chain 
-    //because they will be clustered here and added to the root instead of being added to the 
-    //snarl tree to be clustered
-    if (has_cached_values2) {
-        if (seed2.minimizer_cache.is_trivial_chain) {
-            //If the node is a trivial chain, then the parent is just the node but recorded as a chain in the net handle
-            parent2 = distance_index.get_net_handle_from_values (distance_index.get_record_offset(net2),
-                                                    SnarlDistanceIndex::START_END,
-                                                    SnarlDistanceIndex::CHAIN_HANDLE,
-                                                    seed2.minimizer_cache.node_record_offset);
-            if (seed2.minimizer_cache.parent_record_offset == 0) {
-                //If the parent offset stored in the cache is the root, then this is a trivial chain
-                //child of the root not in a root snarl, so remember the root as the parent and the 
-                //trivial chain as th enode
-                net2 = parent2;
-                parent2 = distance_index.get_root();
-            } else if (seed2.minimizer_cache.parent_is_root && !seed2.minimizer_cache.parent_is_chain) {
-                //If the parent is a root snarl, then the node becomes the trivial chain 
-                //and we get the parent root snarl from the cache
-                net2 = parent2;
-                parent2 = distance_index.get_net_handle_from_values(seed2.minimizer_cache.parent_record_offset,
-                                                                   SnarlDistanceIndex::START_END,
-                                                                   SnarlDistanceIndex::ROOT_HANDLE);
-            }
-        } else if (seed2.minimizer_cache.parent_record_offset == 0) {
-            //The parent is just the root
-            parent2 = distance_index.get_root();
-        } else if (seed2.minimizer_cache.parent_is_root && !seed2.minimizer_cache.parent_is_chain) {
-            //If the parent is a root snarl
-            parent2 = distance_index.get_net_handle_from_values(seed2.minimizer_cache.parent_record_offset,
-                                                   SnarlDistanceIndex::START_END,
-                                                   SnarlDistanceIndex::ROOT_HANDLE);
-        } else {
-            //Otherwise the parent is an actual chain and we use the value from the cache
-            parent2 = distance_index.get_net_handle_from_values(seed2.minimizer_cache.parent_record_offset,
-                                                   SnarlDistanceIndex::START_END,
-                                                   SnarlDistanceIndex::CHAIN_HANDLE);
-        }
-    } else {
-        parent2 = distance_index.start_end_traversal_of(distance_index.get_parent(net2));
-        if (distance_index.is_trivial_chain(parent2)){
-            net_handle_t grandparent = distance_index.get_parent(parent2);
-            if (distance_index.is_root(grandparent)){
-                net2 = parent2;
-                parent2 = distance_index.start_end_traversal_of(grandparent);
-            }
-        }
-    }
-
-
-
-#ifdef debug_distances
-        cerr << "Found parents "  << distance_index.net_handle_as_string(parent1) << " and " << distance_index.net_handle_as_string(parent2) << endl;
-#endif
-
-    pair<net_handle_t, bool> lowest_ancestor = distance_index.lowest_common_ancestor(parent1, parent2);
-    //The lowest common ancestor of the two positions
-    net_handle_t common_ancestor = distance_index.start_end_traversal_of(lowest_ancestor.first);
-
-#ifdef debug_distances
-        cerr << "Found the lowest common ancestor " << distance_index.net_handle_as_string(common_ancestor) << endl;
-#endif
-
-    //These are the distances to the ends of the node, including the position
-    size_t node_length1 = has_cached_values1 ? seed1.minimizer_cache.node_length 
-                                             : distance_index.minimum_length(net1);
-    size_t node_length2 = has_cached_values2 ? seed2.minimizer_cache.node_length 
-                                             : distance_index.minimum_length(net2);
-    size_t distance_to_start1 = is_rev(seed1.pos) ? node_length1 - get_offset(seed1.pos) : get_offset(seed1.pos) + 1;
-    size_t distance_to_end1 =   is_rev(seed1.pos) ? get_offset(seed1.pos) + 1 : node_length1 - get_offset(seed1.pos);
-    size_t distance_to_start2 = is_rev(seed2.pos) ? node_length2 - get_offset(seed2.pos) : get_offset(seed2.pos) + 1;
-    size_t distance_to_end2 =   is_rev(seed2.pos) ? get_offset(seed2.pos) + 1 : node_length2 - get_offset(seed2.pos);
-
-#ifdef debug_distances
-        cerr << "Reached node " << distance_index.net_handle_as_string(net1) << " for position 1" << endl;
-        cerr << "   with distances to ends " << distance_to_start1 << " and " << distance_to_end1 << endl;
-        cerr << "Reached node " << distance_index.net_handle_as_string(net2) << " for position 2" << endl;
-        cerr << "   with distances to ends " << distance_to_start2 << " and " << distance_to_end2 << endl;
-#endif
-    /* get the distance from the ends of the nodes to the ends of the parent, and update the nodes to their parent*/
-
-    if (distance_index.start_end_traversal_of(parent1) == distance_index.start_end_traversal_of(parent2)) {
-        //If the parents are the same, then just find the distance between the nodes and return
-        //Find the minimum distance between the two children (net1 and net2)
-        if ( has_cached_values1 && seed1.minimizer_cache.parent_is_chain) {
-            if (seed1.minimizer_cache.prefix_sum < seed2.minimizer_cache.prefix_sum) {
-                //If seed1 comes before seed2
-                size_t distance_between = SnarlDistanceIndex::minus( SnarlDistanceIndex::minus(seed2.minimizer_cache.prefix_sum,
-                                                                                               seed1.minimizer_cache.prefix_sum),
-                                                                    seed1.minimizer_cache.node_length);
-                minimum_distance = SnarlDistanceIndex::sum(distance_between, 
-                            SnarlDistanceIndex::sum(seed1.minimizer_cache.is_reversed ? distance_to_start1 : distance_to_end1,
-                                               seed2.minimizer_cache.is_reversed ? distance_to_end2 : distance_to_start2));
-            } else {
-                size_t distance_between = SnarlDistanceIndex::minus( SnarlDistanceIndex::minus(seed1.minimizer_cache.prefix_sum,
-                                                                                               seed2.minimizer_cache.prefix_sum),
-                                                                    seed2.minimizer_cache.node_length);
-                minimum_distance = SnarlDistanceIndex::sum(distance_between, 
-                            SnarlDistanceIndex::sum(seed2.minimizer_cache.is_reversed ? distance_to_start2 : distance_to_end2,
-                                               seed1.minimizer_cache.is_reversed ? distance_to_end1 : distance_to_start1));
-            }
-        } else { 
-            //Otherwise, the parent is a snarl and the distances are found with the index
-            size_t distance_start_start = distance_index.distance_in_parent(parent1, distance_index.flip(net1), distance_index.flip(net2), graph);
-            size_t distance_start_end = distance_index.distance_in_parent(parent1, distance_index.flip(net1), net2, graph);
-            size_t distance_end_start = distance_index.distance_in_parent(parent1, net1, distance_index.flip(net2), graph);
-            size_t distance_end_end = distance_index.distance_in_parent(parent1, net1, net2, graph);
-
-            //And add those to the distances we've found to get the minimum distance between the positions
-            minimum_distance = std::min(SnarlDistanceIndex::sum({distance_start_start , distance_to_start1 , distance_to_start2}),
-                   std::min(SnarlDistanceIndex::sum({distance_start_end , distance_to_start1 , distance_to_end2}),
-                   std::min(SnarlDistanceIndex::sum({distance_end_start , distance_to_end1 , distance_to_start2}),
-                            SnarlDistanceIndex::sum({distance_end_end , distance_to_end1 , distance_to_end2})))); 
-        }
-        if (stop_at_lowest_common_ancestor) {
-            return minimum_distance == std::numeric_limits<size_t>::max() ? std::numeric_limits<size_t>::max() 
-                                                                        : minimum_distance - 1;
-        }
-    }
-
-    //Otherwise, find the distances to the ends of the parents, update them, and continue
-    //only if the parent isn't the common ancestor
-    if (parent1 != common_ancestor && !distance_index.is_root(parent1)) {
-        if (has_cached_values1 && seed1.minimizer_cache.parent_is_chain && !seed1.minimizer_cache.is_trivial_chain) {
-            size_t distance_to_chain_start = seed1.minimizer_cache.prefix_sum;
-            size_t distance_to_chain_end = SnarlDistanceIndex::minus(SnarlDistanceIndex::minus(distance_index.minimum_length(parent1),
-                                                                seed1.minimizer_cache.prefix_sum), seed1.minimizer_cache.node_length);
-            size_t old_distance_to_start = distance_to_start1;
-            size_t old_distance_to_end = distance_to_end1;
-#ifdef debug_distances
-            cerr << "\tUsing cache to update to ends of chain1 using distances " << distance_to_chain_start << " and " << distance_to_chain_end << endl;
-#endif
-
-            distance_to_start1 = SnarlDistanceIndex::sum(distance_to_chain_start, 
-                                        seed1.minimizer_cache.is_reversed ? old_distance_to_end : old_distance_to_start);
-            distance_to_end1 = SnarlDistanceIndex::sum(distance_to_chain_end, 
-                                        seed1.minimizer_cache.is_reversed ? old_distance_to_start : old_distance_to_end);
-        } else {
-            update_distances(net1, parent1, distance_to_start1, distance_to_end1);
-        }
-        net1 = std::move(parent1);
-    }
-    if (parent2 != common_ancestor && !distance_index.is_root(parent2)) {
-        if (has_cached_values2 && seed2.minimizer_cache.parent_is_chain && !seed2.minimizer_cache.is_trivial_chain) {
-            size_t distance_to_chain_start = seed2.minimizer_cache.prefix_sum;
-            size_t distance_to_chain_end = SnarlDistanceIndex::minus(SnarlDistanceIndex::minus(distance_index.minimum_length(parent2),
-                                                                seed2.minimizer_cache.prefix_sum), seed2.minimizer_cache.node_length);
-            size_t old_distance_to_start = distance_to_start2;
-            size_t old_distance_to_end = distance_to_end2;
-#ifdef debug_distances
-            cerr << "\tUsing cache to update to ends of chain2 using distances " << distance_to_chain_start << " and " << distance_to_chain_end << endl;
-#endif
-
-            distance_to_start2 = SnarlDistanceIndex::sum(distance_to_chain_start, 
-                                        seed2.minimizer_cache.is_reversed ? old_distance_to_end : old_distance_to_start);
-            distance_to_end2 = SnarlDistanceIndex::sum(distance_to_chain_end, 
-                                        seed2.minimizer_cache.is_reversed ? old_distance_to_start : old_distance_to_end);
-
-        } else {
-            update_distances(net2, parent2, distance_to_start2, distance_to_end2);
-        }
-        net2 = std::move(parent2);
-    }
-
-
-
-#ifdef debug_distances
-        cerr << "Updated to parents" << endl;
-        cerr << "Reached node " << distance_index.net_handle_as_string(net1) << " for position 1" << endl;
-        cerr << "   with distances to ends " << distance_to_start1 << " and " << distance_to_end1 << endl;
-        cerr << "Reached node " << distance_index.net_handle_as_string(net2) << " for position 2" << endl;
-        cerr << "   with distances to ends " << distance_to_start2 << " and " << distance_to_end2 << endl;
-#endif
-
-
-
-    if (!lowest_ancestor.second) {
-        //If these are not in the same connected component
-#ifdef debug_distances
-        cerr << "These are in different connected components" << endl;
-#endif
-        return std::numeric_limits<size_t>::max();
-    }
-
-    /*
-     * Walk up the snarl tree until net1 and net2 are children of the lowest common ancestor
-     * Keep track of the distances to the ends of the net handles as we go
-     */
-
-    if (distance_index.start_end_traversal_of(net1) == distance_index.start_end_traversal_of(net2)){
-        if (SnarlDistanceIndex::sum(distance_to_end1 , distance_to_start2) > distance_index.minimum_length(net1) &&
-            SnarlDistanceIndex::sum(distance_to_end1 , distance_to_start2) != std::numeric_limits<size_t>::max()) {
-            //If the positions are on the same node and are pointing towards each other, then
-            //check the distance between them in the node
-            minimum_distance = SnarlDistanceIndex::minus(SnarlDistanceIndex::sum(distance_to_end1 , distance_to_start2), 
-                                                         distance_index.minimum_length(net1));
-        }
-        if (SnarlDistanceIndex::sum({distance_to_start1 , distance_to_end2}) > distance_index.minimum_length(net1) &&
-            SnarlDistanceIndex::sum({distance_to_start1 , distance_to_end2}) != std::numeric_limits<size_t>::max()) {
-            minimum_distance = std::min(SnarlDistanceIndex::minus(SnarlDistanceIndex::sum(distance_to_start1 , distance_to_end2), 
-                                                                  distance_index.minimum_length(net1)), 
-                                        minimum_distance);
-        }
-        if (!stop_at_lowest_common_ancestor) {
-            common_ancestor = distance_index.start_end_traversal_of(distance_index.get_parent(net1));
-        }
-
-
-    } else {
-
-        //Get the distance from position 1 up to the ends of a child of the common ancestor
-#ifdef debug_distances
-        cerr << "Reaching the children of the lowest common ancestor for first position..." << endl;
-#endif
-        while (distance_index.start_end_traversal_of(distance_index.get_parent(net1)) != common_ancestor && !distance_index.is_root(distance_index.get_parent(net1))) {
-            net_handle_t parent = distance_index.start_end_traversal_of(distance_index.get_parent(net1));
-            update_distances(net1, parent, distance_to_start1, distance_to_end1);
-            net1 = parent;
-        }
-#ifdef debug_distances
-        cerr << "Reached node " << distance_index.net_handle_as_string(net1) << " for position 1" << endl;
-        cerr << "   with distances to ends " << distance_to_start1 << " and " << distance_to_end1 << endl;
-        cerr << "Reaching the children of the lowest common ancestor for position 2..." << endl;
-#endif
-        //And the same for position 2
-        while (distance_index.start_end_traversal_of(distance_index.get_parent(net2)) != distance_index.start_end_traversal_of(common_ancestor) && !distance_index.is_root(distance_index.get_parent(net2))) {
-            net_handle_t parent = distance_index.start_end_traversal_of(distance_index.get_parent(net2));
-            update_distances(net2, parent, distance_to_start2, distance_to_end2);
-            net2 = parent;
-        }
-#ifdef debug_distances
-        cerr << "Reached node " << distance_index.net_handle_as_string(net2) << " for position 2" << endl;
-        cerr << "   with distances to ends " << distance_to_start2 << " and " << distance_to_end2 << endl;
-#endif
-    }
-    if (stop_at_lowest_common_ancestor) {
-        
-        return minimum_distance == std::numeric_limits<size_t>::max() ? std::numeric_limits<size_t>::max() : minimum_distance-1;    
-    }
-
-    /* 
-     * common_ancestor is now the lowest common ancestor of both net handles, and 
-     * net1 and net2 are both children of common_ancestor
-     * Walk up to the root and check for distances between the positions within each
-     * ancestor
-     */
-
-    while (!distance_index.is_root(net1)){
-#ifdef debug_distances
-            cerr << "At common ancestor " << distance_index.net_handle_as_string(common_ancestor) <<  endl;
-            cerr << "  with distances for child 1 (" << distance_index.net_handle_as_string(net1) << "): " << distance_to_start1 << " "  << distance_to_end1 << endl;
-            cerr << "                     child 2 (" << distance_index.net_handle_as_string(net2) << "): " << distance_to_start2 << " " <<  distance_to_end2 << endl;
-#endif
-
-        //Find the minimum distance between the two children (net1 and net2)
-        size_t distance_start_start = distance_index.distance_in_parent(common_ancestor, distance_index.flip(net1), distance_index.flip(net2), graph);
-        size_t distance_start_end = distance_index.distance_in_parent(common_ancestor, distance_index.flip(net1), net2, graph);
-        size_t distance_end_start = distance_index.distance_in_parent(common_ancestor, net1, distance_index.flip(net2), graph);
-        size_t distance_end_end = distance_index.distance_in_parent(common_ancestor, net1, net2, graph);
-
-        //And add those to the distances we've found to get the minimum distance between the positions
-        minimum_distance = std::min(minimum_distance,
-                           std::min(SnarlDistanceIndex::sum({distance_start_start , distance_to_start1 , distance_to_start2}),
-                           std::min(SnarlDistanceIndex::sum({distance_start_end , distance_to_start1 , distance_to_end2}),
-                           std::min(SnarlDistanceIndex::sum({distance_end_start , distance_to_end1 , distance_to_start2}),
-                                    SnarlDistanceIndex::sum({distance_end_end , distance_to_end1 , distance_to_end2})))));
-
-#ifdef debug_distances
-            cerr << "    Found distances between nodes: " << distance_start_start << " " << distance_start_end << " " << distance_end_start << " "      << distance_end_end << endl;
-            cerr << "  best distance is " << minimum_distance << endl;
-#endif
-        if (!distance_index.is_root(common_ancestor)) {
-            //Update the distances to reach the ends of the common ancestor
-            update_distances(net1, common_ancestor, distance_to_start1, distance_to_end1);
-            update_distances(net2, common_ancestor, distance_to_start2, distance_to_end2);
-
-            //Update which net handles we're looking at
-            net1 = common_ancestor;
-            net2 = common_ancestor;
-            common_ancestor = distance_index.start_end_traversal_of(distance_index.get_parent(common_ancestor));
-        } else {
-            //Just update this one to break out of the loop
-            net1 = common_ancestor;
-        }
-    }
-
-    //minimum distance currently includes both positions
-    return minimum_distance == std::numeric_limits<size_t>::max() ? std::numeric_limits<size_t>::max() : minimum_distance-1;
 }
-
-
->>>>>>> 0fef66aa
-}
