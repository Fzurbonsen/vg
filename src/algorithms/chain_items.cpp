/**
 * \file chain_items.cpp
 * Non-template function implementations for chaining pieces of a read-to-graph alignment.
 */


#include "chain_items.hpp"
#include "crash.hpp"

#include <handlegraph/algorithms/dijkstra.hpp>
#include <structures/immutable_list.hpp>
#include <structures/min_max_heap.hpp>

//#define debug_chaining
//#define debug_transition

namespace vg {
namespace algorithms {

using namespace std;

ostream& operator<<(ostream& out, const Anchor& anchor) {
    // TODO: Just friend class to get these?
    size_t margin_left = anchor.read_start() - anchor.read_exclusion_start();
    size_t margin_right = anchor.read_exclusion_end() - anchor.read_end();
    if (margin_left) {
        out << "(" << margin_left << ")";
    }
    out << "{R:" << anchor.read_start() << "=G:" << anchor.graph_start() << "(+" << anchor.start_hint_offset() << ")-"  << anchor.graph_end() << "(-" << anchor.end_hint_offset() << ")*" << anchor.length() << "}";
    if (margin_right) {
        out << "(" << margin_right << ")";
    }
    return out;
}

ostream& operator<<(ostream& out, const TracedScore& value) {
    if (value.source == TracedScore::nowhere()) {
        return out << value.score << " from nowhere";
    }
    return out << value.score << " from #" << value.source;
}


void TracedScore::max_in(const vector<TracedScore>& options, size_t option_number) {
    auto& option = options[option_number];
    if (option.score > this->score || this->source == nowhere()) {
        // This is the new winner.
        this->score = option.score;
        this->source = option_number;
    }
}

TracedScore TracedScore::score_from(const vector<TracedScore>& options, size_t option_number) {
    TracedScore got = options[option_number];
    got.source = option_number;
    return got;
}

TracedScore TracedScore::add_points(int adjustment) const {
    return {this->score + adjustment, this->source};
}

void sort_anchor_indexes(const std::vector<Anchor>& items, std::vector<size_t>& indexes) {
    // Sort the indexes by read start ascending, and read end descending
    std::sort(indexes.begin(), indexes.end(), [&](const size_t& a, const size_t& b) {
        auto& a_item = items[a];
        auto& b_item = items[b];
        auto a_start = a_item.read_start();
        auto b_start = b_item.read_start();
        // a should be first if it starts earlier, or starts atthe same place and ends later.
        return (a_start < b_start || (a_start == b_start && a_item.read_end() > b_item.read_end()));
    });
}

transition_iterator lookback_transition_iterator(size_t max_lookback_bases,
                                                 size_t min_lookback_items,
                                                 size_t lookback_item_hard_cap) {

    
    // Capture all the arguments by value into a lambda
    transition_iterator iterator = [max_lookback_bases,
                                    min_lookback_items,
                                    lookback_item_hard_cap](const VectorView<Anchor>& to_chain,
                                                            const SnarlDistanceIndex& distance_index,
                                                            const HandleGraph& graph,
                                                            size_t max_indel_bases,
                                                            const transition_iteratee& callback) {

    


        // We want to consider all the important transitions in the graph of what
        // items can come before what other items. We aren't allowing any
        // transitions between items that overlap in the read. We're going through
        // the destination items in order by read start, so we should also keep a
        // list of them in order by read end, and sweep a cursor over that, so we
        // always know the fisrt item that overlaps with or passes the current
        // destination item, in the read. Then when we look for possible
        // predecessors of the destination item, we can start just before there and
        // look left.
        vector<size_t> read_end_order = sort_permutation(to_chain.begin(), to_chain.end(), [&](const Anchor& a, const Anchor& b) {
            return a.read_end() < b.read_end();
        });
        // We use first overlapping instead of last non-overlapping because we can
        // just initialize first overlapping at the beginning and be right.
        auto first_overlapping_it = read_end_order.begin();

        for (size_t i = 0; i < to_chain.size(); i++) {
            // For each item
            auto& here = to_chain[i];
            
            if (i > 0 && to_chain[i-1].read_start() > here.read_start()) {
                // The items are not actually sorted by read start
                throw std::runtime_error("lookback_transition_iterator: items are not sorted by read start");
            }
            
            while (to_chain[*first_overlapping_it].read_end() <= here.read_start()) {
                // Scan ahead through non-overlapping items that past-end too soon,
                // to the first overlapping item that ends earliest.
                // Ordering physics *should* constrain the iterator to not run off the end.
                ++first_overlapping_it;
                crash_unless(first_overlapping_it != read_end_order.end());
            }
            
#ifdef debug_chaining
            cerr << "Look at transitions to #" << i
                << " at " << here;
            cerr << endl;
#endif

#ifdef debug_chaining
            cerr << "\tFirst item overlapping #" << i << " beginning at " << here.read_start() << " is #" << *first_overlapping_it << " past-ending at " << to_chain[*first_overlapping_it].read_end() << " so start before there." << std::endl;
#endif
            
            // Set up lookback control algorithm.
            // Until we have looked at a certain number of items, we keep going
            // even if we meet other stopping conditions.
            size_t items_considered = 0;
            
            // Start considering predecessors for this item.
            auto predecessor_index_it = first_overlapping_it;
            while (predecessor_index_it != read_end_order.begin()) {
                --predecessor_index_it;
                
                // How many items have we considered before this one?
                size_t item_number = items_considered++;
                
                // For each source that ended before here started, in reverse order by end position...
                auto& source = to_chain[*predecessor_index_it];
                
#ifdef debug_chaining
                cerr << "\tConsider transition from #" << *predecessor_index_it << ": " << source << endl;
#endif
                
                // How far do we go in the read?
                size_t read_distance = get_read_distance(source, here);
                
                if (item_number > lookback_item_hard_cap) {
                    // This would be too many
#ifdef debug_chaining
                    cerr << "\t\tDisregard due to hitting lookback item hard cap" << endl;
#endif
                    break;
                }
                if (item_number >= min_lookback_items) {
                    // We have looked at enough predecessors that we might consider stopping.
                    // See if we should look back this far.
                    if (read_distance > max_lookback_bases) {
                        // This is further in the read than the real hard limit.
#ifdef debug_chaining
                    cerr << "\t\tDisregard due to read distance " << read_distance << " over limit " << max_lookback_bases << endl;
#endif
                        break;
                    } 
                }
                
                // Now it's safe to make a distance query
                
                // How far do we go in the graph? Don't bother finding out exactly if it is too much longer than in the read.
                size_t graph_distance = get_graph_distance(source, here, distance_index, graph, read_distance + max_indel_bases);
                
                std::pair<int, int> scores = {std::numeric_limits<int>::min(), std::numeric_limits<int>::min()};
                if (read_distance != numeric_limits<size_t>::max() && graph_distance != numeric_limits<size_t>::max()) {
                    // Transition seems possible, so yield it.
                    callback(*predecessor_index_it, i, read_distance, graph_distance);
                }
            } 
        }
    };

    return iterator;
}

transition_iterator zip_tree_transition_iterator(const std::vector<SnarlDistanceIndexClusterer::Seed>& seeds, const ZipCodeTree& zip_code_tree, size_t max_lookback_bases) {
    // TODO: Remove seeds because we only bring it here for debugging and it complicates the dependency relationships
    return [&seeds, &zip_code_tree, max_lookback_bases](const VectorView<Anchor>& to_chain,
                                                        const SnarlDistanceIndex& distance_index,
                                                        const HandleGraph& graph,
                                                        size_t max_indel_bases,
                                                        const transition_iteratee& callback) {
                            
        // We need a way to map from the seeds that zip tree thinks about to the anchors that we think about. So we need to index the anchors by leading/trailing seed.
        // TODO: Should we make someone else do the indexing so we can make the Anchor not need to remember the seed?
        std::unordered_map<size_t, size_t> seed_to_starting;
        std::unordered_map<size_t, size_t> seed_to_ending;
        for (size_t anchor_num = 0; anchor_num < to_chain.size(); anchor_num++) {
            seed_to_starting[to_chain[anchor_num].seed_start()] = anchor_num;
            seed_to_ending[to_chain[anchor_num].seed_end()] = anchor_num;
        }

        // Emit a transition between a source and destination anchor, or skip if actually unreachable.
        auto handle_transition = [&](size_t source_anchor_index, size_t dest_anchor_index, size_t graph_distance) {
            
            auto& source_anchor = to_chain[source_anchor_index];
            auto& dest_anchor = to_chain[dest_anchor_index];

#ifdef debug_transition
            std::cerr << "Handle transition #" << source_anchor_index << " " << source_anchor << " to #" << dest_anchor_index << " " << dest_anchor << std::endl;
#endif

            if (graph_distance == std::numeric_limits<size_t>::max()) {
                // Not reachable in graph (somehow)
                // TODO: Should never happen!
#ifdef debug_transition
                std::cerr << "\tNot reachable in graph!" << std::endl;
#endif
                return;
            }

            size_t read_distance = get_read_distance(source_anchor, dest_anchor);
            if (read_distance == std::numeric_limits<size_t>::max()) {
                // Not reachable in read
#ifdef debug_transition
                std::cerr << "\tNot reachable in read." << std::endl;
#endif
                return;
            }

            if (source_anchor.read_exclusion_end() > dest_anchor.read_exclusion_start()) {
                // The actual core anchor part is reachable in the read, but we cut these down from overlapping minimizers.
#ifdef debug_transition
                std::cerr << "\tOriginally overlapped in read." << std::endl;
#endif
                return;
            }

            // The zipcode tree is about point positions, but we need distances between whole anchors.
            // The stored zipcode positions will be at distances from the start/end of the associated anchor.
            
            // If the offset between the zip code point and the start of the destination is 0, and between the zip code point and the end of the source is 0, we subtract 0 from the measured distance. Otherwise we need to subtract something.
            size_t distance_to_remove = dest_anchor.start_hint_offset() + source_anchor.end_hint_offset();

#ifdef debug_transition
            std::cerr << "\tZip code tree sees " << graph_distance << " but we should back out " << distance_to_remove << std::endl;
#endif

            if (distance_to_remove > graph_distance) {
                // We actually end further along the graph path to the next
                // thing than where the next thing starts, so we can't actually
                // get there.
                return;
            }
            // Consume the length. 
            graph_distance -= distance_to_remove;

#ifdef debug_transition
            std::cerr << "\tZip code tree sees " << source_anchor << " and " << dest_anchor << " as " << graph_distance << " apart" << std::endl;
#endif

#ifdef double_check_distances

            auto from_pos = source_anchor.graph_end();
            auto to_pos = dest_anchor.graph_start();
            size_t check_distance = distance_index.minimum_distance(
                id(from_pos), is_rev(from_pos), offset(from_pos),
                id(to_pos), is_rev(to_pos), offset(to_pos),
                false, &graph);
            if (check_distance != graph_distance) {
                #pragma omp critical (cerr)
                std::cerr << "\tZip code tree sees " << source_anchor << " and " << dest_anchor << " as " << graph_distance << " apart but they are actually " << check_distance << " apart" << std::endl;
                crash_unless(check_distance == graph_distance);
            }

#endif

            // Send it along.
            callback(source_anchor_index, dest_anchor_index, read_distance, graph_distance); 
        };

        // If we find we are actually walking through the graph in opposition
        // to the read, we need to defer transitions from source on the read
        // forward strand to dest on the read forward strand, so we can go them
        // in order along the read forward strand.
        // This holds source, dest, and graph distance.
        // We will fill it all in and then sort it by destination read position.
        std::vector<std::tuple<size_t, size_t, size_t>> all_transitions;

        for (ZipCodeTree::iterator dest = zip_code_tree.begin(); dest != zip_code_tree.end(); ++dest) {
            // For each destination seed left to right
            ZipCodeTree::oriented_seed_t dest_seed = *dest;



            // Might be the start of an anchor if it is forward relative to the read, or the end of an anchor if it is reverse relative to the read
            std::unordered_map<size_t, size_t>::iterator found_dest_anchor = dest_seed.is_reverse ? seed_to_ending.find(dest_seed.seed) : seed_to_starting.find(dest_seed.seed);

            if (found_dest_anchor == (dest_seed.is_reverse ? seed_to_ending.end() : seed_to_starting.end())) {
                // We didn't find an anchor for this seed, maybe it lives in a different cluster. Skip it.
                continue;
            }

#ifdef debug_transition
            std::cerr << "Destination seed S" << dest_seed.seed << " " << seeds[dest_seed.seed].pos << (dest_seed.is_reverse ? "rev" : "") << " is anchor #" << found_dest_anchor->second << std::endl;
#endif

            for (ZipCodeTree::reverse_iterator source = zip_code_tree.look_back(dest, max_lookback_bases); source != zip_code_tree.rend(); ++source) {
                // For each source seed right to left
                ZipCodeTree::seed_result_t source_seed = *source;

                if (!source_seed.is_reverse && !dest_seed.is_reverse) {
                    // Both of these are in the same orientation relative to
                    // the read, and we're going through the graph in the
                    // read's forward orientation as assigned by these seeds.
                    // So we can just visit this transition.

                    // They might not be at anchor borders though, so check.
                    auto found_source_anchor = seed_to_ending.find(source_seed.seed);
                    if (found_source_anchor != seed_to_ending.end()) {
                        // We can transition between these seeds without jumping to/from the middle of an anchor.
#ifdef debug_transition
                        std::cerr << "\tSource seed S" << source_seed.seed << " " << seeds[source_seed.seed].pos << (source_seed.is_reverse ? "rev" : "") << " at distance " << source_seed.distance << "/" << max_lookback_bases << " is anchor #" << found_source_anchor->second << std::endl;
                        std::cerr << "\t\tFound transition from #" << found_source_anchor->second << " to #" << found_dest_anchor->second << std::endl;
#endif
                        all_transitions.emplace_back(found_source_anchor->second, found_dest_anchor->second, source_seed.distance);
                    } 
                } else if (source_seed.is_reverse && dest_seed.is_reverse) {
                    // Both of these are in the same orientation but it is opposite to the read.
                    // We need to find source as an anchor *started*, and thensave them flipped for later.
                    auto found_source_anchor = seed_to_starting.find(source_seed.seed);
                    if (found_source_anchor != seed_to_starting.end()) {
                        // We can transition between these seeds without jumping to/from the middle of an anchor.
                        // Queue them up, flipped
                        
#ifdef debug_transition
                        std::cerr << "\tSource seed S" << source_seed.seed << " " << seeds[source_seed.seed].pos << (source_seed.is_reverse ? "rev" : "") << " at distance " << source_seed.distance << "/" << max_lookback_bases << " is anchor #" << found_source_anchor->second << std::endl;
                        std::cerr << "\t\tFound backward transition from #" << found_dest_anchor->second << " to #" << found_source_anchor->second << std::endl;
#endif

                        all_transitions.emplace_back(found_dest_anchor->second, found_source_anchor->second, source_seed.distance);
                    } 
                } else {
                    // We have a transition between different orientations relative to the read. Don't show that.
                    continue;
                }
            }
        }

        // Sort the transitions so we handle them in akl allowed order for dynamic programming.
        std::sort(all_transitions.begin(), all_transitions.end(), [&](const std::tuple<size_t, size_t, size_t>& a, const std::tuple<size_t, size_t, size_t>& b) {
            // Return true if a's destination seed is before b's in the read, and false otherwise.
            return to_chain[get<1>(a)].read_start() < to_chain[get<1>(b)].read_start();
        });

        for (auto& transition : all_transitions) {
            // And handle all of them.
            // TODO: Inline this now-useless lambda that we call once.
            handle_transition(std::get<0>(transition), std::get<1>(transition), std::get<2>(transition));
        }
    };
}

/// Compute a gap score like minimap2.
///
/// They say they use the average anchor length, but really we need to use the
/// minimizer/base seed length here. Otherwise gaps cost more as your fragments
/// that you are chaining get longer, and cost more at chaining than at
/// fragmenting.
<<<<<<< HEAD
int score_chain_gap(size_t distance_difference, size_t base_seed_length) {
    if (distance_difference == 0) {
        return 0;
    } else {
=======
///
/// Returns a negative value (gap score).
int score_chain_gap(size_t distance_difference, size_t base_seed_length) {
    if (distance_difference == 0) {
        // Do nothing and score 0
        return 0;
    } else {
        // Compute the penalty
>>>>>>> 3277498e
        return 0.01 * base_seed_length * distance_difference + 0.5 * log2(distance_difference);
    }
}

TracedScore chain_items_dp(vector<TracedScore>& chain_scores,
                           const VectorView<Anchor>& to_chain,
                           const SnarlDistanceIndex& distance_index,
                           const HandleGraph& graph,
                           int gap_open,
                           int gap_extension,
                           const transition_iterator& for_each_transition,
                           int item_bonus,
<<<<<<< HEAD
                           int item_scale,
=======
                           double item_scale,
>>>>>>> 3277498e
                           double gap_scale,
                           double points_per_possible_match,
                           size_t max_indel_bases,
                           bool show_work) {
    
#ifdef debug_chaining
    DiagramExplainer diagram(show_work);
#else
    DiagramExplainer diagram(false);
#endif
    if (diagram) {
        diagram.add_globals({{"rankdir", "LR"}});
    }
   
#ifdef debug_chaining
    show_work = true;
#endif

    if (show_work) {
        cerr << "Chaining group of " << to_chain.size() << " items" << endl;
    }

    // Compute a base seed average length.
    // TODO: Weight anchors differently?
    // TODO: Will this always be the same for all anchors in practice?
    size_t base_seed_length = 0;
    for (auto& anchor : to_chain) {
        base_seed_length += anchor.base_seed_length();
    }
    base_seed_length /= to_chain.size();

    chain_scores.resize(to_chain.size());
    for (size_t i = 0; i < to_chain.size(); i++) {
<<<<<<< HEAD
        // Set up DP table so we can start anywhere with that item's score.
        chain_scores[i] = {to_chain[i].score(), TracedScore::nowhere()};
=======
        // Set up DP table so we can start anywhere with that item's score, scaled and with bonus applied.
        chain_scores[i] = {to_chain[i].score() * item_scale + item_bonus, TracedScore::nowhere()};
>>>>>>> 3277498e
    }

    // We will run this over every transition in a good DP order.
    auto iteratee = [&](size_t from_anchor, size_t to_anchor, size_t read_distance, size_t graph_distance) {
        
        crash_unless(chain_scores.size() > to_anchor);
        crash_unless(chain_scores.size() > from_anchor);
        
        // For each item
        auto& here = to_chain[to_anchor];
        
        // How many points is it worth to collect?
        auto item_points = here.score() * item_scale + item_bonus;
        
        std::string here_gvnode;
        if (diagram) {
            here_gvnode = "i" + std::to_string(to_anchor);
        }
        
        // If we come from nowhere, we get those points.
        chain_scores[to_anchor] = std::max(chain_scores[to_anchor], {item_points, TracedScore::nowhere()});
        
        // For each source we could come from
        auto& source = to_chain[from_anchor];
            
        if (show_work) {
            cerr << "\t\tCome from score " << chain_scores[from_anchor]
                << " across " << source << " to " << here << endl;
        }
            
        // How much does it pay (+) or cost (-) to make the jump from there
        // to here?
        // Don't allow the transition if it seems like we're going the long
        // way around an inversion and needing a huge indel.
        int jump_points;
            
        // Decide how much length changed
        size_t indel_length = (read_distance > graph_distance) ? read_distance - graph_distance : graph_distance - read_distance;
<<<<<<< HEAD
        // And how much could be matches/mismatches
        size_t possible_match_length = std::min(read_distance, graph_distance);
        
        if (show_work) {
            cerr << "\t\t\tFor read distance " << read_distance << " and graph distance " << graph_distance << " an indel of length " << indel_length << " would be required" << endl;
=======
        // TODO: remove this!
        // How much could be matches/mismatches, double-counting with bases in the exclusion zones?
        size_t possible_match_length = std::min(read_distance, graph_distance);
        
        if (show_work) {
            cerr << "\t\t\tFor read distance " << read_distance << " and graph distance " << graph_distance << " an indel of length " << indel_length << ((read_distance > graph_distance) ? " seems plausible" : " would be required") << endl;
>>>>>>> 3277498e
        }

        if (indel_length > max_indel_bases) {
            // Don't allow an indel this long
            jump_points = std::numeric_limits<int>::min();
        } else {
            // Assign points for the assumed matches in the transition, and charge for the indel.
            //
            // The Minimap2 paper
            // <https://doi.org/10.1093/bioinformatics/bty191> at 2.1.1 says
            // that we ought to assign "α(j,i)=min{min{yi−yj,xi−xj},wi} is the
            // number of matching bases between the two anchors", minus the gap
            // penalty. Here, i is the destination anchor and j is the
            // predecessor, and x and y are read and query positions of the
            // *final* base in the anchor, while w is anchor width.
            //
            // As written, the gloss isn't really true; the number of matching
            // bases between the two anchors isn't bounded below by the width
            // of the second anchor. It looks more like we are counting the
            // number of new matching bases in the destination anchor that are
            // not overlapping matching bases in the source anchor.
            //
            // Our distances are between the end of the previous anchor and the
            // start of this one (not the end as in Minimap2's formulation).
            // And our anchors also thus never overlap. So we can just always
            // use the length of the destination anchor.
            //
            // But we account for anchor length in the item points, so don't use it
            // here.
            jump_points = -score_chain_gap(indel_length, base_seed_length) * gap_scale;

            // We can also account for the non-indel material, which we assume will have some identity in it.
            jump_points += possible_match_length * points_per_possible_match;
        }
            
        if (jump_points != numeric_limits<int>::min()) {
            // Get the score we are coming from
            TracedScore source_score = TracedScore::score_from(chain_scores, from_anchor);
            
            // And the score with the transition and the points from the item
            TracedScore from_source_score = source_score.add_points(jump_points + item_points);
            
            // Remember that we could make this jump
            chain_scores[to_anchor] = std::max(chain_scores[to_anchor], from_source_score);
                                           
            if (show_work) {
                cerr << "\t\tWe can reach #" << to_anchor << " with " << source_score << " + " << jump_points << " from transition + " << item_points << " from item = " << from_source_score << endl;
            }
            
            if (diagram) {
                if (from_source_score.score > 0) {
                    // Only explain edges that were actual candidates since we
                    // won't let local score go negative
                    
                    std::string source_gvnode = "i" + std::to_string(from_anchor);
                    // Suggest that we have an edge, where the edges that are the best routes here are the most likely to actually show up.
                    diagram.suggest_edge(source_gvnode, here_gvnode, here_gvnode, from_source_score.score, {
                        {"label", std::to_string(jump_points)},
                        {"weight", std::to_string(std::max<int>(1, from_source_score.score))}
                    });
                }
            }
        } else {
            if (show_work) {
                cerr << "\t\tTransition is impossible." << endl;
            }
        }
    };

    // Run our DP step over all the transitions.
    for_each_transition(to_chain,
                        distance_index,
                        graph,
                        max_indel_bases,
                        iteratee);
        
   
    TracedScore best_score = TracedScore::unset();

    for (size_t to_anchor = 0; to_anchor < to_chain.size(); ++to_anchor) {
        // For each destination anchor, now that it is finished, see if it is the winner.
        auto& here = to_chain[to_anchor];
<<<<<<< HEAD
        auto item_points = here.score() * item_scale + item_bonus;
=======
>>>>>>> 3277498e

        if (show_work) {
            cerr << "\tBest way to reach #" << to_anchor  << " " << to_chain[to_anchor] << " is " << chain_scores[to_anchor] << endl;
        }
        
        if (diagram) {
            // Draw the item in the diagram
<<<<<<< HEAD
=======
            auto item_points = here.score() * item_scale + item_bonus;
>>>>>>> 3277498e
            std::string here_gvnode = "i" + std::to_string(to_anchor);
            std::stringstream label_stream;
            label_stream << "#" << to_anchor << " " << here << " = " << item_points << "/" << chain_scores[to_anchor].score;
            diagram.add_node(here_gvnode, {
                {"label", label_stream.str()}
            });
            auto graph_start = here.graph_start();
            std::string graph_gvnode = "n" + std::to_string(id(graph_start)) + (is_rev(graph_start) ? "r" : "f");
            diagram.ensure_node(graph_gvnode, {
                {"label", std::to_string(id(graph_start)) + (is_rev(graph_start) ? "-" : "+")},
                {"shape", "box"}
            });
            // Show the item as connected to its source graph node
            diagram.add_edge(here_gvnode, graph_gvnode, {{"color", "gray"}});
            // Make the next graph node along the same strand
            std::string graph_gvnode2 = "n" + std::to_string(id(graph_start) + (is_rev(graph_start) ? -1 : 1)) + (is_rev(graph_start) ? "r" : "f");
            diagram.ensure_node(graph_gvnode2, {
                {"label", std::to_string(id(graph_start) + (is_rev(graph_start) ? -1 : 1)) + (is_rev(graph_start) ? "-" : "+")},
                {"shape", "box"}
            });
            // And show them as connected. 
            diagram.ensure_edge(graph_gvnode, graph_gvnode2, {{"color", "gray"}});
        }
        
        // See if this is the best overall
        best_score.max_in(chain_scores, to_anchor);
        
        if (show_work) {
            cerr << "\tBest chain end so far: " << best_score << endl;
        }
        
    }
    
    return best_score;
}

vector<pair<vector<size_t>, int>> chain_items_traceback(const vector<TracedScore>& chain_scores,
                                                        const VectorView<Anchor>& to_chain,
                                                        const TracedScore& best_past_ending_score_ever,
                                                        int item_bonus,
<<<<<<< HEAD
                                                        int item_scale,
=======
                                                        double item_scale,
>>>>>>> 3277498e
                                                        size_t max_tracebacks) {
    
    // We will fill this in with all the tracebacks, and then sort and truncate.
    vector<pair<vector<size_t>, int>> tracebacks;
    tracebacks.reserve(chain_scores.size());
    
    // Get all of the places to start tracebacks, in score order.
    std::vector<size_t> starts_in_score_order;
    starts_in_score_order.resize(chain_scores.size());
    for (size_t i = 0; i < starts_in_score_order.size(); i++) {
        starts_in_score_order[i] = i;
    }
    std::sort(starts_in_score_order.begin(), starts_in_score_order.end(), [&](const size_t& a, const size_t& b) {
        // Return true if item a has a better score than item b and should come first.
        return chain_scores[a] > chain_scores[b];
    });
    
    // To see if an item is used we have this bit vector.
    vector<bool> item_is_used(chain_scores.size(), false);
    
    for (auto& trace_from : starts_in_score_order) {
        if (item_is_used[trace_from]) {
            continue;
        }
        // For each unused item in score order, start a traceback stack (in reverse order)
        std::vector<size_t> traceback;
        traceback.push_back(trace_from);
        // Track the penalty we are off optimal for this traceback
        int penalty = best_past_ending_score_ever - chain_scores[trace_from];
        size_t here = trace_from;
        while (here != TracedScore::nowhere()) {
            // Mark here as used. Happens once per item, and so limits runtime.
            item_is_used[here] = true;
            size_t next = chain_scores[here].source;
            if (next != TracedScore::nowhere()) {
                if (item_is_used[next]) {
                    // We need to stop early and accrue an extra penalty.
                    // Take away all the points we got for coming from there and being ourselves.
                    penalty += chain_scores[here].score;
                    // But then re-add our score for just us
                    penalty -= (to_chain[here].score() * item_scale + item_bonus);
                    // TODO: Score this more simply.
                    // TODO: find the edge to nowhere???
                    break;
                } else {
                    // Add to the traceback
                    traceback.push_back(next);
                }
            }
            here = next;
        }
        // Now put the traceback in the output list
        tracebacks.emplace_back();
        tracebacks.back().second = penalty;
        // Make sure to order the steps left to right, and not right to left as we generated them.
        std::copy(traceback.rbegin(), traceback.rend(), std::back_inserter(tracebacks.back().first));
    }
    
    // Sort the tracebacks by penalty, ascending
    std::sort(tracebacks.begin(), tracebacks.end(), [](const std::pair<std::vector<size_t>, int>& a, const std::pair<std::vector<size_t>, int>& b) {
        // Return true if a has the smaller penalty and belongs first
        return a.second < b.second;
    });
    
    if (tracebacks.size() > max_tracebacks) {
        // Limit to requested number
        tracebacks.resize(max_tracebacks);
    }

    return tracebacks;
}

vector<pair<int, vector<size_t>>> find_best_chains(const VectorView<Anchor>& to_chain,
                                                   const SnarlDistanceIndex& distance_index,
                                                   const HandleGraph& graph,
                                                   int gap_open,
                                                   int gap_extension,
                                                   size_t max_chains,
<<<<<<< HEAD
                                                   const transition_iterator& for_each_transition, 
                                                   int item_bonus,
                                                   int item_scale,
=======
                                                   const transition_iterator& for_each_transition,
                                                   int item_bonus,
                                                   double item_scale,
>>>>>>> 3277498e
                                                   double gap_scale,
                                                   double points_per_possible_match,
                                                   size_t max_indel_bases,
                                                   bool show_work) {
                                                                         
    if (to_chain.empty()) {
        return {{0, vector<size_t>()}};
    }
        
    // We actually need to do DP
    vector<TracedScore> chain_scores;
    TracedScore best_past_ending_score_ever = chain_items_dp(chain_scores,
                                                             to_chain,
                                                             distance_index,
                                                             graph,
                                                             gap_open,
                                                             gap_extension,
                                                             for_each_transition,
                                                             item_bonus,
                                                             item_scale,
                                                             gap_scale,
                                                             points_per_possible_match,
                                                             max_indel_bases,
                                                             show_work);
    // Then do the tracebacks
    vector<pair<vector<size_t>, int>> tracebacks = chain_items_traceback(chain_scores, to_chain, best_past_ending_score_ever, item_bonus, item_scale, max_chains);
    
    if (tracebacks.empty()) {
        // Somehow we got nothing
        return {{0, vector<size_t>()}};
    }
        
    // Convert form traceback and penalty to score and traceback.
    // Everything is already sorted.
    vector<pair<int, vector<size_t>>> to_return;
    to_return.reserve(tracebacks.size());
    for (auto& traceback : tracebacks) {
        // Move over the list of items and convert penalty to score
        to_return.emplace_back(best_past_ending_score_ever.score - traceback.second, std::move(traceback.first));
    }
    
    return to_return;
}

pair<int, vector<size_t>> find_best_chain(const VectorView<Anchor>& to_chain,
                                          const SnarlDistanceIndex& distance_index,
                                          const HandleGraph& graph,
                                          int gap_open,
                                          int gap_extension,
                                          const transition_iterator& for_each_transition,
                                          int item_bonus,
<<<<<<< HEAD
                                          int item_scale,
=======
                                          double item_scale,
>>>>>>> 3277498e
                                          double gap_scale,
                                          double points_per_possible_match,
                                          size_t max_indel_bases) {
                                                                 
    return find_best_chains(
        to_chain,
        distance_index,
        graph,
        gap_open,
        gap_extension,
        1,
        for_each_transition,
        item_bonus,
        item_scale,
        gap_scale,
        points_per_possible_match,
        max_indel_bases
    ).front();
}

int score_best_chain(const VectorView<Anchor>& to_chain, const SnarlDistanceIndex& distance_index, const HandleGraph& graph, int gap_open, int gap_extension) {
    
    if (to_chain.empty()) {
        return 0;
    } else {
        // Do the DP but without the traceback.
        vector<TracedScore> chain_scores;
        TracedScore winner = algorithms::chain_items_dp(chain_scores, to_chain, distance_index, graph, gap_open, gap_extension);
        return winner.score;
    }
}

//#define skip_zipcodes
//#define debug
//#define double_check_distances
//#define stop_on_mismatch
//#define replace_on_mismatch
size_t get_graph_distance(const Anchor& from, const Anchor& to, const SnarlDistanceIndex& distance_index, const HandleGraph& graph, size_t distance_limit) {
    auto from_pos = from.graph_end();
    auto& to_pos = to.graph_start();
    
    auto* from_hint = from.end_hint();
    auto* to_hint = to.start_hint();
    
    size_t distance;
    
#ifdef skip_zipcodes
    if (false) {
#else
    if (from_hint && to_hint) {
#endif
#ifdef debug
        #pragma omp critical (cerr)
        {
            std::cerr << "Finding distance from " << from_pos << " to " << to_pos << " using hints ";
            from_hint->dump(std::cerr);
            std::cerr << " and ";
            to_hint->dump(std::cerr);
            std::cerr << std::endl;
        }
#endif
    
        // Can use zip code based oriented distance
        distance = ZipCode::minimum_distance_between(*from_hint, from_pos, 
                                                     *to_hint, to_pos,
                                                     distance_index,
                                                     distance_limit,
                                                     false, 
                                                     &graph);

#ifdef debug
        #pragma omp critical (cerr)
        std::cerr << "Zipcodes report " << distance << std::endl;
#endif

#ifdef double_check_distances
        // Make sure the minimizers aren't way off from the distance index.
        size_t check_distance = distance_index.minimum_distance(
            id(from_pos), is_rev(from_pos), offset(from_pos),
            id(to_pos), is_rev(to_pos), offset(to_pos),
            false, &graph);

        if (check_distance > distance) {
#ifdef debug
            #pragma omp critical (cerr)
            std::cerr << "Distance index reports " << check_distance << " instead" << std::endl;
#endif  
          
#ifdef stop_on_mismatch
            throw std::runtime_error("Zipcode distance mismatch");
#endif
#ifdef replace_on_mismatch
            distance = check_distance;
#endif
    }

#endif
    } else {
        // Query the distance index directly.
        distance = distance_index.minimum_distance(
            id(from_pos), is_rev(from_pos), offset(from_pos),
            id(to_pos), is_rev(to_pos), offset(to_pos),
            false, &graph);
    }
    if (distance > distance_limit) {
        // Zip code logic can have to compute a number over the limit, and in that case will return it.
        // Cut it off here.
        distance = std::numeric_limits<size_t>::max();
    }
    return distance;
}

size_t get_read_distance(const Anchor& from, const Anchor& to) {
    if (to.read_start() < from.read_end()) {
        return std::numeric_limits<size_t>::max();
    }
    return to.read_start() - from.read_end();
}

}
}<|MERGE_RESOLUTION|>--- conflicted
+++ resolved
@@ -375,12 +375,6 @@
 /// minimizer/base seed length here. Otherwise gaps cost more as your fragments
 /// that you are chaining get longer, and cost more at chaining than at
 /// fragmenting.
-<<<<<<< HEAD
-int score_chain_gap(size_t distance_difference, size_t base_seed_length) {
-    if (distance_difference == 0) {
-        return 0;
-    } else {
-=======
 ///
 /// Returns a negative value (gap score).
 int score_chain_gap(size_t distance_difference, size_t base_seed_length) {
@@ -389,7 +383,6 @@
         return 0;
     } else {
         // Compute the penalty
->>>>>>> 3277498e
         return 0.01 * base_seed_length * distance_difference + 0.5 * log2(distance_difference);
     }
 }
@@ -402,11 +395,7 @@
                            int gap_extension,
                            const transition_iterator& for_each_transition,
                            int item_bonus,
-<<<<<<< HEAD
-                           int item_scale,
-=======
                            double item_scale,
->>>>>>> 3277498e
                            double gap_scale,
                            double points_per_possible_match,
                            size_t max_indel_bases,
@@ -440,13 +429,8 @@
 
     chain_scores.resize(to_chain.size());
     for (size_t i = 0; i < to_chain.size(); i++) {
-<<<<<<< HEAD
-        // Set up DP table so we can start anywhere with that item's score.
-        chain_scores[i] = {to_chain[i].score(), TracedScore::nowhere()};
-=======
         // Set up DP table so we can start anywhere with that item's score, scaled and with bonus applied.
         chain_scores[i] = {to_chain[i].score() * item_scale + item_bonus, TracedScore::nowhere()};
->>>>>>> 3277498e
     }
 
     // We will run this over every transition in a good DP order.
@@ -485,20 +469,12 @@
             
         // Decide how much length changed
         size_t indel_length = (read_distance > graph_distance) ? read_distance - graph_distance : graph_distance - read_distance;
-<<<<<<< HEAD
-        // And how much could be matches/mismatches
-        size_t possible_match_length = std::min(read_distance, graph_distance);
-        
-        if (show_work) {
-            cerr << "\t\t\tFor read distance " << read_distance << " and graph distance " << graph_distance << " an indel of length " << indel_length << " would be required" << endl;
-=======
         // TODO: remove this!
         // How much could be matches/mismatches, double-counting with bases in the exclusion zones?
         size_t possible_match_length = std::min(read_distance, graph_distance);
         
         if (show_work) {
             cerr << "\t\t\tFor read distance " << read_distance << " and graph distance " << graph_distance << " an indel of length " << indel_length << ((read_distance > graph_distance) ? " seems plausible" : " would be required") << endl;
->>>>>>> 3277498e
         }
 
         if (indel_length > max_indel_bases) {
@@ -581,10 +557,6 @@
     for (size_t to_anchor = 0; to_anchor < to_chain.size(); ++to_anchor) {
         // For each destination anchor, now that it is finished, see if it is the winner.
         auto& here = to_chain[to_anchor];
-<<<<<<< HEAD
-        auto item_points = here.score() * item_scale + item_bonus;
-=======
->>>>>>> 3277498e
 
         if (show_work) {
             cerr << "\tBest way to reach #" << to_anchor  << " " << to_chain[to_anchor] << " is " << chain_scores[to_anchor] << endl;
@@ -592,10 +564,7 @@
         
         if (diagram) {
             // Draw the item in the diagram
-<<<<<<< HEAD
-=======
             auto item_points = here.score() * item_scale + item_bonus;
->>>>>>> 3277498e
             std::string here_gvnode = "i" + std::to_string(to_anchor);
             std::stringstream label_stream;
             label_stream << "#" << to_anchor << " " << here << " = " << item_points << "/" << chain_scores[to_anchor].score;
@@ -636,11 +605,7 @@
                                                         const VectorView<Anchor>& to_chain,
                                                         const TracedScore& best_past_ending_score_ever,
                                                         int item_bonus,
-<<<<<<< HEAD
-                                                        int item_scale,
-=======
                                                         double item_scale,
->>>>>>> 3277498e
                                                         size_t max_tracebacks) {
     
     // We will fill this in with all the tracebacks, and then sort and truncate.
@@ -719,15 +684,9 @@
                                                    int gap_open,
                                                    int gap_extension,
                                                    size_t max_chains,
-<<<<<<< HEAD
-                                                   const transition_iterator& for_each_transition, 
-                                                   int item_bonus,
-                                                   int item_scale,
-=======
                                                    const transition_iterator& for_each_transition,
                                                    int item_bonus,
                                                    double item_scale,
->>>>>>> 3277498e
                                                    double gap_scale,
                                                    double points_per_possible_match,
                                                    size_t max_indel_bases,
@@ -779,11 +738,7 @@
                                           int gap_extension,
                                           const transition_iterator& for_each_transition,
                                           int item_bonus,
-<<<<<<< HEAD
-                                          int item_scale,
-=======
                                           double item_scale,
->>>>>>> 3277498e
                                           double gap_scale,
                                           double points_per_possible_match,
                                           size_t max_indel_bases) {
