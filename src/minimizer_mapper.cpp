/**
 * \file minimizer_mapper.cpp
 * Defines the code for the minimizer-and-GBWT-based mapper.
 */

#include "minimizer_mapper.hpp"

#include "crash.hpp"
#include "annotation.hpp"
#include "path_subgraph.hpp"
#include "multipath_alignment.hpp"
#include "split_strand_graph.hpp"
#include "subgraph.hpp"
#include "statistics.hpp"
#include "algorithms/count_covered.hpp"
#include "algorithms/intersect_path_offsets.hpp"
#include "algorithms/extract_containing_graph.hpp"
#include "algorithms/extract_connecting_graph.hpp"
#include "algorithms/chain_items.hpp"
#include "algorithms/sample_minimal.hpp"

#include <bdsg/overlays/strand_split_overlay.hpp>
#include <gbwtgraph/algorithms.h>
#include <gbwtgraph/cached_gbwtgraph.h>

#include <iostream>
#include <algorithm>
#include <cmath>
#include <cfloat>

// Turn on debugging prints
//#define debug
// Turn on printing of minimizer fact tables
//#define print_minimizer_table
// Dump local graphs that we align against 
//#define debug_dump_graph
// Dump fragment length distribution information
//#define debug_fragment_distr
//Do a brute force check that clusters are correct
//#define debug_validate_clusters
// Make sure by-index references are correct
//#define debug_validate_index_references

namespace vg {

using namespace std;

MinimizerMapper::MinimizerMapper(const gbwtgraph::GBWTGraph& graph,
    const gbwtgraph::DefaultMinimizerIndex& minimizer_index,
    SnarlDistanceIndex* distance_index, 
    const vector<ZipCode>* zipcodes, 
    const PathPositionHandleGraph* path_graph) :
    path_graph(path_graph), minimizer_index(minimizer_index),
    distance_index(distance_index),  
    zipcodes(zipcodes),
    clusterer(distance_index, &graph),
    zip_clusterer(distance_index, &graph),
    gbwt_graph(graph),
    extender(gbwt_graph, *(get_regular_aligner())),
    fragment_length_distr(1000,1000,0.95) {
    
    // The GBWTGraph needs a GBWT
    crash_unless(graph.index != nullptr);
}

//-----------------------------------------------------------------------------

string MinimizerMapper::log_name() {
    return "T" + to_string(omp_get_thread_num()) + ":\t";
}

string MinimizerMapper::log_alignment(const Alignment& aln) {
    if (aln.sequence().size() < LONG_LIMIT && aln.path().mapping_size() < LONG_LIMIT/32 ) {
        // Log as a short alignment
        return pb2json(aln);
    } else {
        // Log as a long alignment
        
        stringstream ss;
        ss << log_alignment(aln.path(), true);
        ss << " score " << aln.score();
        return ss.str();
    }
}

string MinimizerMapper::log_alignment(const Path& path, bool force_condensed) {
    if (path.mapping_size() < LONG_LIMIT/32 && !force_condensed) {
        // Log as a short alignment
        return pb2json(path);
    } else {
        // Log as a long alignment
        
        // Turn it into one big CIGAR string
        vector<pair<int, char>> cigar;
        for (auto& mapping : path.mapping()) {
            mapping_cigar(mapping, cigar);
        }
        
        // And then put that
        stringstream ss;
        if (!cigar.empty()) {
            ss << cigar_string(cigar);
        } else {
            ss << "<empty alignment>";
        }
        if (path.mapping_size() > 0) {
            ss << "@" << path.mapping(0).position().node_id()
                << (path.mapping(0).position().is_reverse() ? '-' : '+');
        }
        return ss.str();
        
        // TODO: Include visited nodes as collapsed ranges of consecutive IDs?
    }
}

string MinimizerMapper::log_bits(const std::vector<bool>& bits) {
    stringstream ss;
    
    // We're going to take groups of 8 bits into here, and then emit them as
    // 8-dot Braille characters.
    unsigned char scratch = 0;
    for (size_t i = 0; i < bits.size(); i++) {
        // We want earlier bits to be top and left aligned, and this is easier
        // if we make later bits the high bits and push earlier bits to the low
        // bits.
        //
        // So shift everything down and put in at the highest place.
        scratch = (scratch >> 1) | ((unsigned char)bits[i] << 7);
        if (i % 8 == 7 || i + 1 == bits.size()) {
            // Time to ship it
            
            // Make sure to finish aligning the first bit down if this is a
            // partial byte.
            scratch = scratch >> (7 - i % 8);
            
            // We want our layout to be (numbering LSB to MSB):
            //
            // 0 4
            // 1 5
            // 2 6
            // 3 7
            //
            // Unicode Braille is laid out:
            //
            // 0 3
            // 1 4
            // 2 5
            // 6 7
            //
            // So we have to:
            // - Keep 012 and 7 in place
            // - Move 3 up by 3 to become 6
            // - Move 456 down by 1 to become 345
            scratch = (scratch & 0b10000111) |
                     ((scratch & 0b00001000) << 3) |
                     ((scratch & 0b01110000) >> 1);
            
            // Braille block codepoints would be 0x2800 + scratch
            
            // Encode as UTF-8. These are all above U+0800 and below U+FFFF so
            // we need 3 bytes.
            // First 4 bits are always 0xe.
            // First 4 data bits (0x2) go in low nibble of first byte.
            ss << (char) 0xe2;
            // Next two bits are always 0b10.
            // Next 4 data bits (0x8) and high 2 bits of scratch go in next byte.
            ss << (char) ((0b10 << 6) | (0x80 >> 2) | (scratch >> 6));
            // Next two bits are also always 0b10.
            // Low 6 bits of scratch go in last byte.
            ss << (char) ((0b10 << 6) | (scratch & 0b00111111));
            
            // Clear out since the last cycle may be partial and we don't want
            // stray bits.
            scratch = 0;
        }
    }
    return ss.str();
}

void MinimizerMapper::dump_chaining_problem(const std::vector<algorithms::Anchor>& anchors, const std::vector<size_t>& cluster_seeds_sorted, const HandleGraph& graph) {
    ProblemDumpExplainer exp(true);
    
    // We need to keep track of all the points we want in our problem subgraph.
    std::vector<pos_t> seed_positions;
    seed_positions.reserve(cluster_seeds_sorted.size());
    
    exp.object_start();
    
    // Save all the items
    exp.key("items");
    exp.array_start();
    for (auto& index : cluster_seeds_sorted) {
        exp.object_start();
        exp.key("read_start");
        exp.value(anchors[index].read_start());
        exp.key("read_end");
        exp.value(anchors[index].read_end());
        
        pos_t graph_start = anchors[index].graph_start();
        seed_positions.push_back(graph_start);
        exp.key("graph_start");
        exp.value(graph_start);
        exp.key("graph_end");
        exp.value(anchors[index].graph_end());
        
        exp.object_end();
    }
    exp.array_end();
    
    // Get the subgraph for the cluster
    HashGraph subgraph;
    algorithms::extract_containing_graph(&graph, &subgraph, seed_positions, 10000);
    exp.key("subgraph");
    exp.value(subgraph);
    
    exp.object_end();
}

void MinimizerMapper::dump_debug_sequence(ostream& out, const string& sequence, size_t start_offset, size_t length_limit) {
    int digits_needed = (int) ceil(log10(std::min(sequence.size(), start_offset + length_limit)));
    for (int digit = digits_needed - 1; digit >= 0; digit--) {
        out << log_name();
        for (size_t i = start_offset; i < std::min(sequence.size(), start_offset + length_limit); i++) {
            // Output the correct digit for this place in this number
            out << (char) ('0' + (uint8_t) floor(i % (int) round(pow(10, digit + 1)) / pow(10, digit)));
        }
        out << endl;
    }
    out << log_name() << sequence.substr(start_offset, std::min(sequence.size() - start_offset, length_limit)) << endl;
}

void MinimizerMapper::dump_debug_extension_set(const HandleGraph& graph, const Alignment& aln, const vector<GaplessExtension>& extended_seeds) {
    
    if (aln.sequence().size() >= LONG_LIMIT) {
        // Describe the extensions, because the read is huge
        cerr << log_name() << "<" << extended_seeds.size() << " extensions>" << endl;
    } else {
        // Show a diagram
        dump_debug_sequence(cerr, aln.sequence());
        
        for (auto& ext : extended_seeds) {
            // For each extension
            
            cerr << log_name();
            
            for (size_t i = 0; i < ext.read_interval.first; i++) {
                // Space until it starts
                cerr << ' ';
            }
            
            for (size_t i = ext.read_interval.first; i < ext.read_interval.second; i++) {
                if (std::find(ext.mismatch_positions.begin(), ext.mismatch_positions.end(), i) != ext.mismatch_positions.end()) {
                    // Has an error here
                    cerr << "*";
                } else {
                    // A match
                    cerr << aln.sequence()[i];
                }
            }
            cerr << " @";
            for (const handle_t& h : ext.path) {
                cerr << " " << graph.get_id(h);
            }
            cerr << endl;
        }
    }
}

void MinimizerMapper::dump_debug_minimizers(const VectorView<MinimizerMapper::Minimizer>& minimizers, const string& sequence, const vector<size_t>* to_include, size_t start_offset, size_t length_limit) {

    // Work out what region we are actually looking at
    size_t region_start = start_offset;
    size_t region_length = std::min(sequence.size() - start_offset, length_limit);

    if (region_length >= LONG_LIMIT) {
        // Describe the minimizers, because the read is huge
        size_t minimizer_count = to_include ? to_include->size() : minimizers.size();
        if (minimizer_count < MANY_LIMIT) {
            auto print_minimizer = [&](size_t i) {
                cerr << log_name() << "Minimizer " << i << ": " << minimizers[i].forward_sequence() << "@" << minimizers[i].forward_offset() << " with " << minimizers[i].hits << " hits" << endl;
            };
            
            if (to_include) {
                for (auto& i : *to_include) {
                    print_minimizer(i);
                }
            } else {
                for (size_t i = 0; i < minimizers.size(); i++) {
                     print_minimizer(i);
                }
            }
        } else {
            if (region_start == 0 && length_limit == sequence.size()) {
                // Report as if we have a count
                cerr << log_name() << "<" << minimizer_count << " minimizers>" << endl;
            } else {
                // We don't know how many minimizers are actually in the region
                cerr << log_name() << "<Minimizers from " << region_start << " to " << (region_start + region_length) << ">" << endl;
            }
        }
    } else {
        // Draw a diagram
        dump_debug_sequence(cerr, sequence, region_start, region_length);
        
        vector<size_t> all;
        if (to_include == nullptr) {
            // Synthesize a list of all minimizers
            to_include = &all;
            for (size_t i = 0; i < minimizers.size(); i++) {
                all.push_back(i);
            }
            
            // Sort minimizer subset so we go through minimizers in increasing order of start position
            std::sort(all.begin(), all.end(), [&](size_t a, size_t b) {
                // Return true if a must come before b, and false otherwise
                return minimizers[a].forward_offset() < minimizers[b].forward_offset();
            });
        }
        
        // Dump minimizers
        for (auto& index : *to_include) {
            // For each minimizer
            auto& m = minimizers[index];
            
            if (m.forward_offset() < region_start || m.forward_offset() - region_start + m.length > region_length) {
                // Minimizer itself reaches out of bounds, so hide it
                continue;
            }
            
            // Compute its traits relative to the region we are interested in showing
            size_t relative_agglomeration_start = (m.agglomeration_start < region_start) ? (size_t)0 : m.agglomeration_start - region_start;
            size_t relative_forward_offset = m.forward_offset() - region_start;
            size_t capped_agglomeration_length = (relative_agglomeration_start + m.agglomeration_length > region_length) ? (region_length - relative_agglomeration_start) : m.agglomeration_length;
            
            cerr << log_name();
            
            
            for (size_t i = 0; i < relative_agglomeration_start; i++) {
                // Space until its agglomeration starts
                cerr << ' ';
            }
            
            for (size_t i = relative_agglomeration_start; i < relative_forward_offset; i++) {
                // Do the beginnign of the agglomeration
                cerr << '-';
            }
            // Do the minimizer itself
            cerr << m.value.key.decode(m.length);
            for (size_t i = relative_forward_offset + m.length ; i < relative_agglomeration_start + capped_agglomeration_length; i++) {
                // Do the tail end of the agglomeration
                cerr << '-';
            }
            
            // Tag with metadata
            cerr << " (#" << index << ", " << m.hits << " hits)" << endl;
        }
    }
}

void MinimizerMapper::dump_debug_clustering(const Cluster& cluster, size_t cluster_number, const VectorView<Minimizer>& minimizers, const std::vector<Seed>& seeds) {
    if (minimizers.size() < MANY_LIMIT) {
        // There are a few minimizers overall, so describe each in the cluster individually.
        for (auto hit_index : cluster.seeds) {
            cerr << log_name() << "Minimizer " << seeds[hit_index].source << " is present in cluster " << cluster_number << endl;
        }
    } else {
        // Describe the seeds in aggregate
        std::vector<bool> presence(minimizers.size());
        for (auto hit_index : cluster.seeds) {
            presence[seeds[hit_index].source] = true;
        }
        cerr << log_name() << "Minimizers in cluster " << cluster_number << "\t" << log_bits(presence) << endl;
    }
}
bool MinimizerMapper::validate_clusters(const std::vector<std::vector<Cluster>>& clusters, const std::vector<std::vector<Seed>>& seeds, size_t read_limit, size_t fragment_limit) const {
    vector<vector<pos_t>> fragment_clusters;
    for (size_t read_num = 0 ; read_num < clusters.size() ; read_num ++) {
        auto& one_read_clusters = clusters[read_num];
        if (one_read_clusters.size() > 0) {
            for (size_t cluster_num1 = 0; cluster_num1 < one_read_clusters.size(); cluster_num1++) {
                // For each cluster -cluster this cluster to ensure that there is only one
                vector<size_t> clust = one_read_clusters[cluster_num1].seeds;
                size_t fragment_cluster = one_read_clusters[cluster_num1].fragment;
                if (fragment_cluster >= fragment_clusters.size()) {
                    fragment_clusters.resize(fragment_cluster+1);
                }
                
                structures::UnionFind new_clusters (clust.size(), false);
                for (size_t i1 = 0 ; i1 < clust.size() ; i1++) {
                    pos_t pos1 = seeds[read_num][clust[i1]].pos;
                    fragment_clusters[fragment_cluster].emplace_back(pos1);
                    
                    for (size_t cluster_num2 = 0 ; cluster_num2 < one_read_clusters.size() ; cluster_num2++) {
                        if (cluster_num2 != cluster_num1) {
                            //For each other cluster, make sure that the seeds in the other cluster are far away
                            vector<size_t> clust2 = one_read_clusters[cluster_num2].seeds;
                            for (size_t i2 = 0 ; i2 < clust2.size() ; i2++) {
                                //And each position in each other cluster,
                                //make sure that this position is far away from i1
                                pos_t pos2 = seeds[read_num][clust2[i2]].pos;;
                                size_t distance_between = unoriented_distance_between(pos1, pos2);
                                
                                if ( distance_between != std::numeric_limits<int64_t>::max() && 
                                     distance_between <= read_limit) {
                                    cerr << "These should have been in the same read cluster: " ;
                                    cerr << pos1 << " and " << pos2 << " with distance between them " << distance_between << endl;
                                    return false;
                                }
                    
                            }
                        }
                    }
                    for (size_t i2 = 0 ; i2 < clust.size() ; i2++) {
                        //For each position in the same cluster, make sure it's close to something
                        pos_t pos2 = seeds[read_num][clust[i2]].pos;
                        size_t distance_between = unoriented_distance_between(pos1, pos2);
                        if ( distance_between != std::numeric_limits<int64_t>::max() && 
                            distance_between <= read_limit) {
                            new_clusters.union_groups(i1, i2);
                        }
                
                    }
                }
                auto actual_clusters = new_clusters.all_groups();
                if (actual_clusters.size() != 1) {
                    cerr << "These should be different read clusters: " << endl;
                    for (auto c : actual_clusters) {
                        cerr << "cluster: " ;
                        for (size_t i : c) {
                            cerr << seeds[read_num][clust[i]].pos << " ";
                        }
                        cerr << endl;
                    }
                    return false;
                }
            }
        }
    }
    //Now check the fragment clusters
    if (fragment_limit != 0) {
        for (size_t cluster_num1 = 0; cluster_num1 < fragment_clusters.size(); cluster_num1++) {
            // For each cluster -cluster this cluster to ensure that 
            // there is only one
            vector<pos_t> clust = fragment_clusters[cluster_num1];
        
            structures::UnionFind new_clusters (clust.size(), false);
        
            for (size_t i1 = 0 ; i1 < clust.size() ; i1++) {
                pos_t pos1 = clust[i1];
        
                for (size_t cluster_num2 = 0 ; cluster_num2 < fragment_clusters.size() ; cluster_num2++) {
                    if (cluster_num2 != cluster_num1) {
                        //For each other cluster
                        vector<pos_t> clust2 = fragment_clusters[cluster_num2];
                        for (size_t i2 = 0 ; i2 < clust2.size() ; i2++) {
                            //And each position in each other cluster,
                            //make sure that this position is far away from i1
                            pos_t pos2 = clust2[i2];
                            int64_t distance_between = unoriented_distance_between(pos1, pos2);
                            if ( distance_between != std::numeric_limits<int64_t>::max() && 
                                distance_between <= fragment_limit) {
                                cerr << "These should have been in the same fragment cluster: " ;
                                cerr << pos1 << " and " << pos2 << " with distance between " << distance_between << " and distance limit " << fragment_limit << endl;
                                return false;
                                
                            }
                
                        }
                    }
                }
                for (size_t i2 = 0 ; i2 < clust.size() ; i2++) {
                    //For each position in the same cluster
                    pos_t pos2 = clust[i2];
                    int64_t distance_between = unoriented_distance_between(pos1, pos2);
                    if ( distance_between != std::numeric_limits<int64_t>::max() && 
                        distance_between <= fragment_limit) {
                        new_clusters.union_groups(i1, i2);
                    }
            
                }
            }
            auto actual_clusters = new_clusters.all_groups();
            if (actual_clusters.size() != 1) {
                cerr << "These should be different fragment clusters with distance limit " << fragment_limit << endl;
                for (auto c : actual_clusters) {
                    cerr << "cluster: " ;
                    for (size_t i1 : c) {
                        cerr << clust[i1] << " ";
                    }
                    cerr << endl;
                }
                return false;
            }
        }
    }
    return true;
}



void MinimizerMapper::dump_debug_seeds(const VectorView<Minimizer>& minimizers, const std::vector<Seed>& seeds, const std::vector<size_t>& selected_seeds) {
    if (selected_seeds.size() < MANY_LIMIT) {
        // There are a few seeds so describe them individually.
        for (auto seed_index : selected_seeds) {
            const Seed& seed = seeds[seed_index];
            const Minimizer& minimizer = minimizers[seed.source];
            cerr << log_name() << "Seed read:" << minimizer.value.offset << (minimizer.value.is_reverse ? '-' : '+') << " = " << seed.pos
                << " from minimizer " << seed.source << "(" << minimizer.hits << "), #" << seed_index << endl;
        }
    } else {
        // Describe the seeds in aggregate
        size_t min_read_pos = std::numeric_limits<size_t>::max();
        size_t max_read_pos = 0;
        size_t min_hits = std::numeric_limits<size_t>::max();
        size_t max_hits = 0;
        for (auto seed_index : selected_seeds) {
            // Compute statistics over all the seeds
            const Seed& seed = seeds[seed_index];
            const Minimizer& minimizer = minimizers[seed.source];
            min_read_pos = std::min(min_read_pos, (size_t)minimizer.value.offset);
            max_read_pos = std::max(max_read_pos, (size_t)minimizer.value.offset);
            min_hits = std::min(min_hits, minimizer.hits);
            max_hits = std::max(max_hits, minimizer.hits);
        }
        cerr << log_name() << selected_seeds.size() << " seeds in read:" << min_read_pos << "-" << max_read_pos << " with " << min_hits << "-" << max_hits << " hits" << endl;
    }
}

void MinimizerMapper::dump_debug_query(const Alignment& aln) {
    cerr << log_name() << "Read " << aln.name() << ": " ;
    if (aln.sequence().size() < LONG_LIMIT) {
        cerr << aln.sequence();
    } else {
        cerr << "<" << aln.sequence().size() << " bp>";
    }
    cerr << endl;
}

void MinimizerMapper::dump_debug_query(const Alignment& aln1, const Alignment& aln2) {
    cerr << log_name() << "Read pair " << aln1.name() << ": ";
    if (aln1.sequence().size() < LONG_LIMIT) {
        cerr << aln1.sequence();
    } else {
        cerr << "<" << aln1.sequence().size() << " bp>";
    }
    cerr << " and " << aln2.name() << ": ";
    if (aln2.sequence().size() < LONG_LIMIT) {
        cerr << aln2.sequence();
    } else {
        cerr << "<" << aln2.sequence().size() << " bp>";
    }
    cerr << endl;
}


//-----------------------------------------------------------------------------

void MinimizerMapper::map(Alignment& aln, AlignmentEmitter& alignment_emitter) {
    // Ship out all the aligned alignments
    alignment_emitter.emit_mapped_single(map(aln));
}

vector<Alignment> MinimizerMapper::map(Alignment& aln) {
    if (align_from_chains) {
        return map_from_chains(aln);
    } else {
        return map_from_extensions(aln);
    }
}

vector<Alignment> MinimizerMapper::map_from_extensions(Alignment& aln) {
    
    if (show_work) {
        #pragma omp critical (cerr)
        dump_debug_query(aln);
    }
    
    // Make a new funnel instrumenter to watch us map this read.
    Funnel funnel;
    funnel.start(aln.name());
    
    // Prepare the RNG for shuffling ties, if needed
    LazyRNG rng([&]() {
        return aln.sequence();
    });


    // Minimizers sorted by position
    std::vector<Minimizer> minimizers_in_read = this->find_minimizers(aln.sequence(), funnel);
    // Indexes of minimizers, sorted into score order, best score first
    std::vector<size_t> minimizer_score_order = sort_minimizers_by_score(minimizers_in_read);
    // Minimizers sorted by best score first
    VectorView<Minimizer> minimizers{minimizers_in_read, minimizer_score_order};

    // Find the seeds and mark the minimizers that were located.
    vector<Seed> seeds = this->find_seeds(minimizers_in_read, minimizers, aln, funnel);

    // Cluster the seeds. Get sets of input seed indexes that go together.
    if (track_provenance) {
        funnel.stage("cluster");
    }

    // Find the clusters
    std::vector<Cluster> clusters = clusterer.cluster_seeds(seeds, get_distance_limit(aln.sequence().size()));
    
#ifdef debug_validate_clusters
    vector<vector<Cluster>> all_clusters;
    all_clusters.emplace_back(clusters);
    vector<vector<Seed>> all_seeds;
    all_seeds.emplace_back(seeds);
    validate_clusters(all_clusters, all_seeds, get_distance_limit(aln.sequence().size()), 0);
#endif

    // Determine the scores and read coverages for each cluster.
    // Also find the best and second-best cluster scores.
    if (this->track_provenance) {
        funnel.substage("score");
    }
    double best_cluster_score = 0.0, second_best_cluster_score = 0.0;
    for (size_t i = 0; i < clusters.size(); i++) {
        Cluster& cluster = clusters[i];
        
        if (this->track_provenance) {
            // Say we're making it
            funnel.producing_output(i);
        }
        this->score_cluster(cluster, i, minimizers, seeds, aln.sequence().length());
        if (this->track_provenance) {
            // Record the cluster in the funnel as a group of the size of the number of items.
            funnel.merge_group(cluster.seeds.begin(), cluster.seeds.end());
            funnel.score(funnel.latest(), cluster.score);

            // Say we made it.
            funnel.produced_output();
        }
        if (cluster.score > best_cluster_score) {
            second_best_cluster_score = best_cluster_score;
            best_cluster_score = cluster.score;
        } else if (cluster.score > second_best_cluster_score) {
            second_best_cluster_score = cluster.score;
        }
    }

    if (show_work) {
        #pragma omp critical (cerr)
        {
            cerr << log_name() << "Found " << clusters.size() << " clusters" << endl;
        }
    }
    
    // We will set a score cutoff based on the best, but move it down to the
    // second best if it does not include the second best and the second best
    // is within pad_cluster_score_threshold of where the cutoff would
    // otherwise be. This ensures that we won't throw away all but one cluster
    // based on score alone, unless it is really bad.
    double cluster_score_cutoff = best_cluster_score - cluster_score_threshold;
    if (cluster_score_cutoff - pad_cluster_score_threshold < second_best_cluster_score) {
        cluster_score_cutoff = std::min(cluster_score_cutoff, second_best_cluster_score);
    }

    if (track_provenance) {
        // Now we go from clusters to gapless extensions
        funnel.stage("extend");
    }
    
    // These are the GaplessExtensions for all the clusters.
    vector<vector<GaplessExtension>> cluster_extensions;
    cluster_extensions.reserve(clusters.size());
    
    // To compute the windows for explored minimizers, we need to get
    // all the minimizers that are explored.
    SmallBitset minimizer_explored(minimizers.size());
    //How many hits of each minimizer ended up in each extended cluster?
    vector<vector<size_t>> minimizer_extended_cluster_count; 

    size_t kept_cluster_count = 0;
    
    //Process clusters sorted by both score and read coverage
    process_until_threshold_c<double>(clusters.size(), [&](size_t i) -> double {
            return clusters[i].coverage;
        }, [&](size_t a, size_t b) -> bool {
            return ((clusters[a].coverage > clusters[b].coverage) ||
                    (clusters[a].coverage == clusters[b].coverage && clusters[a].score > clusters[b].score));
        }, cluster_coverage_threshold, min_extensions, max_extensions, rng, [&](size_t cluster_num) -> bool {
            // Handle sufficiently good clusters in descending coverage order
            
            Cluster& cluster = clusters[cluster_num];
            if (track_provenance) {
                funnel.pass("cluster-coverage", cluster_num, cluster.coverage);
                funnel.pass("max-extensions", cluster_num);
            }
            
            // First check against the additional score filter
            if (cluster_score_threshold != 0 && cluster.score < cluster_score_cutoff 
                && kept_cluster_count >= min_extensions) {
                //If the score isn't good enough and we already kept at least min_extensions clusters,
                //ignore this cluster
                if (track_provenance) {
                    funnel.fail("cluster-score", cluster_num, cluster.score);
                }
                if (show_work) {
                    #pragma omp critical (cerr)
                    {
                        cerr << log_name() << "Cluster " << cluster_num << " fails cluster score cutoff" <<  endl;
                        cerr << log_name() << "Covers " << clusters[cluster_num].coverage << "/best-" << cluster_coverage_threshold << " of read" << endl;
                        cerr << log_name() << "Scores " << clusters[cluster_num].score << "/" << cluster_score_cutoff << endl;
                    }
                }
                return false;
            }
            
            if (track_provenance) {
                funnel.pass("cluster-score", cluster_num, cluster.score);
            }
            

            if (show_work) {
                #pragma omp critical (cerr)
                {
                    cerr << log_name() << "Cluster " << cluster_num << endl;
                    cerr << log_name() << "Covers " << cluster.coverage << "/best-" << cluster_coverage_threshold << " of read" << endl;
                    cerr << log_name() << "Scores " << cluster.score << "/" << cluster_score_cutoff << endl;
                }
            }
            
            // Extend seed hits in the cluster into one or more gapless extensions
            cluster_extensions.emplace_back(this->extend_cluster(
                cluster,
                cluster_num,
                minimizers,
                seeds,
                aln.sequence(),
                minimizer_extended_cluster_count,
                funnel));
            
            kept_cluster_count ++;
            
            return true;
            
        }, [&](size_t cluster_num) -> void {
            // There are too many sufficiently good clusters
            Cluster& cluster = clusters[cluster_num];
            if (track_provenance) {
                funnel.pass("cluster-coverage", cluster_num, cluster.coverage);
                funnel.fail("max-extensions", cluster_num);
            }
            
            if (show_work) {
                #pragma omp critical (cerr)
                {
                    
                    cerr << log_name() << "Cluster " << cluster_num << " passes cluster cutoffs but we have too many" <<  endl;
                    cerr << log_name() << "Covers " << cluster.coverage << "/best-" << cluster_coverage_threshold << " of read" << endl;
                    cerr << log_name() << "Scores " << cluster.score << "/" << cluster_score_cutoff << endl;
                }
            }
            
        }, [&](size_t cluster_num) -> void {
            // This cluster is not sufficiently good.
            if (track_provenance) {
                funnel.fail("cluster-coverage", cluster_num, clusters[cluster_num].coverage);
            }
            if (show_work) {
                #pragma omp critical (cerr)
                {
                    cerr << log_name() << "Cluster " << cluster_num << " fails cluster coverage cutoffs" <<  endl;
                    cerr << log_name() << "Covers " << clusters[cluster_num].coverage << "/best-" << cluster_coverage_threshold << " of read" << endl;
                    cerr << log_name() << "Scores " << clusters[cluster_num].score << "/" << cluster_score_cutoff << endl;
                }
            }
        });
        
    std::vector<int> cluster_extension_scores = this->score_extensions(cluster_extensions, aln, funnel);
    if (track_provenance) {
        funnel.stage("align");
    }

    //How many of each minimizer ends up in an extension set that actually gets turned into an alignment?
    vector<size_t> minimizer_extensions_count(minimizers.size(), 0);
    
    // Now start the alignment step. Everything has to become an alignment.

    // We will fill this with all computed alignments in estimated score order.
    vector<Alignment> alignments;
    alignments.reserve(cluster_extensions.size());
    // This maps from alignment index back to cluster extension index, for
    // tracing back to minimizers for MAPQ. Can hold
    // numeric_limits<size_t>::max() for an unaligned alignment.
    vector<size_t> alignments_to_source;
    alignments_to_source.reserve(cluster_extensions.size());

    // Create a new alignment object to get rid of old annotations.
    {
      Alignment temp;
      temp.set_sequence(aln.sequence());
      temp.set_name(aln.name());
      temp.set_quality(aln.quality());
      aln = std::move(temp);
    }

    // Annotate the read with metadata
    if (!sample_name.empty()) {
        aln.set_sample_name(sample_name);
    }
    if (!read_group.empty()) {
        aln.set_read_group(read_group);
    }
    
    // We need to be able to discard a processed cluster because its score isn't good enough.
    // We have more components to the score filter than process_until_threshold_b supports.
    auto discard_processed_cluster_by_score = [&](size_t extension_num) -> void {
        // This extension is not good enough.
        if (track_provenance) {
            funnel.fail("extension-set", extension_num, cluster_extension_scores[extension_num]);
        }
        
        if (show_work) {
            #pragma omp critical (cerr)
            {
                cerr << log_name() << "processed cluster " << extension_num << " failed because its score was not good enough (score=" << cluster_extension_scores[extension_num] << ")" << endl;
                if (track_correctness && funnel.was_correct(extension_num)) {
                    cerr << log_name() << "\tCORRECT!" << endl;
                    dump_debug_extension_set(gbwt_graph, aln, cluster_extensions[extension_num]);
                }
            }
        }
    };
    
    // Go through the gapless extension groups in score order.
    process_until_threshold_b<int>(cluster_extension_scores,
        extension_set_score_threshold, min_extension_sets, max_alignments, rng, [&](size_t extension_num) -> bool {
            // This extension set is good enough.
            // Called in descending score order.
            
            if (cluster_extension_scores[extension_num] < extension_set_min_score) {
                // Actually discard by score
                discard_processed_cluster_by_score(extension_num);
                return false;
            }
            
            if (show_work) {
                #pragma omp critical (cerr)
                {
                    cerr << log_name() << "gapless extension group " << extension_num << " is good enough (score=" << cluster_extension_scores[extension_num] << ")" << endl;
                    if (track_correctness && funnel.was_correct(extension_num)) {
                        cerr << log_name() << "\tCORRECT!" << endl;
                        dump_debug_extension_set(gbwt_graph, aln, cluster_extensions[extension_num]);
                    }
                }
            }
            if (track_provenance) {
                funnel.pass("extension-set", extension_num, cluster_extension_scores[extension_num]);
                funnel.pass("max-alignments", extension_num);
                funnel.processing_input(extension_num);
            }

            auto& extensions = cluster_extensions[extension_num];

            // Collect the top alignments. Make sure we have at least one always, starting with unaligned.
            vector<Alignment> best_alignments(1, aln);

            if (GaplessExtender::full_length_extensions(extensions)) {
                // We got full-length extensions, so directly convert to an Alignment.
                
                if (track_provenance) {
                    funnel.substage("direct");
                }
                
                //Fill in the best alignments from the extension. We know the top one is always full length and exists.
                this->extension_to_alignment(extensions.front(), best_alignments.front());
                
                if (show_work) {
                    #pragma omp critical (cerr)
                    {
                        cerr << log_name() << "Produced alignment directly from full length gapless extension " << extension_num << endl;
                    }
                }
                
                for (auto next_ext_it = extensions.begin() + 1; next_ext_it != extensions.end() && next_ext_it->full(); ++next_ext_it) {
                    // For all subsequent full length extensions, make them into alignments too.
                    // We want them all to go on to the pairing stage so we don't miss a possible pairing in a tandem repeat.
                    best_alignments.emplace_back(aln);
                    this->extension_to_alignment(*next_ext_it, best_alignments.back());
                    
                    if (show_work) {
                        #pragma omp critical (cerr)
                        {
                            cerr << log_name() << "Produced additional alignment directly from full length gapless extension " << (next_ext_it - extensions.begin()) << endl;
                        }
                    }
                    
                }
                
                if (track_provenance) {
                    // Stop the current substage
                    funnel.substage_stop();
                }
            } else if (do_dp) {
                // We need to do base-level alignment.
                
                if (track_provenance) {
                    funnel.substage("align");
                }
            
                // Do the DP and compute up to 2 alignments from the individual gapless extensions
                best_alignments.emplace_back(aln);
                find_optimal_tail_alignments(aln, extensions, rng, best_alignments[0], best_alignments[1]);
                if (show_work) {
                    #pragma omp critical (cerr)
                    {
                        cerr << log_name() << "Did dynamic programming for gapless extension group " << extension_num << endl;
                    }
                }
                
                if (track_provenance) {
                    // We're done base-level alignment. Next alignment may not go through this substage.
                    funnel.substage_stop();
                }
            } else {
                // We would do base-level alignment but it is disabled.
                // Leave best_alignment unaligned
            }
           
            // Have a function to process the best alignments we obtained
            auto observe_alignment = [&](Alignment& aln) {
                alignments.emplace_back(std::move(aln));
                alignments_to_source.push_back(extension_num);

                if (track_provenance) {
    
                    funnel.project(extension_num);
                    funnel.score(alignments.size() - 1, alignments.back().score());
                }
                if (show_work) {
                    #pragma omp critical (cerr)
                    {
                        cerr << log_name() << "Produced alignment from gapless extension group " << extension_num
                            << " with score " << alignments.back().score() << ": " << log_alignment(alignments.back()) << endl;
                    }
                }
            };
            
            for(auto aln_it = best_alignments.begin() ; aln_it != best_alignments.end() && aln_it->score() != 0 && aln_it->score() >= best_alignments[0].score() * 0.8; ++aln_it) {
                //For each additional alignment with score at least 0.8 of the best score
                observe_alignment(*aln_it);
            }

           
            if (track_provenance) {
                // We're done with this input item
                funnel.processed_input();
            }

            for (size_t i = 0 ; i < minimizer_extended_cluster_count[extension_num].size() ; i++) {
                minimizer_extensions_count[i] += minimizer_extended_cluster_count[extension_num][i];
                if (minimizer_extended_cluster_count[extension_num][i] > 0) {
                    // This minimizer is in an extended cluster that gave rise
                    // to at least one alignment, so it is explored.
                    minimizer_explored.insert(i);
                }
            }
            
            return true;
        }, [&](size_t extension_num) -> void {
            // There are too many sufficiently good extensions
            if (track_provenance) {
                funnel.pass("extension-set", extension_num, cluster_extension_scores[extension_num]);
                funnel.fail("max-alignments", extension_num);
            }
            
            if (show_work) {
                #pragma omp critical (cerr)
                {
                    cerr << log_name() << "gapless extension group " << extension_num << " failed because there were too many good extensions (score=" << cluster_extension_scores[extension_num] << ")" << endl;
                    if (track_correctness && funnel.was_correct(extension_num)) {
                        cerr << log_name() << "\tCORRECT!" << endl;
                        dump_debug_extension_set(gbwt_graph, aln, cluster_extensions[extension_num]);
                    }
                }
            }
        }, discard_processed_cluster_by_score);
    
    if (alignments.size() == 0) {
        // Produce an unaligned Alignment
        alignments.emplace_back(aln);
        alignments_to_source.push_back(numeric_limits<size_t>::max());
        
        if (track_provenance) {
            // Say it came from nowhere
            funnel.introduce();
        }
    }
    
    if (track_provenance) {
        // Now say we are finding the winner(s)
        funnel.stage("winner");
    }
    
    // Fill this in with the alignments we will output as mappings
    vector<Alignment> mappings;
    mappings.reserve(min(alignments.size(), max_multimaps));
    
    // Grab all the scores in order for MAPQ computation.
    vector<double> scores;
    scores.reserve(alignments.size());
    
    process_until_threshold_a(alignments.size(), (std::function<double(size_t)>) [&](size_t i) -> double {
        return alignments.at(i).score();
    }, 0, 1, max_multimaps, rng, [&](size_t alignment_num) {
        // This alignment makes it
        // Called in score order
        
        // Remember the score at its rank
        scores.emplace_back(alignments[alignment_num].score());
        
        // Remember the output alignment
        mappings.emplace_back(std::move(alignments[alignment_num]));
        
        if (track_provenance) {
            // Tell the funnel
            funnel.pass("max-multimaps", alignment_num);
            funnel.project(alignment_num);
            funnel.score(funnel.latest(), scores.back());
        }
        
        return true;
    }, [&](size_t alignment_num) {
        // We already have enough alignments, although this one has a good score
        
        // Remember the score at its rank anyway
        scores.emplace_back(alignments[alignment_num].score());
        
        if (track_provenance) {
            funnel.fail("max-multimaps", alignment_num);
        }
    }, [&](size_t alignment_num) {
        // This alignment does not have a sufficiently good score
        // Score threshold is 0; this should never happen
        crash_unless(false);
    });
    
    if (track_provenance) {
        funnel.substage("mapq");
    }

    if (show_work) {
        #pragma omp critical (cerr)
        {
            cerr << log_name() << "Picked best alignment " << log_alignment(mappings[0]) << endl;
            cerr << log_name() << "For scores";
            for (auto& score : scores) cerr << " " << score << ":" << endl;
        }
    }

    crash_unless(!mappings.empty());
    // Compute MAPQ if not unmapped. Otherwise use 0 instead of the 50% this would give us.
    // Use exact mapping quality 
    double mapq = (mappings.front().path().mapping_size() == 0) ? 0 : 
        get_regular_aligner()->compute_max_mapping_quality(scores, false) ;

#ifdef print_minimizer_table
    double uncapped_mapq = mapq;
#endif
    
    if (show_work) {
        #pragma omp critical (cerr)
        {
            cerr << log_name() << "uncapped MAPQ is " << mapq << endl;
        }
    }
    
    // TODO: give SmallBitset iterators so we can use it instead of an index vector.
    vector<size_t> explored_minimizers;
    for (size_t i = 0; i < minimizers.size(); i++) {
        if (minimizer_explored.contains(i)) {
            explored_minimizers.push_back(i);
        }
    }
    // Compute caps on MAPQ. TODO: avoid needing to pass as much stuff along.
    double escape_bonus = mapq < std::numeric_limits<int32_t>::max() ? 1.0 : 2.0;
    double mapq_explored_cap = escape_bonus * faster_cap(minimizers, explored_minimizers, aln.sequence(), aln.quality());

    // Remember the uncapped MAPQ and the caps
    set_annotation(mappings.front(),"secondary_scores", scores);
    set_annotation(mappings.front(), "mapq_uncapped", mapq);
    set_annotation(mappings.front(), "mapq_explored_cap", mapq_explored_cap);

    // Apply the caps and transformations
    mapq = round(min(mapq_explored_cap, min(mapq, 60.0)));

    if (show_work) {
        #pragma omp critical (cerr)
        {
            cerr << log_name() << "Explored cap is " << mapq_explored_cap << endl;
            cerr << log_name() << "MAPQ is " << mapq << endl;
        }
    }
        
    // Make sure to clamp 0-60.
    mappings.front().set_mapping_quality(max(min(mapq, 60.0), 0.0));
   
    
    if (track_provenance) {
        funnel.substage_stop();
    }
    
    for (size_t i = 0; i < mappings.size(); i++) {
        // For each output alignment in score order
        auto& out = mappings[i];
        
        // Assign primary and secondary status
        out.set_is_secondary(i > 0);
    }
    
    // Stop this alignment
    funnel.stop();
    
    // Annotate with whatever's in the funnel
    funnel.annotate_mapped_alignment(mappings[0], track_correctness);
    
    if (track_provenance) {
        if (track_correctness) {
            annotate_with_minimizer_statistics(mappings[0], minimizers, seeds, seeds.size(), 0, funnel);
        }
        // Annotate with parameters used for the filters.
        set_annotation(mappings[0], "param_hit-cap", (double) hit_cap);
        set_annotation(mappings[0], "param_hard-hit-cap", (double) hard_hit_cap);
        set_annotation(mappings[0], "param_score-fraction", (double) minimizer_score_fraction);
        set_annotation(mappings[0], "param_max-extensions", (double) max_extensions);
        set_annotation(mappings[0], "param_max-alignments", (double) max_alignments);
        set_annotation(mappings[0], "param_cluster-score", (double) cluster_score_threshold);
        set_annotation(mappings[0], "param_cluster-coverage", (double) cluster_coverage_threshold);
        set_annotation(mappings[0], "param_extension-set", (double) extension_set_score_threshold);
        set_annotation(mappings[0], "param_max-multimaps", (double) max_multimaps);
    }
    
#ifdef print_minimizer_table
    cerr << aln.sequence() << "\t";
    for (char c : aln.quality()) {
        cerr << (char)(c+33);
    }
    cerr << "\t" << clusters.size();
    for (size_t i = 0 ; i < minimizers.size() ; i++) {
        auto& minimizer = minimizers[i];
        cerr << "\t"
             << minimizer.value.key.decode(minimizer.length) << "\t"
             << minimizer.forward_offset() << "\t"
             << minimizer.agglomeration_start << "\t"
             << minimizer.agglomeration_length << "\t"
             << minimizer.hits << "\t"
             << minimizer_extensions_count[i];
         if (minimizer_extensions_count[i]>0) {
             crash_unless(minimizer.hits<=hard_hit_cap) ;
         }
    }
    cerr << "\t" << uncapped_mapq << "\t" << mapq_explored_cap << "\t"  << mappings.front().mapping_quality() << "\t";
    cerr << "\t";
    for (auto& score : scores) {
        cerr << score << ",";
    }
    if (track_correctness) {
        cerr << "\t" << funnel.last_correct_stage() << endl;
    } else {
        cerr << "\t" << "?" << endl;
    }
#endif

    if (track_provenance && show_work && aln.sequence().size() < LONG_LIMIT) {
        // Dump the funnel info graph.
        // TODO: Add a new flag for this.
        #pragma omp critical (cerr)
        {
            funnel.to_dot(cerr);
        }
    }

    return mappings;
}

// For MinimizerMapper::map_from_chains() see ./minimizer_mapper_from_chains.cpp

//-----------------------------------------------------------------------------

void MinimizerMapper::pair_all(std::array<vector<Alignment>, 2>& mappings) const {
    for (auto r : {0, 1}) {
        if (!mappings[r].empty()) {
            for (auto& other : mappings[1 - r]) {
                // Each read 1 needs to point to read 2 as its successor
                // Each read 2 needs to point to read 1 as its predecessor
                // If we started with the first read, other is the second read, so it needs to point to the first read as prev.
                Alignment* ref = r == 0 ? other.mutable_fragment_prev() : other.mutable_fragment_next();
                ref->set_name(mappings[r].front().name());
            }
        }
    }
}

pair<vector<Alignment>, vector<Alignment>> MinimizerMapper::map_paired(Alignment& aln1, Alignment& aln2,
                                                      vector<pair<Alignment, Alignment>>& ambiguous_pair_buffer){
    if (fragment_length_distr.is_finalized()) {

        //If we know the fragment length distribution then we just map paired ended 
        return map_paired(aln1, aln2);
    } else {
        std::array<Alignment*, 2> alns {&aln1, &aln2};
        
        std::array<vector<Alignment>, 2> single;
        std::array<int32_t, 2> max_score_aln;
        bool both_perfect_unique = true;
        for (auto r : {0, 1}) {
            //If we don't know the fragment length distribution, map the reads single ended
            single[r] = std::move(map(*alns[r]));
            // Check if the separately-mapped ends are both sufficiently perfect and sufficiently unique
            max_score_aln[r] = get_regular_aligner()->score_exact_match(*alns[r], 0, alns[r]->sequence().size());
            both_perfect_unique = both_perfect_unique && !single[r].empty() && single[r].front().mapping_quality() == 60 && single[r].front().score() >= max_score_aln[r] * 0.85;
        }
        
        if (both_perfect_unique) {
            //Flip the second alignment to get the proper fragment distance 
            reverse_complement_alignment_in_place(&single[1].front(), [&](vg::id_t node_id) {
                    return gbwt_graph.get_length(gbwt_graph.get_handle(node_id));
                    });           
            int64_t dist = distance_between(single[0].front(), single[1].front());
            // And that they have an actual pair distance and set of relative orientations

            if (dist == std::numeric_limits<int64_t>::max() ||
                dist >= max_fragment_length) {
                //If the distance between them is ambiguous or it it large enough that we don't think it's valid, leave them unmapped

                ambiguous_pair_buffer.emplace_back(aln1, aln2);
                pair<vector<Alignment>, vector<Alignment>> empty;
                return empty;
            }

            //If we're keeping this alignment, flip the second alignment back
            reverse_complement_alignment_in_place(&single[1].front(), [&](vg::id_t node_id) {
                    return gbwt_graph.get_length(gbwt_graph.get_handle(node_id));
                    });           
            // If that all checks out, say they're mapped, emit them, and register their distance and orientations
            fragment_length_distr.register_fragment_length(dist);

            std::array<vector<Alignment>, 2> mapped_pair;
            for (auto r : {0, 1}) {
                mapped_pair[r].emplace_back(std::move(single[r].front()));
            }
            pair_all(mapped_pair);

            //TODO: This is "properly paired" if there is a path between the reads. Since we
            //haven't finalized the distribution we can't compare it
            bool properly_paired = dist != std::numeric_limits<int64_t>::max();
            for (auto r : {0, 1}) {
                set_annotation(mapped_pair[r].back(), "proper_pair", properly_paired);
            }

#ifdef debug_fragment_distr
            //Print stats about finalizing the fragment length distribution, copied from mpmap
            if (fragment_length_distr.is_finalized()) {
                cerr << "finalized read distribution with " << fragment_length_distr.max_sample_size() << " measurements" << endl;
                cerr << "mean: " << fragment_length_distr.mean() << endl;
                cerr << "std dev: " << fragment_length_distr.std_dev() << endl;
                cerr << "ambiguous buffer contains pairs:" << endl;
                for (pair<Alignment,Alignment>& aln_pair : ambiguous_pair_buffer) {
                    cerr << "\t" << aln_pair.first.name() << ", " << aln_pair.second.name() << endl;
                }
                cerr << "distance measurements:" << endl;
                auto iter = fragment_length_distr.measurements_begin();
                if (iter != fragment_length_distr.measurements_end()) {
                    cerr << *iter;
                    iter++;
                }
                for (; iter != fragment_length_distr.measurements_end(); iter++) {
                    cerr << ", " << *iter;
                }
                cerr << endl;
            }
#endif


            return {std::move(mapped_pair[0]), std::move(mapped_pair[1])};

        } else {
            // Otherwise, discard the mappings and put them in the ambiguous buffer

            ambiguous_pair_buffer.emplace_back(aln1, aln2);
            return {};
        }
    }
}

// For paired-end alignment we use a bunch of structures indexed by clustering
// fragment, then read, then alignment of the read. So we define some index
// types and lookup functions to deal with these.
// TODO: Make these local classes when C++ learns to let you use template members in local classes.

/// Type to point to an alignment of a known read
struct read_alignment_index_t {
    size_t fragment;
    size_t alignment;
    
    /// Allow looking up this index in a structure organized by fragment,
    /// read, and alignment, such as in alignments, or alignment_indices.
    template<typename NestedArray>
    auto lookup_for_read_in(bool read, NestedArray& a) const -> typename std::add_lvalue_reference<decltype(a[0][0][0])>::type {
        return a[fragment][read][alignment]; 
    }
    
    /// Make sure that this index actually points to an alignment of the given
    /// read in the given structure. Throws if not.
    template<typename NestedArray>
    void check_for_read_in(bool read, NestedArray& a) const {
        a.at(fragment).at(read).at(alignment); 
    }
    
    // Allow comparison
    inline bool operator==(const read_alignment_index_t& other) {
        return fragment == other.fragment && alignment == other.alignment;
    };
    inline bool operator!=(const read_alignment_index_t& other) {
        return !(*this == other);
    };
};
/// Represents an unset index
const read_alignment_index_t NO_READ_INDEX = {std::numeric_limits<size_t>::infinity(), std::numeric_limits<size_t>::infinity()};

/// Type to point to an alignment of either read
/// <fragment index, alignment_index, read number (0 or 1)>
struct alignment_index_t {
    size_t fragment;
    size_t alignment;
    bool read;
    
    /// Drop the read field
    inline read_alignment_index_t without_read() {
        return read_alignment_index_t {fragment, alignment};
    }
    
    /// Allow looking up this index in a structure organized by fragment,
    /// read, and alignment, such as in alignments, or alignment_indices.
    template<typename NestedArray>
    auto lookup_in(NestedArray& a) const -> typename std::add_lvalue_reference<decltype(a[0][0][0])>::type {
        return a[fragment][read][alignment]; 
    }
    
    // Allow comparison
    inline bool operator==(const alignment_index_t& other) {
        return fragment == other.fragment && alignment == other.alignment && read == other.read;
    };
    inline bool operator!=(const alignment_index_t& other) {
        return !(*this == other);
    };
};
/// Represents an unset index
const alignment_index_t NO_INDEX {std::numeric_limits<size_t>::max(), std::numeric_limits<size_t>::max(), std::numeric_limits<bool>::max()};

pair<vector<Alignment>, vector<Alignment>> MinimizerMapper::map_paired(Alignment& aln1, Alignment& aln2) {
    
    if (show_work) {
        #pragma omp critical (cerr)
        dump_debug_query(aln1, aln2);
    }

    // Make sure we actually have a working fragment length distribution that the clusterer will accept.
    int64_t fragment_distance_limit = fragment_length_distr.mean() + paired_distance_stdevs * fragment_length_distr.std_dev();
    if (fragment_distance_limit < get_distance_limit(aln1.sequence().size())) {
        // We can't use this distribution
        
        if (!warned_about_bad_distribution.test_and_set()) {
            // We get to print the warning
            cerr << "warning[vg::giraffe]: Cannot cluster reads with a fragment distance smaller than read distance" << endl;
            cerr << "                      Fragment length distribution: mean=" << fragment_length_distr.mean() 
                 << ", stdev=" << fragment_length_distr.std_dev() << endl;
            cerr << "                      Fragment distance limit: " << fragment_distance_limit 
                 << ", read distance limit: " << get_distance_limit(aln1.sequence().size()) << endl;
            cerr << "warning[vg::giraffe]: Falling back on single-end mapping" << endl;
        }
        
        // Map single-ended and bail
        std::array<vector<Alignment>, 2> mapped_pair = {map(aln1), map(aln2)};
        pair_all(mapped_pair);
        return {std::move(mapped_pair[0]), std::move(mapped_pair[1])};
    }


    // Assume reads are in inward orientations on input, and
    // convert to rightward orientations before mapping
    // and flip the second read back before output 

    aln2.clear_path();
    reverse_complement_alignment_in_place(&aln2, [&](vg::id_t node_id) {
        return gbwt_graph.get_length(gbwt_graph.get_handle(node_id));
    });
    
    // Lay out the alignments for looping
    std::array<Alignment*, 2> alns{&aln1, &aln2};

    // Make two new funnel instrumenters to watch us map this read pair.
    std::array<Funnel, 2> funnels;
    // Start this alignment 
    for (auto r : {0, 1}) {
        funnels[r].start(alns[r]->name());
    }
    
    // Annotate the original read with metadata
    for (auto r : {0, 1}) {
        if (!sample_name.empty()) {
            alns[r]->set_sample_name(sample_name);
        }
        if (!read_group.empty()) {
            alns[r]->set_read_group(read_group);
        }
    }
    
    // Prepare the RNG for shuffling ties, if needed
    LazyRNG rng([&]() {
        return aln1.sequence() + aln2.sequence();
    });
    
    // Minimizers for both reads, sorted by read position.
    std::array<std::vector<Minimizer>, 2> minimizers_in_read_by_read;
    // Indexes of minimizers for both reads, sorted into score order, best score first
    std::array<std::vector<size_t>, 2> minimizer_score_order_by_read;
    // Minimizers for both reads, sorted by best score first.
    std::array<VectorView<Minimizer>, 2> minimizers_by_read;
    for (auto r : {0, 1}) {
        minimizers_in_read_by_read[r] = this->find_minimizers(alns[r]->sequence(), funnels[r]);
        minimizer_score_order_by_read[r] = sort_minimizers_by_score(minimizers_in_read_by_read[r]);
        minimizers_by_read[r] = {minimizers_in_read_by_read[r], minimizer_score_order_by_read[r]};
    }

    // Seeds for both reads, stored in separate vectors.
    // These *MUST* be std::vector, because the clusterer's internal data
    // structures pass around pointers to std::vector<std::vector<seed type>>.
    // TODO: Let the clusterer use something else?
    std::vector<std::vector<Seed>> seeds_by_read(2);
    for (auto r : {0, 1}) {
        seeds_by_read[r] = this->find_seeds(minimizers_in_read_by_read[r], minimizers_by_read[r], *alns[r], funnels[r]);
    }

    // Cluster the seeds. Get sets of input seed indexes that go together.
    if (track_provenance) {
        for (auto r : {0, 1}) {
            funnels[r].stage("cluster");
        }
    }

    std::vector<std::vector<Cluster>> all_clusters = clusterer.cluster_seeds(seeds_by_read, get_distance_limit(aln1.sequence().size()), fragment_distance_limit);
#ifdef debug_validate_clusters
    validate_clusters(all_clusters, seeds_by_read, get_distance_limit(aln1.sequence().size()), fragment_distance_limit);

#endif


    //Keep track of which fragment clusters (clusters of clusters) have read clusters from each end

    size_t max_fragment_num = 0;
    for (auto r : {0, 1}) {
        for (auto& cluster : all_clusters[r]) {
            max_fragment_num = std::max(max_fragment_num, cluster.fragment);
        }
    }

    if (show_work) {
        #pragma omp critical (cerr)
        {
            cerr << log_name() << "Found " << max_fragment_num + 1 << " fragment clusters" << endl;
        }
    }

    vector<bool> has_first_read (max_fragment_num+1, false);//For each fragment cluster, does it have a cluster for the first read
    vector<bool> fragment_cluster_has_pair (max_fragment_num+1, false);//Does a fragment cluster have both reads
    bool found_paired_cluster = false;
    for (auto& cluster : all_clusters[0]) {
        has_first_read[cluster.fragment] = true;
    }
    for (auto& cluster : all_clusters[1]) {
        size_t fragment_num = cluster.fragment;
        fragment_cluster_has_pair[fragment_num] = has_first_read[fragment_num];
        if (has_first_read[fragment_num]) {
            found_paired_cluster = true;
            
            if (show_work) {
                #pragma omp critical (cerr)
                {
                    cerr << log_name() << "Fragment cluster " << fragment_num << " has read clusters from both reads" << endl;
                }
            }
        }
    }

    if (track_provenance) {
        for (auto r : {0, 1}) {
            funnels[r].substage("score");
        }
    }


    //Keep track of the best cluster score and coverage per end for each fragment cluster
    std::array<vector<double>, 2> cluster_score_by_fragment;
    std::array<vector<double>, 2> cluster_coverage_by_fragment;
    for (auto r : {0, 1}) {
        cluster_score_by_fragment[r].resize(max_fragment_num + 1, 0.0);
        cluster_coverage_by_fragment[r].resize(max_fragment_num + 1, 0.0);
    }
    
    // We have accessors for totals across both reads, which we use a lot later.
    // TODO: Make a macro?
    auto total_score = [&](size_t fragment_num) -> double {
        return cluster_score_by_fragment[0][fragment_num] + cluster_score_by_fragment[1][fragment_num];
    };
    auto total_coverage = [&](size_t fragment_num) -> double {
        return cluster_coverage_by_fragment[0][fragment_num] + cluster_coverage_by_fragment[1][fragment_num];
    };
    
    //Get the scores of each cluster
    for (auto r : {0, 1}) {
        auto& aln = *alns[r];
        std::vector<Cluster>& clusters = all_clusters[r];
        const VectorView<Minimizer>& minimizers = minimizers_by_read[r];
        vector<double>& best_cluster_score = cluster_score_by_fragment[r];
        vector<double>& best_cluster_coverage = cluster_coverage_by_fragment[r];

        for (size_t i = 0; i < clusters.size(); i++) {
            // Determine cluster score and read coverage.
            Cluster& cluster = clusters[i];
            
            if (this->track_provenance) {
                // Say we're making it
                funnels[r].producing_output(i);
            }
            this->score_cluster(cluster, i, minimizers, seeds_by_read[r], aln.sequence().length());
            if (this->track_provenance) {
                // Record the cluster in the funnel as a group of the size of the number of items.
                funnels[r].merge_group(cluster.seeds.begin(), cluster.seeds.end());
                funnels[r].score(funnels[r].latest(), cluster.score);

                // Say we made it.
                funnels[r].produced_output();
            }
            size_t fragment = cluster.fragment;
            best_cluster_score[fragment] = std::max(best_cluster_score[fragment], cluster.score);
            best_cluster_coverage[fragment] = std::max(best_cluster_coverage[fragment], cluster.coverage);
        }
    }

    //For each fragment cluster, we want to know how many equivalent or better clusters we found
    //We consider two fragment clusters to be "equivalent" if the sum of the best score and
    //coverage for both ends is the same

    //Get a vector of the indices of fragment clusters so we can sort
    vector<size_t> fragment_cluster_indices_by_score (max_fragment_num + 1);
    for (size_t i = 0 ; i < fragment_cluster_indices_by_score.size() ; i++) {
        fragment_cluster_indices_by_score[i] = i;
    }

    //Sort by the sum of the score and coverage of the best cluster for each end
    sort_shuffling_ties(fragment_cluster_indices_by_score.begin(), fragment_cluster_indices_by_score.end(), [&](size_t a, size_t b) {
        return total_coverage(a) + total_score(a) > total_coverage(b) + total_score(b);  
    }, rng);

    // How many fragment clusters are at least as good as the one at each index
    vector<size_t> better_cluster_count (max_fragment_num+1); 

    double prev_score_sum = 0.0;
    for (int rank = fragment_cluster_indices_by_score.size() - 1 ; rank >= 0 ; rank--) {
        //Go through fragment clusters in descending score order and count how many equivalent or
        //better clusters we found
        size_t fragment_num = fragment_cluster_indices_by_score[rank];
        if (rank == fragment_cluster_indices_by_score.size()-1) {
            better_cluster_count[fragment_num] = rank+1;
        } else {
            size_t prev_fragment_num = fragment_cluster_indices_by_score[rank+1];
            double curr_score_sum =  total_coverage(fragment_num) + total_score(fragment_num);
            if (curr_score_sum == prev_score_sum) {
                //If this is the same as the last cluster, it has the same count
                better_cluster_count[fragment_num] = better_cluster_count[prev_fragment_num];
            } else {
                //Otherwise, its count is the index
                better_cluster_count[fragment_num] = rank+1;
                prev_score_sum = curr_score_sum;
            }
        }
    }
#ifdef debug
    for (size_t count : better_cluster_count) {
        crash_unless(count >= 1);
    }
#endif

    // To compute the windows that are explored, we need to get
    // all the minimizers that are explored.
    std::array<SmallBitset, 2> minimizer_explored_by_read;
    std::array<vector<size_t>, 2> minimizer_aligned_count_by_read;
    //How many hits of each minimizer ended up in each cluster that was kept?
    std::array<vector<vector<size_t>>, 2> minimizer_kept_cluster_count_by_read; 
    
    // To compute the windows present in any extended cluster, we need to get
    // all the minimizers in any extended cluster.
 
    //For each fragment cluster (cluster of clusters), for each read, a vector of all alignments + the order they were fed into the funnel 
    //so the funnel can track them
    vector<std::array<vector<Alignment>, 2>> alignments;
    vector<std::array<vector<size_t>, 2>> alignment_indices;
    std::array<int, 2> best_alignment_scores {0, 0}; // The best alignment score for each end   

    // We will fill this with all computed alignments in estimated score order.
    // alignments has one entry for each fragment cluster and an extra for unpaired alignment 
    alignments.resize(max_fragment_num + 2);
    alignment_indices.resize(max_fragment_num + 2);

    //Now that we've scored each of the clusters, extend and align them
    for (size_t read_num = 0 ; read_num < 2 ; read_num++) {
        Alignment& aln = *alns[read_num];
        std::vector<Cluster>& clusters = all_clusters[read_num];
        const VectorView<Minimizer>& minimizers = minimizers_by_read[read_num];
        std::vector<Seed>& seeds = seeds_by_read[read_num];

        if (show_work) {
            #pragma omp critical (cerr)
            {
                cerr << log_name() << "Found " << clusters.size() << " clusters for read " << (read_num + 1) << endl;
            }
        }

        // Retain clusters only if their score is better than this, in addition to the coverage cutoff
        double cluster_score_cutoff = 0.0, cluster_coverage_cutoff = 0.0, second_best_cluster_score = 0.0;

        //The score and coverage of the best cluster, "best" is determined first by coverage then score
        pair<double, double> best_cluster_coverage_score (0.0, 0.0);
        for (auto& cluster : clusters) {

            if (cluster.coverage > best_cluster_coverage_score.first) {
                //If this is the new best coverage, update both best coverage and best score
                best_cluster_coverage_score.first = cluster.coverage;
                best_cluster_coverage_score.second = cluster.score;
            } else if (cluster.coverage ==  best_cluster_coverage_score.first) {
                //If this is the same as the best coverage, get best score
                best_cluster_coverage_score.second = std::max(best_cluster_coverage_score.second, cluster.score);
            }

            cluster_coverage_cutoff = std::max(cluster_coverage_cutoff, cluster.coverage);

            if (cluster.score > cluster_score_cutoff) {
                second_best_cluster_score = cluster_score_cutoff;
                cluster_score_cutoff = cluster.score;
            } else if (cluster.score > second_best_cluster_score) {
                second_best_cluster_score = cluster.score;
            }
        }
        cluster_score_cutoff -= cluster_score_threshold;
        cluster_coverage_cutoff -= cluster_coverage_threshold;

        if (cluster_score_cutoff - pad_cluster_score_threshold < second_best_cluster_score) {
            cluster_score_cutoff = std::min(cluster_score_cutoff, second_best_cluster_score);
        }

        if (track_provenance) {
            // Now we go from clusters to gapless extensions
            funnels[read_num].stage("extend");
        }

        // These are the GaplessExtensions for all the clusters (and fragment cluster assignments), in cluster_indexes_in_order order.
        vector<pair<vector<GaplessExtension>, size_t>> cluster_extensions;
        cluster_extensions.reserve(clusters.size());

        minimizer_explored_by_read[read_num] = SmallBitset(minimizers.size());
        minimizer_aligned_count_by_read[read_num].resize(minimizers.size(), 0);
        size_t kept_cluster_count = 0;
        
        //Process clusters sorted by both score and read coverage
        process_until_threshold_c<double>(clusters.size(), [&](size_t i) -> double {
                return clusters[i].coverage;
            }, [&](size_t a, size_t b) -> bool {
                //Sort clusters first by whether it was paired, then by the best coverage and score of any pair in the fragment cluster, 
                //then by its coverage and score
                size_t fragment_a = clusters[a].fragment;
                size_t fragment_b = clusters[b].fragment;

                double coverage_a = cluster_coverage_by_fragment[0][fragment_a]+cluster_coverage_by_fragment[1][fragment_a];
                double coverage_b = cluster_coverage_by_fragment[0][fragment_b]+cluster_coverage_by_fragment[1][fragment_b];
                double score_a = cluster_score_by_fragment[0][fragment_a]+cluster_score_by_fragment[1][fragment_a];
                double score_b = cluster_score_by_fragment[0][fragment_b]+cluster_score_by_fragment[1][fragment_b];

                if (fragment_cluster_has_pair[fragment_a] != fragment_cluster_has_pair[fragment_b]) {
                    return fragment_cluster_has_pair[fragment_a];
                } else if (coverage_a != coverage_b){
                    return coverage_a > coverage_b;
                } else if (score_a != score_b) {
                    return score_a > score_b;
                } else if (clusters[a].coverage != clusters[b].coverage){
                    return clusters[a].coverage > clusters[b].coverage;
                } else {
                    return clusters[a].score > clusters[b].score;
                }
            },
            0, min_extensions, max_extensions, rng, [&](size_t cluster_num) -> bool {
                // Handle sufficiently good clusters 
                Cluster& cluster = clusters[cluster_num];
                if (!found_paired_cluster || fragment_cluster_has_pair[cluster.fragment] || 
                    (cluster.coverage == best_cluster_coverage_score.first &&
                     cluster.score    == best_cluster_coverage_score.second)) { 
                    //If this cluster has a pair or if we aren't looking at pairs
                    //Or if it is the best cluster
                    
                    // First check against the additional score filter
                    if (cluster_coverage_threshold != 0 && cluster.coverage < cluster_coverage_cutoff 
                            && kept_cluster_count >= min_extensions) {
                        //If the coverage isn't good enough, ignore this cluster
                        if (track_provenance) {
                            funnels[read_num].fail("cluster-coverage", cluster_num, cluster.coverage);
                        }
                        return false;
                    }
                    if (cluster_score_threshold != 0 && cluster.score < cluster_score_cutoff 
                            && kept_cluster_count >= min_extensions) {
                        //If the score isn't good enough, ignore this cluster
                        if (track_provenance) {
                            funnels[read_num].pass("cluster-coverage", cluster_num, cluster.coverage);
                            funnels[read_num].pass("max-extensions", cluster_num);
                            funnels[read_num].fail("cluster-score", cluster_num, cluster.score);
                        }
                        return false;
                    }
                    if (track_provenance) {
                        funnels[read_num].pass("cluster-coverage", cluster_num, cluster.coverage);
                        funnels[read_num].pass("max-extensions", cluster_num);
                        funnels[read_num].pass("cluster-score", cluster_num, cluster.score);
                        funnels[read_num].pass("paired-clusters", cluster_num);
                    }

                    if (show_work) {
                        #pragma omp critical (cerr)
                        {
                            cerr << log_name() << "Cluster " << cluster_num << endl;
                        }
                    }
                    
                    // Extend seed hits in the cluster into one or more gapless extensions
                    cluster_extensions.emplace_back(std::move(this->extend_cluster(
                        cluster,
                        cluster_num,
                        minimizers,
                        seeds,
                        aln.sequence(),
                        minimizer_kept_cluster_count_by_read[read_num],
                        funnels[read_num])), cluster.fragment);
                    
                    kept_cluster_count ++;
                    
                    return true;
                } else {
                    //We were looking for clusters in a paired fragment cluster but this one doesn't have any on the other end
                    if (track_provenance) {
                        funnels[read_num].pass("cluster-coverage", cluster_num, cluster.coverage);
                        funnels[read_num].pass("max-extensions", cluster_num);
                        funnels[read_num].pass("cluster-score", cluster_num, cluster.score);
                        funnels[read_num].fail("paired-clusters", cluster_num);
                    }
                    return false;
                }
                
            }, [&](size_t cluster_num) -> void {
                // There are too many sufficiently good clusters
                if (track_provenance) {
                    funnels[read_num].pass("cluster-coverage", cluster_num, clusters[cluster_num].coverage);
                    funnels[read_num].fail("max-extensions", cluster_num);
                }
            }, [&](size_t cluster_num) -> void {
                // This cluster is not sufficiently good.
                // TODO: I don't think it should ever get here unless we limit the scores of the fragment clusters we look at
            });

        // We now estimate the best possible alignment score for each cluster.
        std::vector<int> cluster_alignment_score_estimates = this->score_extensions(cluster_extensions, aln, funnels[read_num]);
        
        if (track_provenance) {
            funnels[read_num].stage("align");
        }
        
        // Now start the alignment step. Everything has to become an alignment.
        
        // Clear any old refpos annotation and path
        aln.clear_refpos();
        aln.clear_path();
        aln.set_score(0);
        aln.set_identity(0);
        aln.set_mapping_quality(0);
        
        //Since we will lose the order in which we pass alignments to the funnel, use this to keep track
        size_t curr_funnel_index = 0;

        // Go through the processed clusters in estimated-score order.
        process_until_threshold_b(cluster_alignment_score_estimates,
            extension_set_score_threshold, 2, max_alignments, rng, [&](size_t processed_num) {
                // This processed cluster is good enough.
                // Called in descending score order.
                
                if (track_provenance) {
                    funnels[read_num].pass("extension-set", processed_num, cluster_alignment_score_estimates[processed_num]);
                    funnels[read_num].pass("max-alignments", processed_num);
                    funnels[read_num].processing_input(processed_num);
                }
                
                auto& extensions = cluster_extensions[processed_num].first;
                
                // Collect the top alignments. Make sure we have at least one always, starting with unaligned.
                vector<Alignment> best_alignments(1, aln);
                
                if (GaplessExtender::full_length_extensions(extensions)) {
                    // We got full-length extensions, so directly convert to an Alignment.
                    
                    if (track_provenance) {
                        funnels[read_num].substage("direct");
                    }

                    //Fill in the best alignments from the extension. We know the top one is always full length and exists.
                    this->extension_to_alignment(extensions.front(), best_alignments.front());
                    
                    
                    if (show_work) {
                        #pragma omp critical (cerr)
                        {
                            cerr << log_name() << "Produced alignment directly from full length gapless extension " << processed_num << endl;
                        }
                    }
                    
                    for (auto next_ext_it = extensions.begin() + 1; next_ext_it != extensions.end() && next_ext_it->full(); ++next_ext_it) {
                        // For all subsequent full length extensions, make them into alignments too.
                        // We want them all to go on to the pairing stage so we don't miss a possible pairing in a tandem repeat.
                        best_alignments.emplace_back(aln);
                        this->extension_to_alignment(*next_ext_it, best_alignments.back());
                        
                        if (show_work) {
                            #pragma omp critical (cerr)
                            {
                                cerr << log_name() << "Produced additional alignment directly from full length gapless extension " << (next_ext_it - extensions.begin()) << endl;
                            }
                        }
                        
                    }

                    if (track_provenance) {
                        // Stop the current substage
                        funnels[read_num].substage_stop();
                    }
                } else if (do_dp) {
                    // We need to do base-level alignment.
                    
                    if (track_provenance) {
                        funnels[read_num].substage("align");
                    }
                    
                    // Do the DP and compute up to 2 alignments
                    best_alignments.emplace_back(aln);
                    find_optimal_tail_alignments(aln, extensions, rng, best_alignments[0], best_alignments[1]);

                    
                    if (track_provenance) {
                        // We're done base-level alignment. Next alignment may not go through this substage.
                        funnels[read_num].substage_stop();
                    }
                } else {
                    // We would do base-level alignment but it is disabled.
                    // Leave best_alignments unaligned
                }
                
                
                size_t fragment_num = cluster_extensions[processed_num].second;
                    
                // Have a function to process the best alignments we obtained
                auto observe_alignment = [&](Alignment& aln) {
                    auto& best_score = best_alignment_scores[read_num];
                    best_score = max(best_score, aln.score());
                    
                    auto& alignment_list = alignments[fragment_num][read_num]; 
                    alignment_list.emplace_back(std::move(aln));
                    
                    auto& indices_list = alignment_indices[fragment_num][read_num];
                    indices_list.emplace_back(curr_funnel_index);
                    curr_funnel_index++;

                    if (track_provenance) {
                        funnels[read_num].project(processed_num);
                        funnels[read_num].score(funnels[read_num].latest(), alignment_list.back().score());
                    }
                    
                    if (show_work) {
                        #pragma omp critical (cerr)
                        {
                            cerr << log_name() << "Produced fragment option " << fragment_num << " read " << (read_num + 1)
                                << " alignment with score " << alignment_list.back().score() << ": " << log_alignment(alignment_list.back()) << endl;
                        }
                    }
                };
                
                for(auto aln_it = best_alignments.begin() ; aln_it != best_alignments.end() && aln_it->score() != 0 && aln_it->score() >= best_alignments[0].score() * 0.8; ++aln_it) {
                    //For each additional extension with score at least 0.8 of the best score
                    observe_alignment(*aln_it);
                }

                if (track_provenance) {
                    // We're done with this input item
                    funnels[read_num].processed_input();
                }
                
                for (size_t i = 0 ; i < minimizer_kept_cluster_count_by_read[read_num][processed_num].size() ; i++) {
                    if (minimizer_kept_cluster_count_by_read[read_num][processed_num][i] > 0) {
                        // This minimizer is in a cluster that gave rise
                        // to at least one alignment, so it is explored.
                        minimizer_explored_by_read[read_num].insert(i);
                        minimizer_aligned_count_by_read[read_num][i] += minimizer_kept_cluster_count_by_read[read_num][processed_num][i];
                    }
                }

                
                return true;
            }, [&](size_t processed_num) {
                // There are too many sufficiently good processed clusters
                if (track_provenance) {
                    funnels[read_num].pass("extension-set", processed_num, cluster_alignment_score_estimates[processed_num]);
                    funnels[read_num].fail("max-alignments", processed_num);
                }
            }, [&](size_t processed_num) {
                // This processed cluster is not good enough.
                if (track_provenance) {
                    funnels[read_num].fail("extension-set", processed_num, cluster_alignment_score_estimates[processed_num]);
                }
            });
        
    }


    //Now that we have alignments, figure out how to pair them up
    
    if (track_provenance) {
        // Now say we are finding the pairs
        for (auto r : {0, 1}) {
            funnels[r].stage("pairing");
        }
    }
    
    // Fill this in with the indexes of pairs of alignments we will output
    // each alignment is stored as <fragment index, alignment index> into alignments
    // fragment_index should be the same for both ends, unless one was rescued
    vector<std::array<read_alignment_index_t, 2>> paired_alignments;
    paired_alignments.reserve(alignments.size());


#ifdef print_minimizer_table
    vector<pair<bool, bool>> alignment_was_rescued;
#endif

    //For each alignment in alignments, which paired_alignment includes it. Follows structure of alignments
    vector<std::array<vector<vector<size_t>>, 2>> alignment_groups(alignments.size());

    // Grab all the scores in order for MAPQ computation.
    vector<double> paired_scores;
    paired_scores.reserve(alignments.size());
    vector<int64_t> fragment_distances;
    fragment_distances.reserve(alignments.size());

    //for each alignment pair, what type of pair is it
    enum PairType {paired, unpaired, rescued_from_first, rescued_from_second};
    vector<PairType> pair_types; 
    
    //For each pair of alignments in paired_alignments, how many equivalent or better fragment clusters
    //did we find 
    vector<size_t> better_cluster_count_by_pairs;


    //Keep track of alignments with no pairs in the same fragment cluster
    bool found_pair = false;

    //Alignments that don't have a mate
    vector<alignment_index_t> unpaired_alignments;
    std::array<size_t, 2> unpaired_count {0, 0};

    for (size_t fragment_num = 0 ; fragment_num < alignments.size() ; fragment_num ++ ) {
        //Get pairs of plausible alignments
        for (auto r : {0, 1}) {
            alignment_groups[fragment_num][r].resize(alignments[fragment_num][r].size());
        }
        
        std::array<vector<Alignment>, 2>& fragment_alignments = alignments[fragment_num];
        if (!fragment_alignments[0].empty() && ! fragment_alignments[1].empty()) {
            //Only keep pairs of alignments that were in the same fragment cluster
            found_pair = true;
            std::array<size_t, 2> aln_index;
            std::array<Alignment*, 2> alignment;
            std::array<size_t, 2> funnel_index;
            
            // TODO: replace the nested all-combinations loop with something like a cross product?
            for (aln_index[0] = 0 ; aln_index[0] < fragment_alignments[0].size() ; aln_index[0]++)  {
                alignment[0] = &fragment_alignments[0][aln_index[0]];
                funnel_index[0] = alignment_indices[fragment_num][0][aln_index[0]];
                for (aln_index[1] = 0 ; aln_index[1] < fragment_alignments[1].size() ; aln_index[1]++) {
                    alignment[1] = &fragment_alignments[1][aln_index[1]];
                    funnel_index[1] = alignment_indices[fragment_num][1][aln_index[1]];

                    //Get the likelihood of the fragment distance
                    int64_t fragment_distance = distance_between(*alignment[0], *alignment[1]); 
                    double score = score_alignment_pair(*alignment[0], *alignment[1], fragment_distance);
                    
                    for (auto r : {0, 1}) {
                        alignment_groups[fragment_num][r][aln_index[r]].emplace_back(paired_alignments.size());
                    }
                    paired_alignments.emplace_back();
                    for (auto r : {0, 1}) {
                        paired_alignments.back()[r] = read_alignment_index_t {fragment_num, aln_index[r]};
                    }
#ifdef debug_validate_index_references
                    for (auto r : {0, 1}) {
                        // Make sure we refer to things that exist.
                        paired_alignments.back().at(r).check_for_read_in(r, alignments);
                    }
#endif
                    
                    paired_scores.emplace_back(score);
                    fragment_distances.emplace_back(fragment_distance);
                    better_cluster_count_by_pairs.emplace_back(better_cluster_count[fragment_num]);
                    pair_types.emplace_back(paired);
#ifdef print_minimizer_table
                    alignment_was_rescued.emplace_back(false, false);
#endif

                    if (show_work) {
                        #pragma omp critical (cerr)
                        {
                            cerr << log_name() << "Found pair of alignments from fragment " << fragment_num << " with scores " 
                                 << alignment[0]->score() << " " << alignment[1]->score() << " at distance " << fragment_distance 
                                 << " gets pair score " << score << endl;
                            cerr << log_name() << "Alignment 1: " << log_alignment(*alignment[0]) << endl << "Alignment 2: " << log_alignment(*alignment[1]) << endl;
                        }
                    }

                    if (track_provenance) {
                        for (auto r : {0, 1}) {
                            funnels[r].processing_input(funnel_index[r]);
                            funnels[r].substage("pair-clusters");
                            funnels[r].pass("max-rescue-attempts", funnel_index[r]);
                            funnels[r].project(funnel_index[r]);
                            funnels[r].score(funnels[r].latest(), score);
                            funnels[r].substage_stop();
                            funnels[r].processed_input();
                        }
                    }
                }
            }
        } else {
            // At most one of these is set
            for (auto r : {0, 1}) {
                if (!fragment_alignments[r].empty()) {
                    //If this fragment cluster has only alignments from this
                
                    if (show_work) {
                        #pragma omp critical (cerr)
                        {
                            cerr << log_name() << "Found unpaired alignments from fragment " << fragment_num << " for read " << (r + 1) << endl;
                        }
                    }
                    for (size_t i = 0 ; i < fragment_alignments[r].size() ; i++) {
                        unpaired_alignments.push_back({fragment_num, i, (bool)r});
                        unpaired_count[r]++;
                        if (show_work) {
                            #pragma omp critical (cerr)
                            {
                                cerr << log_name() << "\t" << log_alignment(fragment_alignments[r][i]) << endl;
                            }
                        }
                    }
                }
            }
        }
    }
    std::array<size_t, 2> rescued_count {0, 0};
    std::array<vector<double>, 2> unpaired_scores;
    for (auto r : {0, 1}) {
        unpaired_scores[r].reserve(unpaired_alignments.size());
    }


    if (!unpaired_alignments.empty()) {
        //If we found some clusters that had no pair in a fragment cluster
        if (!found_pair) {
            //If we didn't find any pairs find the best alignment for each end

            if (show_work) {
                #pragma omp critical (cerr)
                {
                    cerr << log_name() << "Found no pairs and we aren't doing rescue: return best alignment for each read" << endl;
                }
            }
            std::array<alignment_index_t, 2> best_index {NO_INDEX, NO_INDEX};
            std::array<int32_t, 2> best_score {0, 0};

            for (auto& index : unpaired_alignments ) {
                const Alignment& alignment = index.lookup_in(alignments);
                unpaired_scores[index.read].emplace_back(alignment.score());
                if (deterministic_beats(alignment.score(), best_score[index.read], rng)) {
                    best_index[index.read] = index;
                    best_score[index.read] = alignment.score();
                }
            }
            if (max_rescue_attempts == 0 ) { 
                // If we aren't attempting rescue, just return the best alignment from each end.
                // By default, use argument alignments for scratch.
                std::array<Alignment*, 2> best_aln {alns[0], alns[1]};
    
                for (auto r : {0, 1}) {
                    if (best_index[r] != NO_INDEX) {
                        //If there was a best alignment, use it
                        best_aln[r] = &best_index[r].lookup_in(alignments); 
                    } else {
                        //Otherwise return an empty alignment
                        best_aln[r]->clear_refpos();
                        best_aln[r]->clear_path();
                        best_aln[r]->set_score(0);
                        best_aln[r]->set_identity(0);
                        best_aln[r]->set_mapping_quality(0); // TODO: this gets clobbered
                    }
                    set_annotation(*best_aln[r], "unpaired", true);
                }
                
                std::array<vector<Alignment>, 2> paired_mappings;
                for (auto r : {0, 1}) {
                    paired_mappings[r].emplace_back(std::move(*best_aln[r]));
                }
                // Now we may have moved from our arguments so we can't use them anymore.
                
                // Flip second read back to input orientation
                reverse_complement_alignment_in_place(&paired_mappings[1].back(), [&](vg::id_t node_id) {
                    return gbwt_graph.get_length(gbwt_graph.get_handle(node_id));
                });

                for (auto r : {0, 1}) {
                    paired_mappings[r].back().set_mapping_quality(1);

                    // Stop this alignment
                    funnels[r].stop();
                
                    // Annotate with whatever's in the funnel
                    funnels[r].annotate_mapped_alignment(paired_mappings[r].back(), track_correctness);
                }
                
                return {std::move(paired_mappings[0]), std::move(paired_mappings[1])};
            } else if (best_score[0] != 0 && best_score[1] != 0) {
                //We are attempting rescue, but we still want to keep the best alignments as a potential (unpaired) pair
                
                std::array<size_t, 2> funnel_index;
                if (track_provenance) {
                    // Work out what the paired-up alignments are numbered in the funnel.
                    // TODO: can we flatten these lookup paths or change tuples
                    // to structs to be more understandable?
                    for (auto r : {0, 1}) {
                        funnel_index[r] = best_index[r].lookup_in(alignment_indices);
                        funnels[r].processing_input(funnel_index[r]);
                    }
                }
                
                
                std::array<Alignment*, 2> winners;
                paired_alignments.emplace_back();
                for (auto r : {0, 1}) {
                    paired_alignments.back()[r] = best_index[r].without_read();
                    winners[r] = &best_index[r].lookup_in(alignments);
                }
#ifdef debug_validate_index_references
                for (auto r : {0, 1}) {
                    // Make sure we refer to things that exist.
                    paired_alignments.back().at(r).check_for_read_in(r, alignments);
                }
#endif
                
                //Assume the distance between them is infinite
                double pair_score = score_alignment_pair(*winners[0], *winners[1], std::numeric_limits<int64_t>::max());
                paired_scores.emplace_back(pair_score);
                fragment_distances.emplace_back(std::numeric_limits<int64_t>::max());
                better_cluster_count_by_pairs.emplace_back(0);
                pair_types.emplace_back(unpaired);
                
                if (track_provenance) {
                    for (auto r : {0, 1}) {
                        funnels[r].substage("pair-clusters");
                        funnels[r].project(funnel_index[0]);
                        funnels[r].score(funnels[r].latest(), pair_score);
                        funnels[r].substage_stop();
                        funnels[r].processed_input();
                    }
                }
            }
        }

        if (max_rescue_attempts != 0) {
            //Attempt rescue on unpaired alignments if either we didn't find any pairs or if the unpaired alignments are very good

            process_until_threshold_a(unpaired_alignments.size(), (std::function<double(size_t)>) [&](size_t i) -> double{
                return (double) unpaired_alignments.at(i).lookup_in(alignments).score();
            }, 0, 1, max_rescue_attempts, rng, [&](size_t i) {
                auto& index = unpaired_alignments.at(i);
                size_t j = index.lookup_in(alignment_indices);
                if (track_provenance) {
                    funnels[index.read].processing_input(j);
                    funnels[index.read].substage("rescue");
                }
                Alignment& mapped_aln = index.lookup_in(alignments);
                Alignment rescued_aln = *alns[1 - index.read];
                rescued_aln.clear_path();
                
                if (found_pair && (double) mapped_aln.score() < (double) best_alignment_scores[index.read] * paired_rescue_score_limit) {
                    //If we have already found paired clusters and this unpaired alignment is not good enough, do nothing
                    return true;
                }

                //Rescue the alignment
                attempt_rescue(mapped_aln, rescued_aln, minimizers_by_read[1 - index.read], index.read == 0);

                if (rescued_aln.path().mapping_size() != 0) {
                    //If we actually found an alignment

                    int64_t fragment_dist = index.read == 0 ? distance_between(mapped_aln, rescued_aln) 
                                                      : distance_between(rescued_aln, mapped_aln);

                    double score = score_alignment_pair(mapped_aln, rescued_aln, fragment_dist);

                    set_annotation(mapped_aln, "rescuer", true);
                    set_annotation(rescued_aln, "rescued", true);
                    set_annotation(mapped_aln,  "fragment_length", distance_to_annotation(fragment_dist));
                    set_annotation(rescued_aln, "fragment_length", distance_to_annotation(fragment_dist));
                    bool properly_paired = fragment_dist == std::numeric_limits<int64_t>::max() ? false :
                        (std::abs(fragment_dist-fragment_length_distr.mean()) <= 6.0*fragment_length_distr.std_dev()) ;
                    set_annotation(mapped_aln, "proper_pair", properly_paired);
                    set_annotation(rescued_aln, "proper_pair", properly_paired);

                    //Since we're still accumulating a list of indexes of pairs of alignments,
                    //add the new alignment to the list of alignments 
                    //(in a separate "fragment cluster" vector for rescued alignments) and keep track of its index
                    //
                    read_alignment_index_t mapped_index = index.without_read();
                    read_alignment_index_t rescued_index {alignments.size() - 1, alignments.back()[1 - index.read].size()};
                    alignments.back()[1 - index.read].emplace_back(std::move(rescued_aln));
                    rescued_count[index.read]++;
                    
                    alignment_groups.back()[1 - index.read].emplace_back();
                    std::array<read_alignment_index_t, 2> index_pair;
                    index_pair[index.read] = mapped_index;
                    index_pair[1 - index.read] = rescued_index;
                    
                    paired_alignments.emplace_back(std::move(index_pair));
#ifdef debug_validate_index_references
                    for (auto r : {0, 1}) {
                        // Make sure we refer to things that exist.
                        paired_alignments.back().at(r).check_for_read_in(r, alignments);
                    }
#endif
                    
                    paired_scores.emplace_back(score);
                    fragment_distances.emplace_back(fragment_dist);
                    pair_types.push_back(index.read == 0 ? rescued_from_first : rescued_from_second); 
                    better_cluster_count_by_pairs.emplace_back(better_cluster_count[mapped_index.fragment]);

#ifdef print_minimizer_table
                    alignment_was_rescued.emplace_back(index.read == 1, index.read == 0);
#endif
                    if (track_provenance) {
                        funnels[index.read].pass("max-rescue-attempts", j);
                        funnels[index.read].project(j);
                        funnels[1 - index.read].introduce();
                        for (auto r : {0, 1}) {
                            funnels[r].score(funnels[r].latest(), score);
                        }
                    }
                }
                if (track_provenance) {
                    funnels[index.read].processed_input();
                    funnels[index.read].substage_stop();
                }
                return true;
            }, [&](size_t i) {
                //This alignment is good enough but we already rescued enough
                if (track_provenance) {
                    auto& index = unpaired_alignments.at(i);
                    size_t j = index.lookup_in(alignment_indices);
                    funnels[index.read].fail("max-rescue-attempts", j);
                }
                return;
            }, [&] (size_t i) {
                //This alignment is insufficiently good
                if (track_provenance) {
                    //TODO: Fail something here
                    auto& index = unpaired_alignments.at(i);
                    size_t j = index.lookup_in(alignment_indices);
                }
                return;
            });
        }
    }

    
    
    if (track_provenance) {
        // Now say we are finding the winner(s)
        for (auto r : {0, 1}) {
            funnels[r].stage("winner");
        }
    }

    // Fill this in with the alignments we will output.
    std::array<vector<Alignment>, 2> mappings;
    // Grab all the scores in order for MAPQ computation.
    vector<double> scores;
    std::array<vector<double>, 2> scores_group;
    vector<int64_t> distances;
    vector<PairType> types;
    for (auto r : {0, 1}) {
        mappings[r].reserve(paired_alignments.size());
    }
    scores.reserve(paired_scores.size());
    distances.reserve(fragment_distances.size());
    types.reserve(pair_types.size());

    //For each pair of alignments in mappings, how many equivalent or better fragment clusters were there
    vector<size_t> better_cluster_count_by_mappings;

#ifdef print_minimizer_table
    vector<pair<bool, bool>> mapping_was_rescued;
    vector<std::array<read_alignment_index_t, 2>> pair_indices;
#endif

    process_until_threshold_a(paired_alignments.size(), (std::function<double(size_t)>) [&](size_t i) -> double {
        return paired_scores[i];
    }, 0, 1, max_multimaps, rng, [&](size_t alignment_num) {
        // This alignment makes it
        // Called in score order

        const std::array<read_alignment_index_t, 2>& index_pair = paired_alignments[alignment_num];
        
        
        // Remember the score at its rank
        scores.emplace_back(paired_scores[alignment_num]);
        distances.emplace_back(fragment_distances[alignment_num]);
        types.emplace_back(pair_types[alignment_num]);
        better_cluster_count_by_mappings.emplace_back(better_cluster_count_by_pairs[alignment_num]);
        // Remember the output alignment
        for (auto r : {0, 1}) {
            mappings[r].emplace_back(index_pair[r].lookup_for_read_in(r, alignments));
        }

        if (mappings[0].size() == 1 && found_pair) {
            //If this is the best pair of alignments that we're going to return and we didn't attempt rescue, 
            //get the group scores for mapq

            //Get the scores of this pair
            for (auto r : {0, 1}) {
                scores_group[r].push_back(paired_scores[alignment_num]);
            }

            //The indices (into paired_alignments) of pairs with the same first/second read as this
            std::array<vector<size_t>*, 2> alignment_group;
            for (auto r : {0, 1}) {
                alignment_group[r] = &index_pair[r].lookup_for_read_in(r, alignment_groups);
            }

            for (auto r : {0, 1}) {
                for (size_t other_alignment_num : *alignment_group[r]) {
                    if (other_alignment_num != alignment_num) {
                        scores_group[r].push_back(paired_scores[other_alignment_num]);
                    }
                }
            }
        }

        // Flip second alignment back to input orientation
        reverse_complement_alignment_in_place(&mappings[1].back(), [&](vg::id_t node_id) {
            return gbwt_graph.get_length(gbwt_graph.get_handle(node_id));
        });
        
        if (mappings[0].size() > 1) {
            // Mark pair as secondary alignments
            for (auto r : {0, 1}) {
                mappings[r].back().set_is_secondary(true);
            }
        }

#ifdef print_minimizer_table
        mapping_was_rescued.emplace_back(alignment_was_rescued[alignment_num]);
        pair_indices.push_back(index_pair);
#endif
        
        if (track_provenance) {
            // Tell the funnel
            for (auto r : {0, 1}) {
                funnels[r].pass("max-multimaps", alignment_num);
                funnels[r].project(alignment_num);
                funnels[r].score(funnels[r].latest(), scores.back());
            }
        }
        
        return true;
    }, [&](size_t alignment_num) {
        // We already have enough alignments, although this one has a good score
        
        // Remember the score at its rank anyway
        scores.emplace_back(paired_scores[alignment_num]);
        distances.emplace_back(fragment_distances[alignment_num]);
        types.emplace_back(pair_types[alignment_num]);
        better_cluster_count_by_mappings.emplace_back(better_cluster_count_by_pairs[alignment_num]);

 
#ifdef print_minimizer_table
        std::array<read_alignment_index_t, 2> index_pair = paired_alignments[alignment_num];
        pair_indices.push_back(index_pair);
#endif       
        if (track_provenance) {
            for (auto r : {0, 1}) {
                funnels[r].fail("max-multimaps", alignment_num);
            }
        }
    }, [&](size_t alignment_num) {
        // This alignment does not have a sufficiently good score
        // Score threshold is 0; this should never happen
        crash_unless(false);
    });

    if (track_provenance) {
        for (auto r : {0, 1}) {
            funnels[r].substage("mapq");
        }
    }

    
    // Compute raw explored caps (with 2.0 scaling, like for single-end) and raw group caps.
    // Non-capping caps stay at infinity.
    std::array<double, 2> mapq_explored_caps {
        std::numeric_limits<float>::infinity(),
        std::numeric_limits<float>::infinity()
    };
    std::array<double, 2> mapq_score_groups {
        std::numeric_limits<float>::infinity(),
        std::numeric_limits<float>::infinity()
    };
    // We also have one fragment_cluster_cap across both ends.
    double fragment_cluster_cap = std::numeric_limits<float>::infinity();
    // And one base uncapped MAPQ
    double uncapped_mapq = 0;
    double new_cluster_cap = numeric_limits<double>::infinity();

    // Store multiplicities, if we fill them in
    vector<double> paired_multiplicities;

    if (mappings[0].empty()) {
        //If we didn't get an alignment, return empty alignments
        for (auto r : {0, 1}) {
            mappings[r].emplace_back(*alns[r]);
        }

        // Flip second read back to input orientation
        reverse_complement_alignment_in_place(&mappings[1].back(), [&](vg::id_t node_id) {
                return gbwt_graph.get_length(gbwt_graph.get_handle(node_id));
                });

        for (auto r : {0, 1}) {
            mappings[r].back().clear_refpos();
            mappings[r].back().clear_path();
            mappings[r].back().set_score(0);
            mappings[r].back().set_identity(0);
            mappings[r].back().set_mapping_quality(0);
        }

#ifdef print_minimizer_table
        mapping_was_rescued.emplace_back(false, false);
        pair_indices.emplace_back(NO_READ_INDEX, NO_READ_INDEX);
#endif

    } else {
    
        if (show_work) {
            #pragma omp critical (cerr)
            {
                cerr << log_name() << "For scores";
                for (auto& score : scores) cerr << " " << score << ":" << endl;
            }
        }

        //Get the multiplicities for mapq calculation
        //We're only using multiplicities if the alignments were rescued
        std::array<double, 2> estimated_multiplicity_from;
        for (auto r : {0, 1}) {
            estimated_multiplicity_from[r] = unpaired_count[r] > 0 ? (double) unpaired_count[r] / min(rescued_count[r], max_rescue_attempts) : 1.0;
        }
        bool all_rescued = true;
        // TODO: This switch used to fall-through on all cases.
        for (PairType type : types) {
            switch (type){
                case paired:
                    paired_multiplicities.push_back(1.0);
                    all_rescued=false;
                    break;
                case unpaired:
                    paired_multiplicities.push_back(1.0);
                    break;
                case rescued_from_first:
                    paired_multiplicities.push_back(estimated_multiplicity_from[0]);
                    break;
                case rescued_from_second:
                    paired_multiplicities.push_back(estimated_multiplicity_from[1]);
                    break;
            }
        }
        const vector<double>* multiplicities = all_rescued ? &paired_multiplicities : nullptr; 
        // Compute base MAPQ if not unmapped. Otherwise use 0 instead of the 50% this would give us.
        // If all of the alignment pairs were found with rescue, use the multiplicities to determine mapq
        // Use exact mapping quality
        uncapped_mapq = scores[0] == 0 ? 0 : 
            get_regular_aligner()->compute_max_mapping_quality(scores, false, multiplicities);

        //Cap mapq at 1 - 1 / # equivalent or better fragment clusters, including self
        if (better_cluster_count_by_mappings.front() > 1) {
            // TODO: why is this a sensible cap?
            fragment_cluster_cap = prob_to_phred(1.0 - (1.0 / (double) better_cluster_count_by_mappings.front()));
            // Leave zeros in here and don't round.
        }

        for (auto r : {0, 1}) {
            // For each fragment
        
            //If one alignment was duplicated in other pairs, cap the mapq for that alignment at the mapq
            //of the group of duplicated alignments. Always compute this even if not quite sensible.
            mapq_score_groups[r] = get_regular_aligner()->compute_max_mapping_quality(scores_group[r], false);
        
            vector<size_t> explored_minimizers;
            for (size_t i = 0; i < minimizers_by_read[r].size(); i++) {
                if (minimizer_explored_by_read[r].contains(i)) {
                    explored_minimizers.push_back(i);
                }
            }
            // Compute exploration cap on MAPQ. TODO: avoid needing to pass as much stuff along.
            double mapq_explored_cap =  faster_cap(minimizers_by_read[r], explored_minimizers, alns[r]->sequence(), alns[r]->quality());

            mapq_explored_caps[r] = mapq_explored_cap;

            // Remember the caps
            set_annotation(mappings[r].front(), "mapq_explored_cap", mapq_explored_cap);
            set_annotation(mappings[r].front(), "mapq_score_group", mapq_score_groups[r]);
        }
        
        // Have a function to transform interesting cap values to uncapped.
        auto preprocess_cap = [](double cap) {
            return (cap != -numeric_limits<double>::infinity()) ? cap : numeric_limits<double>::infinity();
        };
        
        for (auto r : {0, 1}) {
            // For each fragment

            // Compute the overall cap for just this read, now that the individual cap components are filled in for both reads.
            double escape_bonus = uncapped_mapq < std::numeric_limits<int32_t>::max() ? 1.0 : 2.0;
            double mapq_cap = std::min(fragment_cluster_cap, ((mapq_explored_caps[0] + mapq_explored_caps[1])*escape_bonus) );

            //TODO: How to cap mapq when the reads were unpaired
            if (types.front() == unpaired) {
                //If this pair came from two different fragment cluster, then cap mapq at the mapq
                //from only unpaired alignments of this read
                mapq_cap = std::min(mapq_cap, (double)get_regular_aligner()->compute_max_mapping_quality(unpaired_scores[r], false));
            }
            
            // Find the MAPQ to cap
            double read_mapq = uncapped_mapq;
            
            // Remember the uncapped MAPQ
            set_annotation(mappings[r].front(), "mapq_uncapped", read_mapq);
            // And the cap we actually applied (possibly from the pair partner)
            set_annotation(mappings[r].front(), "mapq_applied_cap", mapq_cap);

            // Apply the cap, and limit to 0-60
            double capped_mapq = min(mapq_cap, read_mapq); 
            if (distances.front() == std::numeric_limits<int64_t>::max()) {
                //If the two reads are not reachable, lower cap
                capped_mapq = capped_mapq / 2.0;
            }
            read_mapq = max(min(capped_mapq, 120.0) / 2.0, 0.0);
            
            // Save the MAPQ
            mappings[r].front().set_mapping_quality(read_mapq);
            
            if (show_work) {
                #pragma omp critical (cerr)
                {
                    cerr << log_name() << "MAPQ for read " << (r + 1) << " is " << read_mapq << ", was " << uncapped_mapq
                        << " capped by fragment cluster cap " << fragment_cluster_cap
                        << ", score group cap " << (mapq_score_groups[r] / 2.0)
                        << ", combined explored cap " << ((mapq_explored_caps[0] + mapq_explored_caps[1]) / 2.0)  << endl;
                }
            }
        }
        
        //Annotate top pair with its fragment distance, properly-paired-ness, fragment length distrubution, and secondary scores
        bool properly_paired = distances.front() == std::numeric_limits<int64_t>::max() ? false :
            (std::abs(distances.front()-fragment_length_distr.mean()) <= 6.0*fragment_length_distr.std_dev()) ;
        string distribution = "-I " + to_string(fragment_length_distr.mean()) + " -D " + to_string(fragment_length_distr.std_dev());
        for (auto r : {0, 1}) {
            set_annotation(mappings[r].front(), "fragment_length", distance_to_annotation(distances.front()));
            set_annotation(mappings[r].front(), "proper_pair", properly_paired);
            set_annotation(mappings[r].front(),"fragment_length_distribution", distribution);
            set_annotation(mappings[r].front(),"secondary_scores", scores);
        }
    }
    
    // Make sure pair partners reference each other
    pair_all(mappings);
        
    
    
    for (auto r : {0, 1}) {
        if (track_provenance) {
            funnels[r].substage_stop();
        }
        // Stop this alignment
        funnels[r].stop();
    }
    
    for (auto r : {0, 1}) {
        // Annotate with whatever's in the funnel.
        funnels[r].annotate_mapped_alignment(mappings[r].front(), track_correctness);
    
        if (track_provenance) {
            if (track_correctness) {
                annotate_with_minimizer_statistics(mappings[r].front(), minimizers_by_read[r], seeds_by_read[r], seeds_by_read[r].size(), 0, funnels[r]);
            }
            // Annotate with parameters used for the filters.
            set_annotation(mappings[r].front(), "param_hit-cap", (double) hit_cap);
            set_annotation(mappings[r].front(), "param_hard-hit-cap", (double) hard_hit_cap);
            set_annotation(mappings[r].front(), "param_score-fraction", (double) minimizer_score_fraction);
            set_annotation(mappings[r].front(), "param_max-extensions", (double) max_extensions);
            set_annotation(mappings[r].front(), "param_max-alignments", (double) max_alignments);
            set_annotation(mappings[r].front(), "param_cluster-score", (double) cluster_score_threshold);
            set_annotation(mappings[r].front(), "param_cluster-coverage", (double) cluster_coverage_threshold);
            set_annotation(mappings[r].front(), "param_extension-set", (double) extension_set_score_threshold);
            set_annotation(mappings[r].front(), "param_max-multimaps", (double) max_multimaps);
            set_annotation(mappings[r].front(), "param_max-rescue-attempts", (double) max_rescue_attempts);
        }
    }
 
#ifdef print_minimizer_table

    if (distances.size() == 0) {
        distances.emplace_back(0);
    }
    for (auto r : {0, 1}) {
        cerr << alns[r]->sequence() << "\t";
        for (char c : alns[r]->quality()) {
            cerr << (char)(c+33);
        }
        cerr << "\t" << max_fragment_num << "\t" << mapping_was_rescued[0].first << "\t" << mapping_was_rescued[0].second 
             << "\t" << distances.front();
        for (size_t i = 0 ; i < minimizers_by_read[r].size() ; i++) {
            auto& minimizer = minimizers_by_read[r][i];
            cerr << "\t"
                 << minimizer.value.key.decode(minimizer.length) << "\t"
                 << minimizer.forward_offset() << "\t"
                 << minimizer.agglomeration_start << "\t"
                 << minimizer.agglomeration_length << "\t"
                 << minimizer.hits << "\t"
                 << minimizer_explored_by_read[r].contains(i);
             if (minimizer_explored_by_read[r].contains(i)) {
                 crash_unless(minimizer.hits<=hard_hit_cap) ;
             }
        }
        cerr << "\t" << uncapped_mapq << "\t" << fragment_cluster_cap << "\t" << mapq_score_groups[0] << "\t" 
             << mapq_explored_caps[0] << "\t" << new_cluster_cap << "\t" << mappings[r].front().mapping_quality() << "\t";  
        for (size_t i = 0 ; i < scores.size() ; i++) {
            std::array<read_alignment_index_t, 2>& indices = pair_indices[i];
            std::array<Alignment*, 2> paired_alignments;
            for (auto r2 : {0, 1}) {
                paired_alignments[r2] = &indices[r2].lookup_for_read_in(r2, alignments);
            }

            int64_t dist = distances[i];
            crash_unless(dist == distance_between(paired_alignments[0], paired_alignments[1])); 

            crash_unless(scores[i] == score_alignment_pair(paired_alignments[0], paired_alignments[1], dist));

            double multiplicity = paired_multiplicities.size() == scores.size() ? paired_multiplicities[i] : 1.0;

            cerr << paired_alignments[0].score() << "," 
                 << paired_alignments[1].score() << "," 
                 << multiplicity << "," 
                 << scores[i] << ";";
        }

        
        if (track_correctness) {
            cerr << "\t" << funnels[r].last_correct_stage() << endl;
        } else {
            cerr << "\t?" << endl;
        }
    }
#endif

    if (track_provenance && show_work) {
        // Dump the funnel info graph.
        #pragma omp critical (cerr)
        {
            for (auto r : {0, 1}) {
                funnels[r].to_dot(cerr);
            }
        }
    }

    // Ship out all the aligned alignments
    return {std::move(mappings[0]), std::move(mappings[1])};
}

//-----------------------------------------------------------------------------

double MinimizerMapper::faster_cap(const VectorView<Minimizer>& minimizers, vector<size_t>& minimizers_explored,
    const string& sequence, const string& quality_bytes) {

    // TODO: Maybe we should to something smarter if we do not have base qualities.
    if (quality_bytes.empty()) {
        return numeric_limits<double>::infinity();
    }

    // Sort minimizer subset so we go through minimizers in increasing order of
    // agglomeration end position, and then increasing order of agglomeration
    // start position
    std::sort(minimizers_explored.begin(), minimizers_explored.end(), [&](size_t a, size_t b) {
        // Return true if a must come before b, and false otherwise
        size_t a_end = minimizers[a].agglomeration_start + minimizers[a].agglomeration_length;
        size_t b_end = minimizers[b].agglomeration_start + minimizers[b].agglomeration_length;
        return a_end < b_end || (a_end == b_end && minimizers[a].agglomeration_start < minimizers[b].agglomeration_start);
    });
#ifdef debug
    cerr << "Sorted " << minimizers_explored.size() << " minimizers" << endl;
#endif

#ifdef debug
    cerr << "Explored minimizers:" << endl;
    dump_debug_minimizers(minimizers, sequence, &minimizers_explored);
#endif

    for (auto it = minimizers_explored.begin(); it != minimizers_explored.end(); ++it) {
        if (minimizers[*it].length == 0) {
            #pragma omp critical (cerr)
            {
                std::cerr << "error[MinimizerMapper::faster_cap]: Minimizer with no sequence found in read with sequence " << sequence << std::endl;
                dump_debug_minimizers(minimizers, sequence, &minimizers_explored);
                for (size_t i = 0 ; i < minimizers_explored.size() ; i++) {
                    auto& m = minimizers[minimizers_explored[i]];
                    std::cerr << "Mininizer " << minimizers_explored[i] << " agg start " << m.agglomeration_start << " length " << m.agglomeration_length
                              << " core start " << m.value.offset << " length " << m.length << std::endl;
                }
                std::cerr << "Read sequence: " << sequence << std::endl;
                std::cerr << "Read quality: ";
                for (char q : quality_bytes) {
                    std::cerr << (char) (33 + (int)q);
                }
                std::cerr << std::endl;
                exit(1);
            }
        }
    }

    // Make a DP table holding the log10 probability of having an error disrupt each minimizer.
    // Entry i+1 is log prob of mutating minimizers 0, 1, 2, ..., i.
    // Make sure to have an extra field at the end to support this.
    // Initialize with -inf for unfilled.
    vector<double> c(minimizers_explored.size() + 1, -numeric_limits<double>::infinity());
    c[0] = 0.0;
    
    for_each_agglomeration_interval(minimizers, sequence, quality_bytes, minimizers_explored, [&](size_t left, size_t right, size_t bottom, size_t top) {
        // For each overlap range in the agglomerations
        
#ifdef debug
        cerr << "Consider overlap range " << left << " to " << right << " in minimizer ranks " << bottom << " to " << top << endl;
        cerr << "log10prob for bottom: " << c[bottom] << endl;
#endif
        
        // Calculate the probability of a disruption here
        double p_here = get_log10_prob_of_disruption_in_interval(minimizers, sequence, quality_bytes,
            minimizers_explored.begin() + bottom, minimizers_explored.begin() + top, left, right);

#ifdef debug
        cerr << "log10prob for here: " << p_here << endl;
#endif

        if (isinf(p_here)) {
            #pragma omp critical (cerr)
            {
                std::cerr << "error[MinimizerMapper::faster_cap]: Minimizers seem impossible to disrupt in region " << left << " " << right << " " << bottom << " " << top << std::endl;
                dump_debug_minimizers(minimizers, sequence, &minimizers_explored);
                for (size_t i = 0 ; i < minimizers_explored.size() ; i++) {
                    auto& m = minimizers[minimizers_explored[i]];
                    std::cerr << "Mininizer " << minimizers_explored[i] << " agg start " << m.agglomeration_start << " length " << m.agglomeration_length
                              << " core start " << m.value.offset << " length " << m.length << std::endl;
                }
                std::cerr << "Read sequence: " << sequence << std::endl;
                std::cerr << "Read quality: ";
                for (char q : quality_bytes) {
                    std::cerr << (char) (33 + (int)q);
                }
                std::cerr << std::endl;
            }
            exit(1);
        }
        
        // Calculate prob of all intervals up to top being disrupted
        double p = c[bottom] + p_here;
        
#ifdef debug
        cerr << "log10prob overall: " << p << endl;
#endif

        for (size_t i = bottom + 1; i < top + 1; i++) {
            // Replace min-prob for minimizers in the interval
            if (c[i] < p) {
#ifdef debug
                cerr << "\tBeats " << c[i] << " at rank " << i-1 << endl;
#endif
                c[i] = p;
            } else {
#ifdef debug
                cerr << "\tBeaten by " << c[i] << " at rank " << i-1 << endl;
#endif
            }
        }
    });
    
#ifdef debug
    cerr << "log10prob after all minimizers is " << c.back() << endl;
#endif
    
    if (isinf(c.back())) {
        #pragma omp critical (cerr)
        {
            std::cerr << "error[MinimizerMapper::faster_cap]: Minimizers seem impossible to disrupt!" << std::endl;
            dump_debug_minimizers(minimizers, sequence, &minimizers_explored);
            for (size_t i = 0 ; i < minimizers_explored.size() ; i++) {
                auto& m = minimizers[minimizers_explored[i]];
                std::cerr << "Mininizer " << minimizers_explored[i] << " agg start " << m.agglomeration_start << " length " << m.agglomeration_length
                          << " core start " << m.value.offset << " length " << m.length << std::endl;
            }
            std::cerr << "Read sequence: " << sequence << std::endl;
            std::cerr << "Read quality: ";
            for (char q : quality_bytes) {
                std::cerr << (char) (33 + (int)q);
            }
            std::cerr << std::endl;
        }
        exit(1);
    }
    
    // Conver to Phred.
    double result = -c.back() * 10;
    return result;
}

void MinimizerMapper::for_each_agglomeration_interval(const VectorView<Minimizer>& minimizers,
    const string& sequence, const string& quality_bytes,
    const vector<size_t>& minimizer_indices,
    const function<void(size_t, size_t, size_t, size_t)>& iteratee) {
    
    if (minimizer_indices.empty()) {
        // Handle no item case
        return;
    }
    
    // Items currently being iterated over
    list<const Minimizer*> stack = {&minimizers[minimizer_indices.front()]};
    // The left end of an item interval
    size_t left = stack.front()->agglomeration_start;
    // The index of the first item in the interval in the sequence of selected items
    size_t bottom = 0;

    // Emit all intervals that precede a given point "right"
    auto emit_preceding_intervals = [&](size_t right) {
        while (left < right) {
            // Work out the end position of the top thing on the stack
            size_t stack_top_end = stack.front()->agglomeration_start + stack.front()->agglomeration_length;
            if (stack_top_end <= right) {
                // Case where the left-most item ends before the start of the new item
                
                if (stack_top_end < left) {
                    // Something is wrong with the order we are visiting these in.
                    #pragma omp critical (cerr)
                    {
                        std::cerr << "error[MinimizerMapper::faster_cap]: Minimizers not sorted properly for read with sequence " << sequence << "! Agglomeration on stack ends at " << stack_top_end << " but we are at " << left << " from a previous agglomeration" << std::endl;
                        exit(1);
                    }
                }
                
                iteratee(left, stack_top_end, bottom, bottom + stack.size());

                // If the stack contains only one item there is a gap between the item
                // and the new item, otherwise just shift to the end of the leftmost item
                left = stack.size() == 1 ? right : stack_top_end;

                bottom += 1;
                stack.pop_front();
            } else {
                // Case where the left-most item ends at or after the beginning of the new new item
                iteratee(left, right, bottom, bottom + stack.size());
                left = right;
            }
        }
    };

    for (auto it = minimizer_indices.begin() + 1; it != minimizer_indices.end(); ++it) {
        // For each item in turn
        auto& item = minimizers[*it];
        
        if (stack.size() == 0) {
            // Something is wrong with our stacking algorithm
            #pragma omp critical (cerr)
            {
                std::cerr << "error[MinimizerMapper::faster_cap]: Minimizers not stacked up properly for read with sequence " << sequence << "!" << std::endl;
                exit(1);
            }
        }

        // For each new item we return all intervals that
        // precede its start
        emit_preceding_intervals(item.agglomeration_start);

        // Add the new item for the next loop
        stack.push_back(&item);
    }

    // Intervals of the remaining intervals on the stack
    emit_preceding_intervals(sequence.size());
}

double MinimizerMapper::get_log10_prob_of_disruption_in_interval(const VectorView<Minimizer>& minimizers,
    const string& sequence, const string& quality_bytes,
    const vector<size_t>::iterator& disrupt_begin, const vector<size_t>::iterator& disrupt_end,
    size_t left, size_t right) {
    
#ifdef debug
    cerr << "Compute log10 probability in interval " << left << "-" << right << endl;
#endif
    
    if (left == right) {
        // 0-length intervals need no disruption.
        return 0;
    }
   
    // We want an OR over all the columns, but some of the probabilities are tiny.
    // So instead of NOT(AND(NOT())), which also would assume independence the
    // way we calculate AND by multiplication, we just assume independence and
    // compute OR as (p1 + p2 - (p1 * p2)).
    // Start with the first column.
    double p = get_prob_of_disruption_in_column(minimizers, sequence, quality_bytes, disrupt_begin, disrupt_end, left);
#ifdef debug
    cerr << "\tProbability disrupted at column " << left << ": " << p << endl;
#endif
    for(size_t i = left + 1 ; i < right; i++) {
        // OR up probability of all the other columns
        double col_p = get_prob_of_disruption_in_column(minimizers, sequence, quality_bytes, disrupt_begin, disrupt_end, i);
#ifdef debug
        cerr << "\tProbability disrupted at column " << i << ": " << col_p << endl;
#endif
        p = (p + col_p - (p * col_p));
#ifdef debug
        cerr << "\tRunning OR of disrupted anywhere: " << p << endl;
#endif
    }
    
    // Convert to log10prob.
    return log10(p);
 
}

double MinimizerMapper::get_prob_of_disruption_in_column(const VectorView<Minimizer>& minimizers,
    const string& sequence, const string& quality_bytes,
    const vector<size_t>::iterator& disrupt_begin, const vector<size_t>::iterator& disrupt_end,
    size_t index) {
    
#ifdef debug
    cerr << "\tCompute probability at column " << index << endl;
#endif
    
    // Base cost is quality. Make sure to compute a non-integral answer.
    double p = phred_to_prob((uint8_t)quality_bytes[index]);
#ifdef debug
    cerr << "\t\tBase probability from quality: " << p << endl;
#endif
    for (auto it = disrupt_begin; it != disrupt_end; ++it) {
        // For each minimizer to disrupt
        auto& m = minimizers[*it];
        
#ifdef debug
        cerr << "\t\tRelative rank " << (it - disrupt_begin) << " is minimizer " << m.value.key.decode(m.length) << endl;
#endif
        
        if (!(m.forward_offset() <= index && index < m.forward_offset() + m.length)) {
            // Index is out of range of the minimizer itself. We're in the flank.
#ifdef debug
            cerr << "\t\t\tColumn " << index << " is in flank." << endl;
#endif
            // How many new possible minimizers would an error here create in this agglomeration,
            // to compete with its minimizer?
            // No more than one per position in a minimizer sequence.
            // No more than 1 per base from the start of the agglomeration to here, inclusive.
            // No more than 1 per base from here to the last base of the agglomeration, inclusive.
            size_t possible_minimizers = min((size_t) m.length,
                                             min(index - m.agglomeration_start + 1,
                                             (m.agglomeration_start + m.agglomeration_length) - index));

#ifdef debug
            cerr << "\t\t\tBeat hash " << m.value.hash << " at least 1 time in " << possible_minimizers << endl;
#endif

            // Account for at least one of them beating the minimizer.
            double any_beat_prob = prob_for_at_least_one(m.value.hash, possible_minimizers);
            
#ifdef debug
            cerr << "\t\t\t\tGives probability: " << any_beat_prob << endl;
#endif
            
            p *= any_beat_prob;
            
            // TODO: handle N somehow??? It can occur outside the minimizer itself, here in the flank.
        }
#ifdef debug
        cerr << "\t\t\tRunning AND prob: " << p << endl;
#endif
    }
    
    return p;
}

//-----------------------------------------------------------------------------

void MinimizerMapper::attempt_rescue(const Alignment& aligned_read, Alignment& rescued_alignment, const VectorView<Minimizer>& minimizers, bool rescue_forward ) {

    // Get rid of the old path.
    rescued_alignment.clear_path();

    if (this->rescue_algorithm == rescue_none) { return; }

    // We are traversing the same small subgraph repeatedly, so it's better to use a cache.
    gbwtgraph::CachedGBWTGraph cached_graph(this->gbwt_graph);

    if (show_work) {
        #pragma omp critical (cerr)
        {
            cerr << log_name() << "Attempt rescue from: " << log_alignment(aligned_read) << endl;
        }
    }

    // Find all nodes within a reasonable range from aligned_read.
    std::unordered_set<id_t> rescue_nodes;
    int64_t min_distance = max(0.0, fragment_length_distr.mean() - rescued_alignment.sequence().size() - rescue_subgraph_stdevs * fragment_length_distr.std_dev());
    int64_t max_distance = fragment_length_distr.mean() + rescue_subgraph_stdevs * fragment_length_distr.std_dev();

    subgraph_in_distance_range(*distance_index, aligned_read.path(), &cached_graph, min_distance, max_distance, rescue_nodes, rescue_forward);

    if (rescue_nodes.size() == 0) {
        //If the rescue subgraph is empty
        return;
    }
    
    // Remove node ids that do not exist in the GBWTGraph from the subgraph.
    // We may be using the distance index of the original graph, and nodes
    // not visited by any thread are missing from the GBWTGraph.
    for (auto iter = rescue_nodes.begin(); iter != rescue_nodes.end(); ) {
        if (!cached_graph.has_node(*iter)) {
            iter = rescue_nodes.erase(iter);
        } else {
            ++iter;
        }
    }

    // Find all seeds in the subgraph and try to get a full-length extension.
    GaplessExtender::cluster_type seeds = this->seeds_in_subgraph(minimizers, rescue_nodes);
    if (seeds.size() > this->rescue_seed_limit) {
        return;
    }
    std::vector<GaplessExtension> extensions = this->extender.extend(seeds, rescued_alignment.sequence(), &cached_graph);

    // If we have a full-length extension, use it as the rescued alignment.
    if (GaplessExtender::full_length_extensions(extensions)) {
        this->extension_to_alignment(extensions.front(), rescued_alignment);
        return;
    }

    // Determine the best extension.
    size_t best = extensions.size();
    for (size_t i = 0; i < extensions.size(); i++) {
        if (best >= extensions.size() || extensions[i].score > extensions[best].score) {
            best = i;
        }
    }

    // Use the best extension as a seed for dozeu.
    // Also ensure that the entire extension is in the subgraph.
    std::vector<MaximalExactMatch> dozeu_seed;
    if (best < extensions.size()) {
        const GaplessExtension& extension = extensions[best];
        for (handle_t handle : extension.path) {
            rescue_nodes.insert(cached_graph.get_id(handle));
        }
        dozeu_seed.emplace_back();
        dozeu_seed.back().begin = rescued_alignment.sequence().begin() + extension.read_interval.first;
        dozeu_seed.back().end = rescued_alignment.sequence().begin() + extension.read_interval.second;
        nid_t id = cached_graph.get_id(extension.path.front());
        bool is_reverse = cached_graph.get_is_reverse(extension.path.front());
        gcsa::node_type node = gcsa::Node::encode(id, extension.offset, is_reverse);
        dozeu_seed.back().nodes.push_back(node);
    }

    // GSSW and dozeu assume that the graph is a DAG.
    std::vector<handle_t> topological_order = gbwtgraph::topological_order(cached_graph, rescue_nodes);
    if (!topological_order.empty()) {
        
        size_t rescue_subgraph_bases = 0;
        for (auto& h : topological_order) {
            rescue_subgraph_bases += cached_graph.get_length(h);
        }
        if (rescue_subgraph_bases * rescued_alignment.sequence().size() > max_dozeu_cells) {
            if (!warned_about_rescue_size.test_and_set()) {
                cerr << "warning[vg::giraffe]: Refusing to perform too-large rescue alignment of "
                    << rescued_alignment.sequence().size() << " bp against "
                    << rescue_subgraph_bases << " bp ordered subgraph for read " << rescued_alignment.name()
                    << " which would use more than " << max_dozeu_cells
                    << " cells and might exhaust Dozeu's allocator; suppressing further warnings." << endl;
            }
            return; 
        }
    
        if (rescue_algorithm == rescue_dozeu) {
            size_t gap_limit = this->get_regular_aligner()->longest_detectable_gap(rescued_alignment);
            get_regular_aligner()->align_xdrop(rescued_alignment, cached_graph, topological_order,
                                               dozeu_seed, false, gap_limit);
            this->fix_dozeu_score(rescued_alignment, cached_graph, topological_order);
        } else {
            get_regular_aligner()->align(rescued_alignment, cached_graph, topological_order);
        }
        return;
    }

    // Build a subgraph overlay.
    SubHandleGraph sub_graph(&cached_graph);
    for (id_t id : rescue_nodes) {
        sub_graph.add_handle(cached_graph.get_handle(id));
    }

    // Create an overlay where each strand is a separate node.
    StrandSplitGraph split_graph(&sub_graph);

    // Dagify the subgraph.
    bdsg::HashGraph dagified;
    std::unordered_map<id_t, id_t> dagify_trans =
        handlealgs::dagify(&split_graph, &dagified, rescued_alignment.sequence().size());

    size_t rescue_subgraph_bases = dagified.get_total_length();
    if (rescue_subgraph_bases * rescued_alignment.sequence().size() > max_dozeu_cells) {
        if (!warned_about_rescue_size.test_and_set()) {
            cerr << "warning[vg::giraffe]: Refusing to perform too-large rescue alignment of "
                << rescued_alignment.sequence().size() << " bp against "
                << rescue_subgraph_bases << " bp dagified subgraph for read " << rescued_alignment.name()
                << " which would use more than " << max_dozeu_cells
                << " cells and might exhaust Dozeu's allocator; suppressing further warnings." << endl;
        }
        return; 
    }
    
    // Align to the subgraph.
    // TODO: Map the seed to the dagified subgraph.
    if (this->rescue_algorithm == rescue_dozeu) {
        size_t gap_limit = this->get_regular_aligner()->longest_detectable_gap(rescued_alignment);
        get_regular_aligner()->align_xdrop(rescued_alignment, dagified, std::vector<MaximalExactMatch>(), false, gap_limit);
        this->fix_dozeu_score(rescued_alignment, dagified, std::vector<handle_t>());
    } else if (this->rescue_algorithm == rescue_gssw) {
        get_regular_aligner()->align(rescued_alignment, dagified, true);
    }

    // Map the alignment back to the original graph.
    Path& path = *(rescued_alignment.mutable_path());
    for (size_t i = 0; i < path.mapping_size(); i++) {
        Position& pos = *(path.mutable_mapping(i)->mutable_position());
        id_t id = dagify_trans[pos.node_id()];
        handle_t handle = split_graph.get_underlying_handle(split_graph.get_handle(id));
        pos.set_node_id(sub_graph.get_id(handle));
        pos.set_is_reverse(sub_graph.get_is_reverse(handle));
    }
    
    if (show_work) {
        #pragma omp critical (cerr)
        {
            cerr << log_name() << "Rescue result: " << log_alignment(rescued_alignment) << endl;
        }
    }
}

GaplessExtender::cluster_type MinimizerMapper::seeds_in_subgraph(const VectorView<Minimizer>& minimizers,
                                                                 const std::unordered_set<id_t>& subgraph) const {
    std::vector<id_t> sorted_ids(subgraph.begin(), subgraph.end());
    std::sort(sorted_ids.begin(), sorted_ids.end());
    GaplessExtender::cluster_type result;
    for (const Minimizer& minimizer : minimizers) {
        gbwtgraph::hits_in_subgraph(minimizer.hits, minimizer.occs, sorted_ids, [&](pos_t pos, gbwtgraph::Payload) {
            if (minimizer.value.is_reverse) {
                size_t node_length = this->gbwt_graph.get_length(this->gbwt_graph.get_handle(id(pos)));
                pos = reverse_base_pos(pos, node_length);
            }
            result.insert(GaplessExtender::to_seed(pos, minimizer.value.offset));
        });
    }
    return result;
}

void MinimizerMapper::fix_dozeu_score(Alignment& rescued_alignment, const HandleGraph& rescue_graph,
                                      const std::vector<handle_t>& topological_order) const {

    const Aligner* aligner = this->get_regular_aligner();
    int32_t score = aligner->score_contiguous_alignment(rescued_alignment);
    if (score > 0) {
        rescued_alignment.set_score(score);
    } else {
        rescued_alignment.clear_path();
        if (topological_order.empty()) {
            aligner->align(rescued_alignment, rescue_graph, true);
        } else {
            aligner->align(rescued_alignment, rescue_graph, topological_order);
        }
    }
}

//-----------------------------------------------------------------------------


int64_t MinimizerMapper::distance_between(const pos_t& pos1, const pos_t& pos2) {
    int64_t min_dist= distance_index->minimum_distance(id(pos1), is_rev(pos1), offset(pos1),
                                                       id(pos2), is_rev(pos2), offset(pos2),
                                                       false, &gbwt_graph);
    return min_dist;
}

int64_t MinimizerMapper::unoriented_distance_between(const pos_t& pos1, const pos_t& pos2) const {

    int64_t min_dist = distance_index->minimum_distance(id(pos1), is_rev(pos1), offset(pos1),
                                                        id(pos2), is_rev(pos2), offset(pos2),
                                                        true, &gbwt_graph);
    return min_dist;
}

int64_t MinimizerMapper::distance_between(const Alignment& aln1, const Alignment& aln2) {
    crash_unless(aln1.path().mapping_size() != 0); 
    crash_unless(aln2.path().mapping_size() != 0); 
     
    pos_t pos1 = initial_position(aln1.path()); 
    pos_t pos2 = final_position(aln2.path());

    return distance_between(pos1, pos2);
}

void MinimizerMapper::extension_to_alignment(const GaplessExtension& extension, Alignment& alignment) const {
    *(alignment.mutable_path()) = extension.to_path(this->gbwt_graph, alignment.sequence());
    alignment.set_score(extension.score);
    double identity = 0.0;
    if (!alignment.sequence().empty()) {
        size_t len = alignment.sequence().length();
        identity = (len - extension.mismatches()) / static_cast<double>(len);
    }
    alignment.set_identity(identity);
}

//-----------------------------------------------------------------------------

std::vector<MinimizerMapper::Minimizer> MinimizerMapper::find_minimizers(const std::string& sequence, Funnel& funnel) const {

    if (this->track_provenance) {
        // Start the minimizer finding stage
        funnel.stage("minimizer");
    }

    std::vector<Minimizer> result;
    double base_score = 1.0 + std::log(this->hard_hit_cap);
    // Get minimizers and their window agglomeration starts and lengths
    // Starts and lengths are all 0 if we are using syncmers.
    vector<tuple<gbwtgraph::DefaultMinimizerIndex::minimizer_type, size_t, size_t>> minimizers =
        this->minimizer_index.minimizer_regions(sequence);
    for (auto& m : minimizers) {
        double score = 0.0;
        auto hits = this->minimizer_index.find(get<0>(m));
        if (hits.second > 0) {
            if (hits.second <= this->hard_hit_cap) {
                score = base_score - std::log(hits.second);
            } else {
                score = 1.0;
            }
        }
        
        // Length of the match from this minimizer or syncmer
        int32_t match_length = (int32_t) minimizer_index.k();
        // Number of candidate kmers that this minimizer is minimal of
        int32_t candidate_count = this->minimizer_index.uses_syncmers() ? 1 : (int32_t) minimizer_index.w();
        
        auto& value = std::get<0>(m);
        size_t agglomeration_start = std::get<1>(m);
        size_t agglomeration_length = std::get<2>(m);
        if (this->minimizer_index.uses_syncmers()) {
            // The index says the start and length are 0. Really they should be where the k-mer is.
            // So start where the k-mer is on the forward strand
            agglomeration_start = value.is_reverse ? (value.offset - (match_length - 1)) : value.offset;
            // And run for the k-mer length
            agglomeration_length = match_length;
        }
        
        result.push_back({ value, agglomeration_start, agglomeration_length, hits.second, hits.first,
                            match_length, candidate_count, score });
    }

    // Make sure everything is sorted by read start position.
    // TODO: Can we drop this guarantee and avoid this sort to speed things up?
    std::sort(result.begin(), result.end(), [&](const Minimizer& a, const Minimizer& b) {
        return a.forward_offset() < b.forward_offset();
    });
    
    if (this->track_provenance) {
        // Record how many we found, as new lines.
        // THey are going to be numbered in score order, not read order. Probably...
        funnel.introduce(result.size());
    }

    return result;
}

std::vector<size_t> MinimizerMapper::sort_minimizers_by_score(const std::vector<Minimizer>& minimizers) const {
    // We defined operator< so the minimizers always sort descening by score by default.
    return sort_permutation(minimizers.begin(), minimizers.end());
}

<<<<<<< HEAD
std::vector<MinimizerMapper::Seed> MinimizerMapper::find_seeds(const std::vector<Minimizer>& minimizers_in_read_order, const VectorView<Minimizer>& minimizers, const Alignment& aln, Funnel& funnel) const {
=======
std::vector<MinimizerMapper::Seed> MinimizerMapper::find_seeds(const VectorView<Minimizer>& minimizers, const Alignment& aln,  Funnel& funnel) const {
>>>>>>> 015b5e70

    if (this->track_provenance) {
        // Start the minimizer locating stage
        funnel.stage("seed");
    }
    
    // One of the filters accepts minimizers until selected_score reaches target_score.
    double base_target_score = 0.0;
    double target_score = 0.0;
    double selected_score = 0.0;
    if (this->hit_cap != 0 || this->minimizer_score_fraction != 1.0) {
        // Actually use a score fraction filter
        for (const Minimizer& minimizer : minimizers) {
            base_target_score += minimizer.score;
        }
        target_score = (base_target_score * this->minimizer_score_fraction) + 0.000001;
    }
    
    // We group all all occurrences of the same minimizer in the read together
    // and either take all of them (if the total number of hits is low enough)
    // or skip all of them. Such minimizers are expensive to process, because
    // they tend to have many hits and each hit in the graph is matched with
    // each occurrence in the read.
    size_t start = 0, limit = 0;
    size_t run_hits = 0;
    bool taking_run = false;

    if (show_work) {
        #pragma omp critical (cerr)
        {
            std::cerr << log_name() << "All minimizers:" << std::endl;
            dump_debug_minimizers(minimizers, aln.sequence());
        }
    }

    // bit vector length of read to check for overlaps
    size_t num_minimizers = 0;
    size_t read_len = aln.sequence().size();
    size_t num_min_by_read_len = read_len / this->num_bp_per_min;
    std::vector<bool> read_bit_vector (read_len, false);

    // Select the minimizers we use for seeds.
    size_t rejected_count = 0;
    std::vector<Seed> seeds;

    // Prefilter and downsample the minimizers with a sliding window.
    // We do all this in *read* order!
    // We keep a set of the minimizers that pass downsampling.
    // We later need to filter given a minimizer reference and that makes it hard to use a bit vector here.
    // TODO: change how the filters work!
    std::unordered_set<const Minimizer*> downsampled;
    if (this->minimizer_downsampling_window_size != 0) {
        // Downsample the minimizers. This needs to break up by minimizer length.
        // So we need to organize the minimizers by length if we are weirdly using multiple lengths of minimizer.
        std::unordered_map<size_t, std::vector<size_t>> minimizers_in_read_order_by_length;
        for (size_t i = 0; i < minimizers_in_read_order.size(); i++) {
            // TODO: Skip this copy if we think we have only one minimizer length!
            // We probably have only one length so do a reserve here.
            minimizers_in_read_order_by_length[minimizers_in_read_order[i].length].reserve(minimizers_in_read_order.size());
            minimizers_in_read_order_by_length[minimizers_in_read_order[i].length].push_back(i);
        }
        for (auto& kv : minimizers_in_read_order_by_length) {
            auto& length = kv.first;
            crash_unless(length <= this->minimizer_downsampling_window_size);
            auto& min_indexes = kv.second;
            // Run downsampling for this length of minimizer.
            algorithms::sample_minimal(min_indexes.size(), length, this->minimizer_downsampling_window_size, aln.sequence().size(), [&](size_t i) -> size_t {
                // Get item start
                return minimizers_in_read_order.at(min_indexes.at(i)).forward_offset();
            }, [&](size_t a, size_t b) -> bool {
                // Return if minimizer a should beat minimizer b
                auto& min_a = minimizers_in_read_order.at(min_indexes.at(a));
                auto& min_b = minimizers_in_read_order.at(min_indexes.at(b));

                // The better minimizer is the one that does match the reference, or
                // if both match the reference it is the one that has more score. Or if both have equal score it is the more minimal one.
                // That happens to be how we defined the Minimizer operator<.
                return (min_a.hits > 0 && min_b.hits == 0) || (min_a.hits > 0 && min_b.hits > 0 && min_a < min_b);
            }, [&](size_t sampled) -> void {
                // This minimizer is actually best in a window
                downsampled.insert(&minimizers_in_read_order.at(min_indexes.at(sampled)));
            });
        }
        if (show_work) {
            #pragma omp critical (cerr)
            std::cerr << log_name() << "Downsampled "
                << minimizers_in_read_order.size() << " minimizers of "
                << minimizers_in_read_order_by_length.size() << " lengths to "
                << downsampled.size() << " minimizers" << std::endl;
        }
    }
    
    // Define the filters for minimizers.
    //
    // Each has a name, a function to check if a minimizer passes, a function
    // to check the minimizer's statistic, and a pass and a fail function to
    // update state.
    //
    // Filters that keep state and don't want to treat multiple duplicate
    // minimizers differently should check taking_run to see if something in
    // the run already passed all filters (and therefore this filter).
    //
    // Functions are only allowed to be called after run_hits is set and the
    // run logic has determined run membership for the minimizer.
    using filter_t = std::tuple<const char*, std::function<bool(const Minimizer&)>, std::function<double(const Minimizer&)>, std::function<void(const Minimizer&)>, std::function<void(const Minimizer&)>>;
    std::vector<filter_t> minimizer_filters;
    minimizer_filters.reserve(5);
    if (this->minimizer_downsampling_window_size != 0) {
        // Drop minimizers if we didn't select them at downsampling.
        // TODO: Downsampling isn't actually by run, and that's kind of the point?
        minimizer_filters.emplace_back(
            "window-downsampling", 
            [&](const Minimizer& m) { return downsampled.empty() || downsampled.count(&m); },
            [&](const Minimizer& m) { return (double)m.hits; },
            [](const Minimizer& m) {},
            [](const Minimizer& m) {}
        );
    }
    minimizer_filters.emplace_back(
        "any-hits", 
        [&](const Minimizer& m) { return m.hits > 0; },
        [](const Minimizer& m) { return nan(""); },
        [](const Minimizer& m) {},
        [](const Minimizer& m) {}
    );
    minimizer_filters.emplace_back(
        "hard-hit-cap",
        [&](const Minimizer& m) { return run_hits <= this->hard_hit_cap; },
        [&](const Minimizer& m) { return (double)run_hits; },
        [](const Minimizer& m) {},
        [](const Minimizer& m) {}
    );
    if (this->exclude_overlapping_min) {
        minimizer_filters.emplace_back(
            "exclude-overlapping-min",
            [&](const Minimizer& m) {
                // TODO: Is this matching abutting minimizers?
                // If at both ehnds the flag isn't set yet, we pass. 
                return !read_bit_vector[m.forward_offset()] && 
                !read_bit_vector[m.forward_offset() + m.length];
            },
            [](const Minimizer& m) { return nan(""); },
            [&](const Minimizer& m) {
              for (size_t i = m.forward_offset(); i < m.forward_offset() + m.length; i++) {
                read_bit_vector[i] = true;
              }
            },
            [](const Minimizer& m) {}
        );
    }
    if (this->max_unique_min != 0) {
        minimizer_filters.emplace_back(
            "max-unique-min||num-bp-per-min",
            [&](const Minimizer& m) {
                return num_minimizers < std::max(this->max_unique_min, num_min_by_read_len);
            },
            [](const Minimizer& m) { return nan(""); },
            [](const Minimizer& m) {},
            [](const Minimizer& m) {}
        );
    }
    if (this->hit_cap != 0 || this->minimizer_score_fraction != 1.0) {
        minimizer_filters.emplace_back(
            "hit-cap||score-fraction",
            [&](const Minimizer& m) {
                return (m.hits <= this->hit_cap) || // We pass if we are under the soft hit cap
                (run_hits <= this->hard_hit_cap && selected_score + m.score <= target_score) || // Or the run as a whole is under the hard hit cap and we need the score
                (taking_run); // Or we already took one duplicate and we want to finish out the run 
            },
            [&](const Minimizer& m) {
                return (selected_score + m.score) / base_target_score;
            },
            [&](const Minimizer& m) {
                // Remember that we took this minimizer for evaluating later ones
                selected_score += m.score;
            },
            [&](const Minimizer& m) {
                //Stop looking for more minimizers once we fail the score fraction
                target_score = selected_score; 
            }
        );
    }
     
    
    // Flag whether each minimizer in the read was located or not, for MAPQ capping.
    // We ignore minimizers with no hits (count them as not located), because
    // they would have to be created in the read no matter where we say it came
    // from, and because adding more of them should lower the MAPQ cap, whereas
    // locating more of the minimizers that are present and letting them pass
    // to the enxt stage should raise the cap.
    for (size_t i = 0; i < minimizers.size(); i++) {
        if (this->track_provenance) {
            // Say we're working on it
            funnel.processing_input(i);
        }

        // Find the next run of identical minimizers.
        if (i >= limit) {
            // We are starting a new run
            start = i; limit = i + 1;
            run_hits = minimizers[i].hits;
            for (size_t j = i + 1; j < minimizers.size() && minimizers[j].value.key == minimizers[i].value.key; j++) {
                limit++;
                run_hits += minimizers[j].hits;
            }
            // We haven't taken the first thing in the run yet.
            taking_run = false;
        }

        // Select the minimizer if it is informative enough or if the total score
        // of the selected minimizers is not high enough.
        const Minimizer& minimizer = minimizers[i];

        // Evaluate the filters
        bool passing = true;
        for (auto& filter : minimizer_filters) {
            auto& filter_name = std::get<0>(filter);
            auto& filter_function = std::get<1>(filter);
            auto& filter_stat_function = std::get<2>(filter);
            auto& filter_pass_function = std::get<3>(filter);
            auto& filter_fail_function = std::get<4>(filter);
            
            passing = filter_function(minimizer);
            if (passing) {
                // Pass this filter
                if (this->track_provenance) {
                    auto stat = filter_stat_function(minimizer);
                    funnel.pass(filter_name, i, stat);
                }
                filter_pass_function(minimizer);
            } else {
                // Fail this filter.
                if (this->track_provenance) {
                    auto stat = filter_stat_function(minimizer);
                    funnel.fail(filter_name, i, stat);
                }
                filter_fail_function(minimizer);
                // Don't do later filters
                break;
            }
        }
        
        if (passing) {
            // We passed all filters.
            // So we are taking this item and ought to take the others in the same run in most cases.
            taking_run = true;
            // Track number of minimizers selected.
            num_minimizers++;
            
            // We should keep this minimizer instance because it is
            // sufficiently rare, or we want it to make target_score, or it is
            // the same sequence as a previous minimizer in this run of identical
            // minimizers which we also took.

            // Locate the hits.
            for (size_t j = 0; j < minimizer.hits; j++) {
                pos_t hit = minimizer.occs[j].position.decode();
                // Reverse the hits for a reverse minimizer
                if (minimizer.value.is_reverse) {
                    size_t node_length = this->gbwt_graph.get_length(this->gbwt_graph.get_handle(id(hit)));
                    hit = reverse_base_pos(hit, node_length);
                }
                // Extract component id and offset in the root chain, if we have them for this seed.
                seeds.emplace_back();
                seeds.back().pos = hit;
                seeds.back().source = i;

                //Get the zipcode
                if (minimizer.occs[j].payload == MIPayload::NO_CODE) {
                    //If the zipcocde wasn't saved, then calculate it
                    seeds.back().zipcode.fill_in_zipcode(*(this->distance_index), hit);
                } else if (minimizer.occs[j].payload.first == 0) {
                    //If the minimizer stored the index into a list of zipcodes
                    if (this->zipcodes != nullptr) {
                        //If we have the oversized zipcodes
                        seeds.back().zipcode = zipcodes->at(minimizer.occs[j].payload.second);
                    } else {
                        //If we don't have the oversized payloads, then fill in the zipcode using the pos
                        seeds.back().zipcode.fill_in_zipcode(*(this->distance_index), hit);
                    }
                } else {
                    //If the zipcode was saved in the payload
                    seeds.back().zipcode.fill_in_zipcode_from_payload(minimizer.occs[j].payload);
                }
                ZipCodeDecoder* decoder = new ZipCodeDecoder(&seeds.back().zipcode);
                seeds.back().zipcode_decoder.reset(decoder);

            }
            
            if (this->track_provenance) {
                // Record in the funnel that this minimizer gave rise to these seeds.
                funnel.expand(i, minimizer.hits);
            }
                
        } else {
            // We failed a filter.
            // Track number of minimizers rejected.
            rejected_count++;
        }
        
        if (this->track_provenance) {
            // Say we're done with this input item
            funnel.processed_input();
        }
    }

    if (this->track_provenance) {
        if (this->track_correctness) {
            // Tag seeds with correctness 
            funnel.substage("correct");
        } else {
            // We're just tagging them with read positions
            funnel.substage("placed");
        }
        this->tag_seeds(aln, seeds.cbegin(), seeds.cend(), minimizers, 0, funnel);
    }

    if (show_work) {
        #pragma omp critical (cerr)
        {
            std::cerr << log_name() << "Found " << seeds.size() << " seeds from "
                << (minimizers.size() - rejected_count) << " minimizers, rejected "
                << rejected_count << std::endl;
        }
    }

    return seeds;
}

void MinimizerMapper::tag_seeds(const Alignment& aln, const std::vector<Seed>::const_iterator& begin, const std::vector<Seed>::const_iterator& end, const VectorView<Minimizer>& minimizers, size_t funnel_offset, Funnel& funnel) const { 
    if (this->track_correctness && this->path_graph == nullptr) {
        cerr << "error[vg::MinimizerMapper] Cannot use track_correctness with no XG index" << endl;
        exit(1);
    }
   
    // Organize the alignment's refpos entries by path
    std::unordered_map<std::string, std::vector<const Position*>> refpos_by_path;
    if (this->track_correctness && aln.refpos_size() != 0) {
        for (const Position& refpos : aln.refpos()) {
            refpos_by_path[refpos.name()].push_back(&refpos); 
        }
        for (auto& kv : refpos_by_path) {
            // Sort the reference positions by coordinate for easy scanning to find near matches.
            std::sort(kv.second.begin(), kv.second.end(), [&](const Position* a, const Position* b) {
                return a->offset() < b->offset();
            });
        }
    }

    // Track the index of each seed in the funnel
    size_t funnel_index = funnel_offset;
    for (std::vector<Seed>::const_iterator it = begin; it != end; ++it) {
        
        // We know the seed is placed somewhere.
        Funnel::State tag = Funnel::State::PLACED;
        if (this->track_correctness) {
            // We are interested in correctness and positions.

            // Find every seed's reference positions. This maps from path handle to pairs of offset and orientation.
            auto offsets = algorithms::nearest_offsets_in_paths(this->path_graph, it->pos, 100);
            
            if (aln.refpos_size() != 0) {
                // It might be correct
                for (auto& handle_and_positions : offsets) {
                    // For every path we have positions on
                    // See if we have any refposes on that path
                    auto found = refpos_by_path.find(this->path_graph->get_path_name(handle_and_positions.first));
                    if (found != refpos_by_path.end()) {
                        // We do have reference positiions on this path.
                        std::vector<const Position*>& refposes = found->second;
                        // And we have to check them against these mapped positions on the path.
                        std::vector<std::pair<size_t, bool>>& mapped_positions = handle_and_positions.second; 
                        // Sort the positions we mapped to by coordinate also
                        std::sort(mapped_positions.begin(), mapped_positions.end(), [&](const std::pair<size_t, bool>& a, const std::pair<size_t, bool>& b) {
                            return a.first < b.first;
                        });

                        // Compare all the refposes to all the positions we mapped to
                        
                        // Start two cursors
                        auto ref_it = refposes.begin();
                        auto mapped_it = mapped_positions.begin();
                        while(ref_it != refposes.end() && mapped_it != mapped_positions.end()) {
                            // As long as they are both in their collections, compare them
                            if (abs((int64_t)(*ref_it)->offset() - (int64_t) mapped_it->first) < 200) {
                                // If they are close enough, we have a match
                                tag = Funnel::State::CORRECT;
                                break;
                            }
                            // Otherwise, advance the one with the lower coordinate.
                            if ((*ref_it)->offset() < mapped_it->first) {
                                ++ref_it;
                            } else {
                                ++mapped_it;
                            }
                        }

                        if (tag == Funnel::State::CORRECT) {
                            // Stop checking paths if we find a hit
                            break;
                        }
                    }
                }
            }

            for (auto& handle_and_positions : offsets) {
                for (auto& position : handle_and_positions.second) {
                    // Tell the funnel all the effective positions, ignoring orientation
                    funnel.position(funnel_index, handle_and_positions.first, position.first);
                }
            }
        }
                
        // Tag this seed as making some of the read space placed or even correct.
        funnel.tag(funnel_index, tag, minimizers[it->source].forward_offset(), minimizers[it->source].length);

        // Look at the next seed
        funnel_index++;
    }
}

void MinimizerMapper::annotate_with_minimizer_statistics(Alignment& target, const VectorView<Minimizer>& minimizers, const std::vector<Seed>& seeds, size_t old_seed_count, size_t new_seed_offset, const Funnel& funnel) const {
    // Annotate with fraction covered by correct (and necessarily located) seed hits.
    
    // First make the set of minimizers that got correct seeds
    std::unordered_set<size_t> seeded;
    for (size_t i = 0; i < seeds.size(); i++) {
        // We need to get correctness out of the funnel, since we don't tag the seed or minimizer.
        // Correctness is assessed per seed, not per minimizer.
        
        if (i < old_seed_count) {
            // This seed was created at the seed stage.
            // We know seed finding was always stage 1.
            if (funnel.was_correct(1, "seed", i)) {
                seeded.insert(seeds[i].source);
            }
        } else {
            // This seed must have been created at the reseed stage in the
            // align_from_chains codepath. We happen to know the magic stager
            // number for it.
            // Make sure to translate seed number to funnel number in the reseed stage.
            // TODO: This is a tightly coupled hack, do we even need this annotation anymore? And does it really need to include the reseeded seeds?
            if (funnel.was_correct(3, "reseed", i - old_seed_count + new_seed_offset)) {
                seeded.insert(seeds[i].source);
            }
        }
    }
    
    // Then we make a table of all the ranges covered by correct minimizers
    std::vector<std::pair<size_t, size_t>> bounds;
    bounds.reserve(seeded.size());
    for(auto& minimizer_number : seeded) {
        // For each minimizer with correct seeds
        auto& minimizer = minimizers[minimizer_number];
        // Cover the minimizer k-mer itself.
        size_t start = minimizer.forward_offset();
        bounds.emplace_back(start, start + minimizer.length);
    }
    // Then we count the positions covered
    size_t covered_count = algorithms::count_covered(bounds);
    // And turn it into a fraction
    double covered_fraction = (double) covered_count / target.sequence().size();
    // And add the annotation
    set_annotation(target, "correct-minimizer-coverage", covered_fraction);
}

//-----------------------------------------------------------------------------

void MinimizerMapper::score_cluster(Cluster& cluster, size_t i, const VectorView<Minimizer>& minimizers, const std::vector<Seed>& seeds, size_t seq_length) const {

    // Initialize the values.
    cluster.score = 0.0;
    cluster.coverage = 0.0;
    cluster.present = SmallBitset(minimizers.size());

    // Determine the minimizers that are present in the cluster.
    for (auto hit_index : cluster.seeds) {
        cluster.present.insert(seeds[hit_index].source);
    }
    if (show_work) {
        #pragma omp critical (cerr)
        dump_debug_clustering(cluster, i, minimizers, seeds);
    }

    // Compute the score and cluster coverage.
    sdsl::bit_vector covered(seq_length, 0);
    for (size_t j = 0; j < minimizers.size(); j++) {
        if (cluster.present.contains(j)) {
            const Minimizer& minimizer = minimizers[j];
            cluster.score += minimizer.score;

            // The offset of a reverse minimizer is the endpoint of the kmer
            size_t start_offset = minimizer.forward_offset();
            size_t k = minimizer.length;

            // Set the k bits starting at start_offset.
            covered.set_int(start_offset, sdsl::bits::lo_set[k], k);
        }
    }
    // Count up the covered positions and turn it into a fraction.
    cluster.coverage = sdsl::util::cnt_one_bits(covered) / static_cast<double>(seq_length);
}

//-----------------------------------------------------------------------------

vector<GaplessExtension> MinimizerMapper::extend_cluster(const Cluster& cluster,
    size_t cluster_num,
    const VectorView<Minimizer>& minimizers,
    const std::vector<Seed>& seeds,
    const string& sequence,
    vector<vector<size_t>>& minimizer_kept_cluster_count,
    Funnel& funnel) const {

    if (track_provenance) {
        // Say we're working on this cluster
        funnel.processing_input(cluster_num);
    }

    // Count how many of each minimizer is in each cluster that we kept
    minimizer_kept_cluster_count.emplace_back(minimizers.size(), 0);
    // Pack the seeds for GaplessExtender.
    GaplessExtender::cluster_type seed_matchings;
    for (auto seed_index : cluster.seeds) {
        // Insert the (graph position, read offset) pair.
        auto& seed = seeds[seed_index];
        seed_matchings.insert(GaplessExtender::to_seed(seed.pos, minimizers[seed.source].value.offset));
        minimizer_kept_cluster_count.back()[seed.source]++;
        
        if (show_work) {
            #pragma omp critical (cerr)
            {
                dump_debug_seeds(minimizers, seeds, cluster.seeds);
            }
        }
    }
    
    vector<GaplessExtension> cluster_extension = extender.extend(seed_matchings, sequence);

    if (show_work) {
        #pragma omp critical (cerr)
        {
            cerr << log_name() << "Extensions:" << endl;
            for (auto& e : cluster_extension) {
                cerr << log_name() << "\tRead " << e.read_interval.first
                    << "-" << e.read_interval.second << " with "
                    << e.mismatch_positions.size() << " mismatches:";
                for (auto& pos : e.mismatch_positions) {
                    cerr << " " << pos;
                }
                cerr << endl;
            }
        }
    }
            
    if (track_provenance) {
        // Record with the funnel that the previous group became a group of this size.
        // Don't bother recording the seed to extension matching...
        funnel.project_group(cluster_num, cluster_extension.size());
        // Say we finished with this cluster, for now.
        funnel.processed_input();
    }
    
    return cluster_extension;
}

//-----------------------------------------------------------------------------

int MinimizerMapper::score_extension_group(const Alignment& aln, const vector<GaplessExtension>& extended_seeds,
    int gap_open_penalty, int gap_extend_penalty) {
        
    if (extended_seeds.empty()) {
        // TODO: We should never see an empty group of extensions
        return 0;
    } else if (GaplessExtender::full_length_extensions(extended_seeds)) {
        // These are full-length matches. We already have the score.
        return extended_seeds.front().score;
    } else {
        // This is a collection of one or more non-full-length extended seeds.
        
        if (aln.sequence().size() == 0) {
            // No score here
            return 0;
        }
       
        // We use a sweep line algorithm to find relevant points along the read: extension starts or ends.
        // This records the last base to be covered by the current sweep line.
        int64_t sweep_line = 0;
        // This records the first base not covered by the last sweep line.
        int64_t last_sweep_line = 0;
        
        // And we track the next unentered gapless extension
        size_t unentered = 0;
        
        // Extensions we are in are in this min-heap of past-end position and gapless extension number.
        vector<pair<size_t, size_t>> end_heap;
        // The heap uses this comparator
        auto min_heap_on_first = [](const pair<size_t, size_t>& a, const pair<size_t, size_t>& b) {
            // Return true if a must come later in the heap than b
            return a.first > b.first;
        };
        
        // We track the best score for a chain reaching the position before this one and ending in a gap.
        // We never let it go below 0.
        // Will be 0 when there's no gap that can be open
        int best_gap_score = 0;
        
        // We track the score for the best chain ending with each gapless extension
        vector<int> best_chain_score(extended_seeds.size(), 0);
        
        // And we're after the best score overall that we can reach when an extension ends
        int best_past_ending_score_ever = 0;
        
        // Overlaps are more complicated.
        // We need a heap of all the extensions for which we have seen the
        // start and that we can thus overlap.
        // We filter things at the top of the heap if their past-end positions
        // have occurred.
        // So we store pairs of score we get backtracking to the current
        // position, and past-end position for the thing we are backtracking
        // from.
        vector<pair<int, size_t>> overlap_heap;
        // We can just use the standard max-heap comparator
        
        // We encode the score relative to a counter that we increase by the
        // gap extend every base we go through, so we don't need to update and
        // re-sort the heap.
        int overlap_score_offset = 0;
        
        while(last_sweep_line <= aln.sequence().size()) {
            // We are processed through the position before last_sweep_line.
            
            // Find a place for sweep_line to go
            
            // Find the next seed start
            int64_t next_seed_start = numeric_limits<int64_t>::max();
            if (unentered < extended_seeds.size()) {
                next_seed_start = extended_seeds[unentered].read_interval.first;
            }
            
            // Find the next seed end
            int64_t next_seed_end = numeric_limits<int64_t>::max();
            if (!end_heap.empty()) {
                next_seed_end = end_heap.front().first;
            }
            
            // Whichever is closer between those points and the end, do that.
            sweep_line = min(min(next_seed_end, next_seed_start), (int64_t) aln.sequence().size());
            
            // So now we're only interested in things that happen at sweep_line.
            
            // Compute the distance from the previous sweep line position
            // Make sure to account for last_sweep_line's semantics as the next unswept base.
            int sweep_distance = sweep_line - last_sweep_line + 1;
            
            // We need to track the score of the best thing that past-ended here
            int best_past_ending_score_here = 0;
            
            while(!end_heap.empty() && end_heap.front().first == sweep_line) {
                // Find anything that past-ends here
                size_t past_ending = end_heap.front().second;
                
                // Mix it into the score
                best_past_ending_score_here = std::max(best_past_ending_score_here, best_chain_score[past_ending]);
                
                // Remove it from the end-tracking heap
                std::pop_heap(end_heap.begin(), end_heap.end(), min_heap_on_first);
                end_heap.pop_back();
            }
            

            // Mix that into the best score overall
            best_past_ending_score_ever = std::max(best_past_ending_score_ever, best_past_ending_score_here);
            
            if (sweep_line == aln.sequence().size()) {
                // We don't need to think about gaps or backtracking anymore since everything has ended
                break;
            }
            
            // Update the overlap score offset by removing some gap extends from it.
            overlap_score_offset += sweep_distance * gap_extend_penalty;
            
            // The best way to backtrack to here is whatever is on top of the heap, if anything, that doesn't past-end here.
            int best_overlap_score = 0;
            while (!overlap_heap.empty()) {
                // While there is stuff on the heap
                if (overlap_heap.front().second <= sweep_line) {
                    // We are already past this thing, so drop it
                    std::pop_heap(overlap_heap.begin(), overlap_heap.end());
                    overlap_heap.pop_back();
                } else {
                    // This is at the top of the heap and we aren't past it
                    // Decode and use its score offset if we only backtrack to here.
                    best_overlap_score = overlap_heap.front().first + overlap_score_offset;
                    // Stop looking in the heap
                    break;
                }
            }
            
            // The best way to end 1 before here in a gap is either:
            
            if (best_gap_score != 0) {
                // Best way to end 1 before our last sweep line position with a gap, plus distance times gap extend penalty
                best_gap_score -= sweep_distance * gap_extend_penalty;
            }
            
            // Best way to end 1 before here with an actual extension, plus the gap open part of the gap open penalty.
            // (Will never be taken over an actual adjacency)
            best_gap_score = std::max(0, std::max(best_gap_score, best_past_ending_score_here - (gap_open_penalty - gap_extend_penalty)));
            
            while (unentered < extended_seeds.size() && extended_seeds[unentered].read_interval.first == sweep_line) {
                // For each thing that starts here
                
                // Compute its chain score
                best_chain_score[unentered] = std::max(best_overlap_score,
                    std::max(best_gap_score, best_past_ending_score_here)) + extended_seeds[unentered].score;
                
                // Compute its backtrack-to-here score and add it to the backtracking heap
                // We want how far we would have had to have backtracked to be
                // able to preceed the base we are at now, where this thing
                // starts.
                size_t extension_length = extended_seeds[unentered].read_interval.second - extended_seeds[unentered].read_interval.first;
                int raw_overlap_score = best_chain_score[unentered] - gap_open_penalty - gap_extend_penalty * extension_length;
                int encoded_overlap_score = raw_overlap_score - overlap_score_offset;
                
                // Stick it in the heap
                overlap_heap.emplace_back(encoded_overlap_score, extended_seeds[unentered].read_interval.second);
                std::push_heap(overlap_heap.begin(), overlap_heap.end());
                
                // Add it to the end finding heap
                end_heap.emplace_back(extended_seeds[unentered].read_interval.second, unentered);
                std::push_heap(end_heap.begin(), end_heap.end(), min_heap_on_first);
                
                // Advance and check the next thing to start
                unentered++;
            }
            
            // Move last_sweep_line to sweep_line.
            // We need to add 1 since last_sweep_line is the next *un*included base
            last_sweep_line = sweep_line + 1;
        }
        

        // When we get here, we've seen the end of every extension and so we
        // have the best score at the end of any of them.
        return best_past_ending_score_ever;
    }


}

// TODO: Combine the two score_extensions overloads into one template when we get constexpr if.

std::vector<int> MinimizerMapper::score_extensions(const std::vector<std::vector<GaplessExtension>>& extensions, const Alignment& aln, Funnel& funnel) const {

    // Extension scoring substage.
    if (this->track_provenance) {
        funnel.substage("score");
    }

    // We now estimate the best possible alignment score for each cluster.
    std::vector<int> result(extensions.size(), 0);
    for (size_t i = 0; i < extensions.size(); i++) {
        
        if (this->track_provenance) {
            funnel.producing_output(i);
        }
        
        result[i] = score_extension_group(aln, extensions[i], get_regular_aligner()->gap_open, get_regular_aligner()->gap_extension);
        
        // Record the score with the funnel.
        if (this->track_provenance) {
            funnel.score(i, result[i]);
            funnel.produced_output();
        }
    }

    return result;
}

std::vector<int> MinimizerMapper::score_extensions(const std::vector<std::pair<std::vector<GaplessExtension>, size_t>>& extensions, const Alignment& aln, Funnel& funnel) const {

    // Extension scoring substage.
    if (this->track_provenance) {
        funnel.substage("score");
    }

    // We now estimate the best possible alignment score for each cluster.
    std::vector<int> result(extensions.size(), 0);
    for (size_t i = 0; i < extensions.size(); i++) {
        
        if (this->track_provenance) {
            funnel.producing_output(i);
        }
        
        result[i] = score_extension_group(aln, extensions[i].first, get_regular_aligner()->gap_open, get_regular_aligner()->gap_extension);
        
        // Record the score with the funnel.
        if (this->track_provenance) {
            funnel.score(i, result[i]);
            funnel.produced_output();
        }
    }

    return result;
}

//-----------------------------------------------------------------------------

// (value, cost)
typedef std::pair<uint32_t, int32_t> pareto_point;

static void find_pareto_frontier(std::vector<pareto_point>& v) {
    if(v.empty()) {
        return;
    }
    std::sort(v.begin(), v.end(), [](pareto_point a, pareto_point b) {
        return (a.second < b.second || (a.second == b.second && a.first > b.first));
    });
    size_t tail = 1;
    for (size_t i = 1; i < v.size(); i++) {
        if (v[i].first <= v[tail - 1].first) {
            continue;
        }
        v[tail] = v[i];
        tail++;
    }
    v.resize(tail);
    std::sort(v.begin(), v.end());
}

// Positive gap penalty if there is a gap.
static int32_t gap_penalty(size_t length, const Aligner* aligner) {
    return (length == 0 ? 0 : aligner->gap_open + (length - 1) * aligner->gap_extension);
}

// Positive penalty for a number of mismatches.
static int32_t mismatch_penalty(size_t n, const Aligner* aligner) {
    return n * (aligner->match + aligner->mismatch);
}

// Positive gap penalty, assuming that there is always a gap.
static int32_t gap_penalty(size_t start, size_t limit, const Aligner* aligner) {
    return (start >= limit ? aligner->gap_open : aligner->gap_open + (limit - start - 1) * aligner->gap_extension);
}

// Positive flank penalty based on taking a gap to the end or to the Pareto frontier.
static int32_t flank_penalty(size_t length, const std::vector<pareto_point>& frontier, const Aligner* aligner) {
    int32_t result = gap_penalty(length, aligner);
    for (size_t i = 0; i < frontier.size(); i++) {
        int32_t candidate = frontier[i].second + gap_penalty(frontier[i].first, length, aligner);
        result = std::min(result, candidate);
        if (frontier[i].first >= length) {
            break;
        }
    }
    return result;
}

void MinimizerMapper::find_optimal_tail_alignments(const Alignment& aln, const vector<GaplessExtension>& extended_seeds, LazyRNG& rng, Alignment& best, Alignment& second_best) const {

    // This assumes that full-length extensions have the highest scores.
    // We want to align at least two extensions and at least one
    // partial extension. However, we do not want to align more than one
    // partial extension, unless the score is very close to the best
    // extension or the extension looks very promising.
    size_t min_tails = 1;
    for (const GaplessExtension& extension : extended_seeds) {
        if (extension.full()) {
            min_tails++;
        }
    }
    if (min_tails < 2) {
        min_tails = 2;
    }

    /*
      (length, penalty) pairs sorted by length. Pareto frontiers for the
      number of bp we can align at each end and the corresponding alignment
      score penalty. We use three types of points:
      1. A gap from the start/end of the read to the start/end of the
         extension followed by the entire extension.
      2. A gap from the start/end of the read to the start/end of the
         extension followed by the extension until the first mismatch.
      3. An all-windows-length - 1 bp exact match at the start/end of the read.
    */
    const Aligner* aligner = this->get_regular_aligner();
    std::vector<pareto_point> left_frontier, right_frontier;
    {
        size_t seq_len = aln.sequence().length();
        for (const GaplessExtension& extension : extended_seeds) {
            if (extension.full()) {
                continue;
            }
            int32_t left_penalty = gap_penalty(extension.read_interval.first, aligner);
            int32_t mid_penalty = mismatch_penalty(extension.mismatches(), aligner);
            int32_t right_penalty = gap_penalty(seq_len - extension.read_interval.second, aligner);
            left_frontier.push_back(pareto_point(extension.read_interval.second, mid_penalty + left_penalty));
            right_frontier.push_back(pareto_point(seq_len - extension.read_interval.first, mid_penalty + right_penalty));
            if (extension.mismatches() > 0) {
                left_frontier.push_back(pareto_point(extension.mismatch_positions.front(), left_penalty));
                right_frontier.push_back(pareto_point(seq_len - extension.mismatch_positions.back() - 1, right_penalty));
            }
        }
        size_t window_length = this->minimizer_index.uses_syncmers() ? this->minimizer_index.k() : (this->minimizer_index.k() + this->minimizer_index.w() - 1);
        left_frontier.push_back(pareto_point(window_length - 1, 0));
        right_frontier.push_back(pareto_point(window_length - 1, 0));
    }
    find_pareto_frontier(left_frontier);
    find_pareto_frontier(right_frontier);

    if (show_work) {
        #pragma omp critical (cerr)
        {
            cerr << log_name() << "Trying to find " << min_tails << " tail alignments for "
                << extended_seeds.size() << " extended seeds" << endl;
        }
    }
    
    // We will keep the winning alignment here, in pieces
    Path winning_left;
    Path winning_middle;
    Path winning_right;
    int32_t winning_score = 0;

    Path second_left;
    Path second_middle;
    Path second_right;
    int32_t second_score = 0;
    
    // Handle each extension in the set
    bool partial_extension_aligned = false;
    int32_t threshold = -1;
    process_until_threshold_a<double>(extended_seeds.size(),
        [&](size_t extended_seed_num) -> double {
            return static_cast<double>(extended_seeds[extended_seed_num].score);
        }, extension_score_threshold, min_tails, max_local_extensions, rng, [&](size_t extended_seed_num) -> bool {
       
            // This extended seed looks good enough.
            const GaplessExtension& extension = extended_seeds[extended_seed_num];

            // Extensions with score at most this will not be aligned,
            // unless we do not have enough alignments.
            if (threshold < 0) {
                threshold = extension.score - extension_score_threshold;
            }

            // Identify the special case: We already have aligned a partial
            // extension and the current score is too far below the best
            // extension. We do not want to align further partial extensions,
            // unless they look very promising.
            // The estimate is based on taking a gap to read end or to another
            // extension on the Pareto frontier, for both ends.
            if (!extension.full()) {
                if (partial_extension_aligned && extension.score <= threshold) {
                    int32_t score_estimate = aln.sequence().length() * aligner->match + 2 * aligner->full_length_bonus -
                        mismatch_penalty(extension.mismatches(), aligner);
                    if (!extension.left_full) {
                        score_estimate -= flank_penalty(extension.read_interval.first, left_frontier, aligner);
                    }
                    if (!extension.right_full) {
                        score_estimate -= flank_penalty(aln.sequence().length() - extension.read_interval.second,
                            right_frontier, aligner);
                    }
                    if (score_estimate <= winning_score) {
                        return true;
                    }
                }
                partial_extension_aligned = true;
            }
            
            // TODO: We don't track this filter with the funnel because it
            // operates within a single "item" (i.e. cluster/extension set).
            // We track provenance at the item level, so throwing out wrong
            // local alignments in a correct cluster would look like throwing
            // out correct things.
            // TODO: Revise how we track correctness and provenance to follow
            // sub-cluster things.
       
            // We start with the path in extension_paths[extended_seed_num],
            // scored in extension_path_scores[extended_seed_num]
            
            // We also have a left tail path and score
            pair<Path, int64_t> left_tail_result {{}, 0};
            // And a right tail path and score
            pair<Path, int64_t> right_tail_result {{}, 0};
            
            if (!extension.left_full) {
                // There is a left tail
                
                // Have scratch for the longest detectable gap
                size_t longest_detectable_gap;
    
                // Get the forest of all left tail placements
                auto forest = get_tail_forest(extension, aln.sequence().size(), true, &longest_detectable_gap);
           
                // Grab the part of the read sequence that comes before the extension
                string before_sequence = aln.sequence().substr(0, extension.read_interval.first);
                
                // Do right-pinned alignment
                left_tail_result = std::move(get_best_alignment_against_any_tree(forest, before_sequence,
                    extension.starting_position(gbwt_graph), false, longest_detectable_gap, rng));
            }
            
            if (!extension.right_full) {
                // There is a right tail
                
                // Have scratch for the longest detectable gap
                size_t longest_detectable_gap;
                
                // Get the forest of all right tail placements
                auto forest = get_tail_forest(extension, aln.sequence().size(), false, &longest_detectable_gap);
            
                // Find the sequence
                string trailing_sequence = aln.sequence().substr(extension.read_interval.second);
        
                // Do left-pinned alignment
                right_tail_result = std::move(get_best_alignment_against_any_tree(forest, trailing_sequence,
                    extension.tail_position(gbwt_graph), true, longest_detectable_gap, rng));
            }
            
            // Compute total score
            int32_t total_score = extension.score + left_tail_result.second + right_tail_result.second;
            
            if (show_work) {
                #pragma omp critical (cerr)
                {
                    cerr << log_name() << "Extended seed " << extended_seed_num << " has left tail of "
                        << extension.read_interval.first << "bp and right tail of "
                        << (aln.sequence().size() - extension.read_interval.second)
                        << "bp for total score " << total_score << endl;
                }
            }

            // Get the node ids of the beginning and end of each alignment
            id_t winning_start = winning_score == 0 ? 0 : (winning_left.mapping_size() == 0
                                          ? winning_middle.mapping(0).position().node_id()
                                          : winning_left.mapping(0).position().node_id());
            id_t current_start = left_tail_result.first.mapping_size() == 0
                                     ? gbwt_graph.get_id(extension.path.front())
                                     : left_tail_result.first.mapping(0).position().node_id();
            id_t winning_end = winning_score == 0 ? 0 : (winning_right.mapping_size() == 0
                                  ? winning_middle.mapping(winning_middle.mapping_size() - 1).position().node_id()
                                  : winning_right.mapping(winning_right.mapping_size()-1).position().node_id());
            id_t current_end = right_tail_result.first.mapping_size() == 0
                                ? gbwt_graph.get_id(extension.path.back())
                                : right_tail_result.first.mapping(right_tail_result.first.mapping_size()-1).position().node_id();

            // Is this left tail different from the currently winning left tail?
            bool different_left = winning_start != current_start;
            bool different_right = winning_end != current_end;

            if (total_score > winning_score || winning_score == 0) {
                // This is the new best alignment seen so far.

                if (winning_score != 0 && different_left && different_right) {
                //The previous best scoring alignment replaces the second best
                    second_score = winning_score;
                    second_left = std::move(winning_left);
                    second_middle = std::move(winning_middle);
                    second_right = std::move(winning_right);
                }

                // Save the score
                winning_score = total_score;
                // And the path parts
                winning_left = std::move(left_tail_result.first);
                winning_middle = extension.to_path(gbwt_graph, aln.sequence());
                winning_right = std::move(right_tail_result.first);

            } else if ((total_score > second_score || second_score == 0) && different_left && different_right) {
                // This is the new second best alignment seen so far and it is 
                // different from the best alignment.
                
                // Save the score
                second_score = total_score;
                // And the path parts
                second_left = std::move(left_tail_result.first);
                second_middle = extension.to_path(gbwt_graph, aln.sequence());
                second_right = std::move(right_tail_result.first);
            }

            return true;
        }, [&](size_t extended_seed_num) -> void {
            // This extended seed is good enough by its own score, but we have too many.
            // Do nothing
        }, [&](size_t extended_seed_num) -> void {
            // This extended seed isn't good enough by its own score.
            // Do nothing
        });
        
    // Now we know the winning path and score. Move them over to out
    best.set_score(winning_score);
    second_best.set_score(second_score);

    // Concatenate the paths. We know there must be at least an edit boundary
    // between each part, because the maximal extension doesn't end in a
    // mismatch or indel and eats all matches.
    // We also don't need to worry about jumps that skip intervening sequence.
    *best.mutable_path() = std::move(winning_left);

    for (auto* to_append : {&winning_middle, &winning_right}) {
        // For each path to append
        for (auto& mapping : *to_append->mutable_mapping()) {
            // For each mapping to append
            
            if (mapping.position().offset() != 0 && best.path().mapping_size() > 0) {
                // If we have a nonzero offset in our mapping, and we follow
                // something, we must be continuing on from a previous mapping to
                // the node.
                crash_unless(mapping.position().node_id() == best.path().mapping(best.path().mapping_size() - 1).position().node_id());

                // Find that previous mapping
                auto* prev_mapping = best.mutable_path()->mutable_mapping(best.path().mapping_size() - 1);
                for (auto& edit : *mapping.mutable_edit()) {
                    // Move over all the edits in this mapping onto the end of that one.
                    *prev_mapping->add_edit() = std::move(edit);
                }
            } else {
                // If we start at offset 0 or there's nothing before us, we need to just move the whole mapping
                *best.mutable_path()->add_mapping() = std::move(mapping);
            }
        }
    }
    best.set_identity(identity(best.path()));
    //Do the same for the second best
    *second_best.mutable_path() = std::move(second_left);

    for (auto* to_append : {&second_middle, &second_right}) {
        // For each path to append
        for (auto& mapping : *to_append->mutable_mapping()) {
            // For each mapping to append
            
            if (mapping.position().offset() != 0 && second_best.path().mapping_size() > 0) {
                // If we have a nonzero offset in our mapping, and we follow
                // something, we must be continuing on from a previous mapping to
                // the node.
                crash_unless(mapping.position().node_id() == second_best.path().mapping(second_best.path().mapping_size() - 1).position().node_id());

                // Find that previous mapping
                auto* prev_mapping = second_best.mutable_path()->mutable_mapping(second_best.path().mapping_size() - 1);
                for (auto& edit : *mapping.mutable_edit()) {
                    // Move over all the edits in this mapping onto the end of that one.
                    *prev_mapping->add_edit() = std::move(edit);
                }
            } else {
                // If we start at offset 0 or there's nothing before us, we need to just move the whole mapping
                *second_best.mutable_path()->add_mapping() = std::move(mapping);
            }
        }
    }

    // Compute the identity from the path.
    second_best.set_identity(identity(second_best.path()));
}

//-----------------------------------------------------------------------------

pair<Path, size_t> MinimizerMapper::get_best_alignment_against_any_tree(const vector<TreeSubgraph>& trees,
    const string& sequence, const Position& default_position, bool pin_left, size_t longest_detectable_gap, LazyRNG& rng) const {
   
    // We want the best alignment, to the base graph, done against any target path
    Path best_path;
    // And its score
    int32_t best_score = 0;
    
    if (!sequence.empty()) {
        // We start out with the best alignment being a pure softclip.
        // If we don't have any trees, or all trees are empty, or there's nothing beter, this is what we return.
        Mapping* m = best_path.add_mapping();
        Edit* e = m->add_edit();
        e->set_from_length(0);
        e->set_to_length(sequence.size());
        e->set_sequence(sequence);
        // Since the softclip consumes no graph, we place it on the node we are going to.
        *m->mutable_position() = default_position;
        
        if (show_work) {
            #pragma omp critical (cerr)
            {
                cerr << log_name() << "First best alignment: " << log_alignment(best_path) << " score " << best_score << endl;
            }
        }
    }
    
    // We can align it once per target tree
    for (auto& subgraph : trees) {
        // For each tree we can map against, map pinning the correct edge of the sequence to the root.
        
        if (subgraph.get_node_count() != 0) {
            // This path has bases in it and could potentially be better than
            // the default full-length softclip

            // Do alignment to the subgraph with GSSWAligner.
            Alignment current_alignment;
            // If pinning right, we need to reverse the sequence, since we are
            // always pinning left to the left edge of the tree subgraph.
            current_alignment.set_sequence(pin_left ? sequence : reverse_complement(sequence));
            
            if (show_work) {
                #pragma omp critical (cerr)
                {
                    cerr << log_name() << "Align " << log_alignment(current_alignment) << " pinned left" << endl;
                }
            }

#ifdef debug_dump_graph
            cerr << "Vs graph:" << endl;
            subgraph.for_each_handle([&](const handle_t& here) {
                cerr << subgraph.get_id(here) << " (" << subgraph.get_sequence(here) << "): " << endl;
                subgraph.follow_edges(here, true, [&](const handle_t& there) {
                    cerr << "\t" << subgraph.get_id(there) << " (" << subgraph.get_sequence(there) << ") ->" << endl;
                });
                subgraph.follow_edges(here, false, [&](const handle_t& there) {
                    cerr << "\t-> " << subgraph.get_id(there) << " (" << subgraph.get_sequence(there) << ")" << endl;
                });
            });
#endif

            if (show_work) {
                #pragma omp critical (cerr)
                {
                    cerr << log_name() << "Limit gap length to " << longest_detectable_gap << " bp" << endl;
                }
            }
            
            size_t tail_subgraph_bases = subgraph.get_total_length();
            if (tail_subgraph_bases * sequence.size() > max_dozeu_cells) {
                if (!warned_about_tail_size.test_and_set()) {
                    cerr << "warning[vg::giraffe]: Refusing to perform too-large tail alignment of "
                        << sequence.size() << " bp against "
                        << tail_subgraph_bases << " bp tree which would use more than " << max_dozeu_cells
                        << " cells and might exhaust Dozeu's allocator; suppressing further warnings." << endl;
                }
            } else {
                // X-drop align, accounting for full length bonus.
                // We *always* do left-pinned alignment internally, since that's the shape of trees we get.
                // Make sure to pass through the gap length limit so we don't just get the default.
                get_regular_aligner()->align_pinned(current_alignment, subgraph, true, true, longest_detectable_gap);
            }
            
            if (show_work) {
                #pragma omp critical (cerr)
                {
                    cerr << log_name() << "\tScore: " << current_alignment.score() << endl;
                }
            }
            
            if (current_alignment.path().mapping_size() > 0 && deterministic_beats(current_alignment.score(), best_score, rng)) {
                // This is a new best alignment, and it is nonempty.
                best_path = current_alignment.path();
                
                if (!pin_left) {
                    // Un-reverse it if we were pinning right
                    best_path = reverse_complement_path(best_path, [&](id_t node) { 
                        return subgraph.get_length(subgraph.get_handle(node, false));
                    });
                }
                
                // Translate from subgraph into base graph and keep it.
                best_path = subgraph.translate_down(best_path);
                best_score = current_alignment.score();
                
                if (show_work) {
                    #pragma omp critical (cerr)
                    {
                        cerr << log_name() << "New best alignment is "
                            << log_alignment(best_path) << " score " << best_score << endl;
                    }
                }
            }
        }
    }

    return make_pair(best_path, best_score);
}

vector<TreeSubgraph> MinimizerMapper::get_tail_forest(const GaplessExtension& extended_seed,
    size_t read_length, bool left_tails, size_t* longest_detectable_gap) const {

    // We will fill this in with all the trees we return
    vector<TreeSubgraph> to_return;

    // Now for this extension, walk the GBWT in the appropriate direction
    
#ifdef debug
    cerr << "Look for " << (left_tails ? "left" : "right") << " tails from extension" << endl;
#endif

    // TODO: Come up with a better way to do this with more accessors on the extension and less get_handle
    // Get the Position reading out of the extension on the appropriate tail
    Position from;
    // And the length of that tail
    size_t tail_length;
    // And the GBWT search state we want to start with
    const gbwt::SearchState* base_state = nullptr;
    if (left_tails) {
        // Look right from start 
        from = extended_seed.starting_position(gbwt_graph);
        // And then flip to look the other way at the prev base
        from = reverse(from, gbwt_graph.get_length(gbwt_graph.get_handle(from.node_id(), false)));
       
        // Use the search state going backward
        base_state = &extended_seed.state.backward;
       
        tail_length = extended_seed.read_interval.first;
    } else {
        // Look right from end
        from = extended_seed.tail_position(gbwt_graph);
        
        // Use the search state going forward
        base_state = &extended_seed.state.forward;
        
        tail_length = read_length - extended_seed.read_interval.second;
    }

    if (tail_length == 0) {
        // Don't go looking for places to put no tail.
        return to_return;
    }

    // This is one tree that we are filling in
    vector<pair<int64_t, handle_t>> tree;
    
    // This is a stack of indexes at which we put parents in the tree
    list<int64_t> parent_stack;
    
    // Get the handle we are starting from
    // TODO: is it cheaper to get this out of base_state? 
    handle_t start_handle = gbwt_graph.get_handle(from.node_id(), from.is_reverse());
    
    // Decide if the start node will end up included in the tree, or if we cut it all off with the offset.
    bool start_included = (from.offset() < gbwt_graph.get_length(start_handle));
    
    // Make sure we have a place to store the longest detectable gap
    size_t gap_limit;
    if (!longest_detectable_gap) {
        longest_detectable_gap = &gap_limit;
    }
    
    // Work it out because we need it for the limit of our search distance
    *longest_detectable_gap = get_regular_aligner()->longest_detectable_gap(read_length, tail_length);

#ifdef debug
    cerr << "Tail length: " << tail_length << " Read length: " << read_length << " Longest detectable gap: " << *longest_detectable_gap << endl;
#endif
    
    // How long should we search? It should be the longest detectable gap plus the remaining sequence.
    size_t search_limit = *longest_detectable_gap + tail_length;
    
#ifdef debug
    cerr << "Search limit: now " << search_limit << endl;
#endif

    // Do a DFS over the haplotypes in the GBWT out to that distance.
    dfs_gbwt(*base_state, from.offset(), search_limit, [&](const handle_t& entered) {
        // Enter a new handle.
        
        if (parent_stack.empty()) {
            // This is the root of a new tree in the forrest
            
            if (!tree.empty()) {
                // Save the old tree and start a new one.
                // We need to cut off from.offset() from the root, unless we would cut off the whole root.
                // In that case, the GBWT DFS will have skipped the empty root entirely, so we cut off nothing.
                to_return.emplace_back(&gbwt_graph, std::move(tree), start_included ? from.offset() : 0);
                tree.clear();
            }
            
            // Add this to the tree with no parent
            tree.emplace_back(-1, entered);
        } else {
            // Just say this is visitable from our parent.
            tree.emplace_back(parent_stack.back(), entered);
        }
        
        // Record the parent index
        parent_stack.push_back(tree.size() - 1);
    }, [&]() {
        // Exit the last visited handle. Pop off the stack.
        parent_stack.pop_back();
    });
    
    if (!tree.empty()) {
        // Now save the last tree
        to_return.emplace_back(&gbwt_graph, std::move(tree), start_included ? from.offset() : 0);
        tree.clear();
    }
    
#ifdef debug
    cerr << "Found " << to_return.size() << " trees" << endl;
#endif
    
    // Now we have all the trees!
    return to_return;
}

size_t MinimizerMapper::immutable_path_from_length(const ImmutablePath& path) {
    size_t to_return = 0;
    for (auto& m : path) {
        // Sum up the from lengths of all the component Mappings
        to_return += mapping_from_length(m);
    }
    return to_return;
}

Path MinimizerMapper::to_path(const ImmutablePath& path) {
    Path to_return;
    for (auto& m : path) {
        // Copy all the Mappings into the Path.
        *to_return.add_mapping() = m;
    }
    
    // Flip the order around to actual path order.
    std::reverse(to_return.mutable_mapping()->begin(), to_return.mutable_mapping()->end());
    
    // Return the completed path
    return to_return;
}

void MinimizerMapper::dfs_gbwt(const Position& from, size_t walk_distance,
    const function<void(const handle_t&)>& enter_handle, const function<void(void)> exit_handle) const {
   
    // Get a handle to the node the from position is on, in the position's forward orientation
    handle_t start_handle = gbwt_graph.get_handle(from.node_id(), from.is_reverse());
    
    // Delegate to the handle-based version
    dfs_gbwt(start_handle, from.offset(), walk_distance, enter_handle, exit_handle);
    
}

void MinimizerMapper::dfs_gbwt(handle_t from_handle, size_t from_offset, size_t walk_distance,
    const function<void(const handle_t&)>& enter_handle, const function<void(void)> exit_handle) const {
    
    // Turn from_handle into a SearchState for everything on it.
    gbwt::SearchState start_state = gbwt_graph.get_state(from_handle);
    
    // Delegate to the state-based version
    dfs_gbwt(start_state, from_offset, walk_distance, enter_handle, exit_handle);
}
    
void MinimizerMapper::dfs_gbwt(const gbwt::SearchState& start_state, size_t from_offset, size_t walk_distance,
    const function<void(const handle_t&)>& enter_handle, const function<void(void)> exit_handle) const {
    
    if (start_state.empty()) {
        // No haplotypes even visit the first node. Stop.
        return;
    }
    
    // Get the handle we are starting on
    handle_t from_handle = gbwt_graph.node_to_handle(start_state.node);

    // The search state represents searching through the end of the node, so we have to consume that much search limit.

    // Tack on how much search limit distance we consume by going to the end of
    // the node. Our start position is a cut *between* bases, and we take everything after it.
    // If the cut is at the offset of the whole length of the node, we take 0 bases.
    // If it is at 0, we take all the bases in the node.
    size_t remaining_root = gbwt_graph.get_length(from_handle) - from_offset;
    
#ifdef debug
    cerr << "DFS starting at offset " << from_offset << " on node "
        << gbwt_graph.get_id(from_handle) << " " << gbwt_graph.get_is_reverse(from_handle) << " of length "
        << gbwt_graph.get_length(from_handle) << " leaving " << remaining_root << " bp" << endl;
#endif
    
    // We would do a recursive formulation, but if attempted on long reads that can run out of stack.
    // See <https://github.com/vgteam/vg/issues/3733>.
    // So we go the iterative route. Which means we need a stack frame for our simulated stack.
    struct Frame {
        gbwt::SearchState here_state;
        size_t used_distance;
        bool visit;
    };
    std::stack<Frame> stack;
    
    // Start the DFS with our stating node, consuming the distance from our
    // offset to its end. Don't show the root state to the user if we don't
    // actually visit any bases on that node.
    // Make sure we don't count the length of the root node inside the DFS,
    // since we are already feeding it in.
    stack.push({start_state, 0, false});
    
    while (!stack.empty()) {
        auto& frame = stack.top();
        
        handle_t here_handle = gbwt_graph.node_to_handle(frame.here_state.node);
        
        // If we're at the root node we don't measure it the same way
        bool is_root = (stack.size() == 1);
        // If we're at the root node but there's no bases on it left, we don't show it.
        bool is_hidden_root = (is_root && remaining_root == 0);
        
        if (frame.visit == false) {
            // First visit
            frame.visit = true;
            
            if (!is_hidden_root) {
                // Enter this handle if there are any bases on it to visit
#ifdef debug
                cerr << "Enter handle " << gbwt_graph.get_id(here_handle) << " " << gbwt_graph.get_is_reverse(here_handle) << endl;
#endif
                enter_handle(here_handle);
            }
            
            // Use the length of the node, or the remaining root if we're the root.
            size_t node_length = is_root ? remaining_root : gbwt_graph.get_length(here_handle);
            frame.used_distance += node_length;
#ifdef debug
            cerr << "Node was " << node_length << " bp; Used " << frame.used_distance << "/" << walk_distance << " bp distance" << endl;
#endif
            if (frame.used_distance < walk_distance) {
                // If we haven't used up all our distance yet
                
                // Stack up all the paths onto the stack to be processed.
                gbwt_graph.follow_paths(frame.here_state, [&](const gbwt::SearchState& there_state) -> bool {
                    // For each next state
                    
                    // Do it with the new distance value.
                    stack.push({there_state, frame.used_distance, 0});
                    
                    return true;
                });
                
                // Jump to handling the new top of the stack. When we come back
                // to us, we'll take the second visit branch.
                continue;
            }
        }
        
        // Second visit, or first visit didn't expand the stack.
        
        if (!is_hidden_root) {
            // Exit this handle if we entered it
            
#ifdef debug
            cerr << "Exit handle " << gbwt_graph.get_id(here_handle) << " " << gbwt_graph.get_is_reverse(here_handle) << endl;
#endif
            
            exit_handle();
        }
        
        // Remove ourselves from the stack.
        stack.pop();
    }
}

//-----------------------------------------------------------------------------

double MinimizerMapper::score_alignment_pair(Alignment& aln1, Alignment& aln2, int64_t fragment_distance) {
    //Score a pair of alignments

    double dev = fragment_distance - fragment_length_distr.mean();
    double fragment_length_log_likelihood = (-dev * dev / (2.0 * fragment_length_distr.std_dev() * fragment_length_distr.std_dev()))/ get_regular_aligner()->log_base;
    double score = aln1.score() + aln2.score() +fragment_length_log_likelihood ;

    //Don't let the fragment length log likelihood bring score down below the score of the best alignment
    double worse_score = std::min(aln1.score(), aln2.score());

    return std::max(score, worse_score);;
}

double MinimizerMapper::distance_to_annotation(int64_t distance) const {
    // We use numeric_limits<int64_t>::max() to represent no distance. But that
    // can't convert to double (which rounds up) and then safely back to int64.
    // We also aren't allowed inf or nan in a Protobuf double Value. So change
    // the sentinel value to 0 which is probably not a fragment length.
    if (distance == numeric_limits<int64_t>::max()) {
        distance = 0;
    }
    
    // Make sure we can't generate any >64 bit integers in the double cast by
    // clamping to the doubles that are also integers.
    static_assert(DBL_MANT_DIG <= 64, "We assume doubles have <64 bits of mantissa");
    double max_int_double = (double)((int64_t)1 << DBL_MANT_DIG);
    return max(min((double) distance, max_int_double), -max_int_double);
}

}

<|MERGE_RESOLUTION|>--- conflicted
+++ resolved
@@ -54,7 +54,6 @@
     distance_index(distance_index),  
     zipcodes(zipcodes),
     clusterer(distance_index, &graph),
-    zip_clusterer(distance_index, &graph),
     gbwt_graph(graph),
     extender(gbwt_graph, *(get_regular_aligner())),
     fragment_length_distr(1000,1000,0.95) {
@@ -3329,11 +3328,7 @@
     return sort_permutation(minimizers.begin(), minimizers.end());
 }
 
-<<<<<<< HEAD
 std::vector<MinimizerMapper::Seed> MinimizerMapper::find_seeds(const std::vector<Minimizer>& minimizers_in_read_order, const VectorView<Minimizer>& minimizers, const Alignment& aln, Funnel& funnel) const {
-=======
-std::vector<MinimizerMapper::Seed> MinimizerMapper::find_seeds(const VectorView<Minimizer>& minimizers, const Alignment& aln,  Funnel& funnel) const {
->>>>>>> 015b5e70
 
     if (this->track_provenance) {
         // Start the minimizer locating stage
