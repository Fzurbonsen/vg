//#define debugIndex
//#define debugDistance
//#define debugSubgraph

#include "min_distance.hpp"

using namespace std;
namespace vg {

/*TODO: Remove old distance index from vg index 
 * Also change how nodes are stored in chain - in case of loops/unary snarls -might not actually need this
 * Make snarls/chains represented by the node id in netgraph
 */
MinimumDistanceIndex::MinimumDistanceIndex(const HandleGraph* graph, 
                             const SnarlManager* snarl_manager,
                             int64_t cap) {
    /*Constructor for the distance index given a VG and snarl manager
    */
    
    #ifdef debugIndex
    assert(graph != nullptr);
    assert(snarl_manager!= nullptr);
    #endif

    min_node_id = graph->min_node_id();
    max_node_id = graph->max_node_id();

    node_to_component.resize(max_node_id - min_node_id + 1);
    sdsl::util::set_to_value(node_to_component, 0);

    component_to_chain_index.resize(24);
    sdsl::util::set_to_value(component_to_chain_index, 0);

    component_to_chain_length.resize(24);
    sdsl::util::set_to_value(component_to_chain_length, 0);

    primary_snarl_assignments.resize(max_node_id - min_node_id + 1);
    primary_snarl_ranks.resize(max_node_id - min_node_id + 1);
    sdsl::util::set_to_value(primary_snarl_assignments, 0);
    sdsl::util::set_to_value(primary_snarl_ranks, 0);

    secondary_snarl_assignments.resize(max_node_id - min_node_id + 1);
    secondary_snarl_ranks.resize(max_node_id - min_node_id + 1);
    sdsl::util::set_to_value(secondary_snarl_assignments, 0);
    sdsl::util::set_to_value(secondary_snarl_ranks, 0);
    has_secondary_snarl_bv.resize(max_node_id - min_node_id + 1);
    sdsl::util::set_to_value(has_secondary_snarl_bv, 0);

    chain_assignments.resize(max_node_id - min_node_id + 1);
    chain_ranks.resize(max_node_id - min_node_id + 1);
    sdsl::util::set_to_value(chain_assignments, 0);
    sdsl::util::set_to_value(chain_ranks, 0);
    has_chain_bv.resize(max_node_id - min_node_id + 1);
    sdsl::util::set_to_value(has_chain_bv, 0);

    tree_depth = 0;


    #ifdef debugIndex
        cerr << endl << "Creating distance index"<< endl;
    #endif

    //Calculate minimum distance index
    const vector<const Snarl*> top_snarls = snarl_manager->top_level_snarls();

    unordered_set<const Snarl*> seen_snarls;
    size_t curr_component = 1;//Assign each connected component a unique identifier
    for (const Snarl* snarl : top_snarls) {
       //Make an index for each disconnected snarl/chain
        
        if (seen_snarls.count(snarl) == 0){

            //Assign this connected component to the chain index we're about to make
            if (component_to_chain_index.size() < curr_component-1) {
                component_to_chain_index.resize(curr_component);
            }
            component_to_chain_index[curr_component-1] = chain_indexes.size();
            int64_t chain_length;

            //Calculate the index for this connected component
            if (snarl_manager->in_nontrivial_chain(snarl)){
                //If this is an actual chain
                const Chain* chain = snarl_manager->chain_of(snarl);

                chain_length = calculateMinIndex(graph, snarl_manager, chain, 
                       0, false, false, 0, curr_component);
                for (auto s : *chain) {
                    //TODO: Do this earlier instead of another sweep through the chain
                    seen_snarls.insert(s.first);
                }
            } else {
                //If this is a trivial chain, pretend that its a chain
                Chain curr_chain;
                curr_chain.emplace_back(snarl, false);
                chain_length = calculateMinIndex(graph, snarl_manager, &curr_chain,
                             0, false, true, 0, curr_component);
                seen_snarls.insert(snarl);
            }

            //Give this connected component a length
            if (component_to_chain_length.size() < curr_component) {
                component_to_chain_length.resize(curr_component+1);
            }
            component_to_chain_length[curr_component-1] = chain_length;
            curr_component++;

        }
    }

    #ifdef debugIndex
    //Every node should be assigned to a snarl
    auto check_assignments = [&](const handle_t& h)-> bool {
        id_t id = graph->get_id(h); 
        assert( primary_snarl_assignments[id - min_node_id] != 0);
        assert( primary_snarl_ranks[id - min_node_id] != 0);

        if( secondary_snarl_assignments[id - min_node_id] != 0) {
            assert( secondary_snarl_ranks[id - min_node_id] != 0);
        }

        if( chain_assignments[id - min_node_id] != 0) {
            assert( chain_ranks[id - min_node_id] != 0);
        }

        handle_t handle = graph->get_handle(id, false);
        if ( snarl_indexes[
                   primary_snarl_assignments[id - min_node_id]-1].nodeLength(
                   primary_snarl_ranks[id-min_node_id]-1) 
               !=  graph->get_length(handle)
              ){
            cerr << id << ": predicted " << snarl_indexes[
                   primary_snarl_assignments[id - min_node_id]-1].nodeLength(
                   primary_snarl_ranks[id-min_node_id]-1)  << " actual " << graph->get_length(handle);
        }
        assert( snarl_indexes[
                   primary_snarl_assignments[id - min_node_id]-1].nodeLength(
                   primary_snarl_ranks[id-min_node_id]-1) 
               ==  graph->get_length(handle)
              );
        return true;
               
    };
    graph->for_each_handle(check_assignments);
    #endif


    util::assign(has_secondary_snarl, 
                 rank_support_v<1>(&has_secondary_snarl_bv));
    util::assign(has_chain, rank_support_v<1>(&has_chain_bv));

    //Remove empty entries of chain/secondary snarl assignments and ranks
    int_vector<> filtered_secondary_assignments 
                  (has_secondary_snarl.rank(max_node_id-min_node_id)+1, 0);

    size_t i = 0;
    for (auto x : secondary_snarl_assignments) {
        if (x != 0) {
            filtered_secondary_assignments[i] = x;
            i++;
        }
    }
    secondary_snarl_assignments = move(filtered_secondary_assignments);

    int_vector<> filtered_secondary_ranks 
                  (has_secondary_snarl.rank(max_node_id-min_node_id)+1, 0); 

    i = 0;
    for (auto x : secondary_snarl_ranks) {
        if (x != 0) {
            filtered_secondary_ranks[i] = x;
            i++;
        }
    }
    secondary_snarl_ranks = move(filtered_secondary_ranks);

    int_vector<> filtered_chain_assignments 
                    (has_chain.rank(max_node_id-min_node_id)+1, 0);
    i = 0;
    for (auto x : chain_assignments) {
        if (x != 0) {
            filtered_chain_assignments[i] = x;
            i++;
        }
    }
    chain_assignments = move(filtered_chain_assignments);

    int_vector<> filtered_chain_ranks 
                    (has_chain.rank(max_node_id-min_node_id)+1, 0);
    i = 0;
    for (auto x : chain_ranks) {
        if (x != 0) {
            filtered_chain_ranks[i] = x;
            i++;
        }
    }
    chain_ranks = move(filtered_chain_ranks);

    util::bit_compress(primary_snarl_assignments);
    util::bit_compress(primary_snarl_ranks);
    util::bit_compress(secondary_snarl_assignments);
    util::bit_compress(secondary_snarl_ranks);
    util::bit_compress(chain_assignments);
    util::bit_compress(chain_ranks);
    util::bit_compress(has_chain_bv);
    util::bit_compress(has_secondary_snarl_bv);
    util::bit_compress(node_to_component);
    util::bit_compress(component_to_chain_index);
    util::bit_compress(component_to_chain_length);


    if (cap > 0) {
        include_maximum = true;
        calculateMaxIndex(graph, cap);
    } else {
        include_maximum = false;
    }

    #ifdef debugIndex
    if (include_maximum) {
        //Every node should have a min and max dist to source 
        auto check_max = [&](const handle_t& h)-> bool {
            id_t id = graph->get_id(h); 
                cerr << id << endl;
            assert(max_distances[id-min_node_id] > 0);
            assert(min_distances[id-min_node_id] > 0);
            assert (max_distances[id-min_node_id] >= 
                    min_distances[id-min_node_id]);
            return true;
        };
        graph->for_each_handle(check_max);
    }
    #endif
};

MinimumDistanceIndex::MinimumDistanceIndex () {
    // Nothing to do
}

MinimumDistanceIndex::MinimumDistanceIndex (istream& in) : MinimumDistanceIndex() {
    // Load the index
    load(in);
}

  
void MinimumDistanceIndex::load(istream& in){
    //Load serialized index from an istream
    
    //Check the file's header to make sure it's the correct version
    if (!in) {
        throw runtime_error("Could not load distance index");
    } else {
        //Check that the header is correct
        size_t char_index = 0;
        //TODO: We're only checking up to the last two so if the header changes this needs to change too
        while (in.peek() != EOF && char_index < file_header.size()-2) {
            if ( (char) in.get() != file_header[char_index]) {
                throw runtime_error ("Distance index file is outdated");
            }
            char_index ++;
        }
        if (in.peek() == '.') {
            if ((char) in.get() != '.' || (char)in.get() != '1') {
                throw runtime_error ("Distance index file is outdated");
            }
            include_component = true;
        } else {
            cerr << "warning: Loading an out-of-date distance index" << endl;
            include_component = false;
        }
        char_index+=2;
        if (char_index < file_header.size()) {
            throw runtime_error ("Distance index file is outdated");
        }
    }

    size_t num_snarls;
    sdsl::read_member(num_snarls, in);
    snarl_indexes.reserve(num_snarls);
    for (size_t i = 0 ; i < num_snarls ; i++) {
        snarl_indexes.emplace_back(); 
        snarl_indexes.back().load(in);
    }
    primary_snarl_assignments.load(in); 
    primary_snarl_ranks.load(in);
    secondary_snarl_assignments.load(in);
    secondary_snarl_ranks.load(in);
    has_secondary_snarl_bv.load(in);
    has_secondary_snarl.load(in);
    util::assign(has_secondary_snarl, 
                 rank_support_v<1>(&has_secondary_snarl_bv));

<<<<<<< HEAD
    node_to_component.load(in);
    component_to_chain_index.load(in);
    component_to_chain_length.load(in);
=======
    if (include_component) {
        node_to_component.load(in);
        component_to_chain_index.load(in);
        component_to_chain_length.load(in);
    }
>>>>>>> eeeeb3c1
    //Load serialized chains
    size_t num_chains;
    sdsl::read_member(num_chains, in);
    chain_indexes.reserve(num_chains);
    for (size_t i = 0 ; i < num_chains ; i++) {
        chain_indexes.emplace_back();
        chain_indexes.back().load(in);
    }
    chain_assignments.load(in);
    chain_ranks.load(in);
    has_chain_bv.load(in);
    has_chain.load(in);
    util::assign(has_chain, 
                 rank_support_v<1>(&has_chain_bv));

    sdsl::read_member(min_node_id, in );
    sdsl::read_member(max_node_id, in );

    sdsl::read_member(tree_depth, in );

    sdsl::read_member(include_maximum, in );

    if (include_maximum) {
        min_distances.load(in);
        max_distances.load(in);
    }



};

void MinimumDistanceIndex::serialize(ostream& out) const {

    //Serialize snarls

    //Write the header to the serialized file
    out << file_header;
    sdsl::write_member(snarl_indexes.size(), out);
    
    for (auto& snarl_index: snarl_indexes) {
        snarl_index.serialize(out);
    }
    primary_snarl_assignments.serialize(out);
    primary_snarl_ranks.serialize(out);
    secondary_snarl_assignments.serialize(out);
    secondary_snarl_ranks.serialize(out);
    has_secondary_snarl_bv.serialize(out);
    has_secondary_snarl.serialize(out);
    node_to_component.serialize(out);
    component_to_chain_index.serialize(out);
    component_to_chain_length.serialize(out);

    //Serialize chains 
    sdsl::write_member(chain_indexes.size(), out);
    
    for (auto& chain_index: chain_indexes) {
        chain_index.serialize(out);
    }
    chain_assignments.serialize(out);
    chain_ranks.serialize(out);
    has_chain_bv.serialize(out);
    has_chain.serialize(out);

    sdsl::write_member(min_node_id, out);
    sdsl::write_member(max_node_id, out);

    sdsl::write_member(tree_depth, out);

    sdsl::write_member(include_maximum, out);
    if (include_maximum) {
        min_distances.serialize(out);
        max_distances.serialize(out);
    }

};

/////////////////////////    MINIMUM INDEX    ///////////////////////////////


<<<<<<< HEAD
//TODO: Need to make a chain index for all top-level chains even trivial ones
//TODO: Add seen nodes here instead of going through them earlier
//TODO: Add each node's component the first time we see it
=======
//TODO: Add seen nodes here instead of going through them earlier
>>>>>>> eeeeb3c1
int64_t MinimumDistanceIndex::calculateMinIndex(const HandleGraph* graph,
                                    const SnarlManager* snarl_manager,
                                    const Chain* chain, size_t parent_id,
                                    bool rev_in_parent, bool trivial_chain, 
                                    size_t depth, size_t component_num) {
    /*Populate the MinimumDistanceIndex
     * Compute the ChainIndex for this chain and recursively calculate the 
     * SnarlIndexes for all snarls within the chain
     * parentId is the id of this chain's parent snarl where the snarl is the 
     * node's primary snarl
     * trivialChain is true if the chain is really just a single snarl
    */

    #ifdef debugIndex
        cerr << "starting ";
        if (trivial_chain) { cerr << "snarl at ";}
        else {cerr << "chain at ";}
        cerr << get_start_of(*chain) << endl;
    #endif
    tree_depth = std::max(depth, tree_depth);


 
    if (!trivial_chain) {
        //If this is a chain, initialize a new ChainIndex object
        //Also keep a ChainIndex if it is a top-level snarl

        //Get the start of the chain
        auto first_visit = get_start_of(*chain);
        chain_indexes.emplace_back(parent_id, first_visit.node_id(), get_end_of(*chain).node_id(),
                                   rev_in_parent,first_visit.node_id()  == get_end_of(*chain).node_id(),
                                   chain->size());

        chain_assignments[first_visit.node_id()-min_node_id] = chain_indexes.size();
        chain_ranks[first_visit.node_id()-min_node_id] = 1;
        has_chain_bv[first_visit.node_id()-min_node_id] = 1; 

        handle_t first_node = graph->get_handle(first_visit.node_id(), first_visit.backward());
        chain_indexes.back().prefix_sum[0] = graph->get_length(first_node) + 1;
    }
    size_t curr_chain_assignment = chain_indexes.size() - 1;
    size_t curr_chain_rank = 0;

    ChainIterator c_end = chain_end(*chain);
    for (ChainIterator c = chain_begin(*chain); c != c_end; ++c) {
        //for each snarl in the chain 

        const Snarl* snarl = c->first;
        bool snarl_rev_in_chain = c->second;

        id_t snarl_start_id = snarl->start().node_id();
        bool snarl_start_rev = snarl->start().backward(); //into snarl
        id_t snarl_end_id = snarl->end().node_id();
        bool snarl_end_rev = snarl->end().backward();   //pointing out
        //Id of boundary node that occurs second in the chain
        id_t second_id = snarl_rev_in_chain ? snarl_start_id : snarl_end_id;
        #ifdef debugIndex
            cerr << "At snarl " << snarl_start_id << " with rank "
                << curr_chain_rank << " in chain. Snarl starts: " << snarl->start() << " and ends at " << snarl->end() << endl;
        #endif

        if (!trivial_chain && chain_assignments[second_id - min_node_id] == 0){
            //Store the index of the start of the snarl only if it hasn't
            //already been seen (if the chain loops)
            chain_assignments[second_id-min_node_id] = curr_chain_assignment+1;
            chain_ranks[second_id - min_node_id] = curr_chain_rank + 2;
            has_chain_bv[snarl_end_id - min_node_id] = 1;
           
        } 

        NetGraph ng = NetGraph(snarl->start(), snarl->end(), snarl_manager->chains_of(snarl), graph);

        //Get all the nodes in the snarl
        hash_set<pair<id_t, bool>> all_nodes;

        size_t snarl_assignment = snarl_indexes.size();
        auto add_node = [&](const handle_t& h)-> bool {
            id_t id = ng.get_id(h); 
            if (id != snarl_start_id && id != snarl_end_id) {
                const Snarl* temp_snarl = snarl_manager->into_which_snarl(id, false);
                const Snarl* curr_snarl = temp_snarl == NULL ? snarl_manager->into_which_snarl(id, true) : temp_snarl; 
                if (curr_snarl != NULL) {
                    //If this node represents a snarl or chain, then this snarl
                    //is a secondary snarl
                    has_secondary_snarl_bv[id-min_node_id] = 1;
                    secondary_snarl_assignments[id - min_node_id] = snarl_assignment+1;
                    secondary_snarl_ranks[id - min_node_id] = all_nodes.size()+1;
                } else {
                    //Otherwise this is the node's primary snarl
                    primary_snarl_assignments[id-min_node_id] = snarl_assignment+1;
                    primary_snarl_ranks[id - min_node_id] = all_nodes.size()+1;
                    //Also assign this node to a connected component
                    node_to_component[id - min_node_id] = component_num;

                }
                all_nodes.emplace(id, false);
                all_nodes.emplace(id, true);
            }
            return true;
                   
        };

        //Put all visits in the snarl into a vector, ensuring that the
        //inward start and end visits are at the beginning and end of the list
        all_nodes.emplace(snarl_start_id, snarl_start_rev);
        all_nodes.emplace(snarl_start_id, !snarl_start_rev);
        ng.for_each_handle(add_node);
        all_nodes.emplace(snarl_end_id, snarl_end_rev);
        all_nodes.emplace(snarl_end_id, !snarl_end_rev);


        id_t start_in_chain = snarl_rev_in_chain ? snarl_end_id : snarl_start_id; 
        id_t end_in_chain = snarl_rev_in_chain ? snarl_start_id : snarl_end_id; 
        //Assign the second boundary node (relative to the chain) to this snarl
        //This will replace the first node in a chain if the chain loops
        primary_snarl_assignments[start_in_chain-min_node_id] = snarl_assignment + 1;
        node_to_component[start_in_chain - min_node_id] = component_num;
        if (start_in_chain == snarl_start_id) {
            primary_snarl_ranks[start_in_chain-min_node_id] =  snarl_start_rev ? 2 : 1;
        } else {
            primary_snarl_ranks[start_in_chain-min_node_id] = snarl_end_rev ? 
                                    all_nodes.size() : all_nodes.size() - 1;
        }
        if (primary_snarl_assignments[end_in_chain-min_node_id] == 0 ){
            //If the 2nd boundary node doesn't already have a primary snarl,
            //then assign it to this snarl
            primary_snarl_assignments[end_in_chain-min_node_id] =  snarl_assignment+1;
            node_to_component[end_in_chain-min_node_id] = component_num;
            primary_snarl_ranks[end_in_chain-min_node_id] =  end_in_chain == snarl_end_id ?  
                 (snarl_end_rev ? all_nodes.size() : all_nodes.size() - 1) :
                 (snarl_start_rev ? 2 : 1);
        } 
        if (!trivial_chain &&
             secondary_snarl_assignments[end_in_chain-min_node_id] == 0){
            //Otherwise, assign the first boundary node a secondary snarl
            secondary_snarl_assignments[end_in_chain-min_node_id] = snarl_assignment+1;
            secondary_snarl_ranks[end_in_chain-min_node_id] = end_in_chain == snarl_end_id ? 
                 (snarl_end_rev ? all_nodes.size()  : all_nodes.size() - 1) :
                 (snarl_start_rev ? 1 : 0);
            has_secondary_snarl_bv[end_in_chain-min_node_id] = 1;
        }

        //Make the snarl index
        if (trivial_chain) {
            //The parent is the parent snarl
            snarl_indexes.emplace_back(parent_id, rev_in_parent, 
                           snarl_start_id, snarl_end_id, snarl_start_id == snarl_end_id, 
                           depth, all_nodes.size()/2, false);
        } else {
            //The parent is the chain
            snarl_indexes.emplace_back(get_start_of(*chain).node_id(), 
                               snarl_rev_in_chain, start_in_chain, end_in_chain, 
                               snarl_start_id == snarl_end_id,
                               depth, all_nodes.size()/2, true);
        }
        populateSnarlIndex(graph, snarl_manager, ng, snarl, snarl_rev_in_chain, snarl_assignment, all_nodes, depth, component_num);
#ifdef debugIndex

    snarl_indexes[snarl_assignment].printSelf();
    cerr << snarl_indexes[snarl_assignment].max_width << " " << snarl_indexes[snarl_assignment].snarlLength() << endl; 
    assert(snarl_indexes[snarl_assignment].max_width >= snarl_indexes[snarl_assignment].snarlLength());
    cerr << "End snarl " << snarl_indexes[snarl_assignment].id_in_parent << endl;
#endif

        if (!trivial_chain) {
            // Add to prefix sum the distance to the beginning and end of the 
            // last node in the current snarl
            const SnarlIndex& sd = snarl_indexes[snarl_assignment];

            size_t num_nodes = snarl_indexes[snarl_assignment].num_nodes;
            int64_t dist = snarl_rev_in_chain
                ? sd.snarlDistance(num_nodes * 2 - 1, 1) + sd.nodeLength(num_nodes * 2 - 1)
                : sd.snarlDistance( 0, num_nodes * 2 - 2) + sd.nodeLength(0);
            #ifdef debugIndex
                cerr << "Prefix sum before snarl: " 
                << chain_indexes[curr_chain_assignment].prefix_sum[curr_chain_rank + 1] << endl;
            #endif
            chain_indexes[curr_chain_assignment].prefix_sum[curr_chain_rank+1] =
                               curr_chain_rank == 0 ? dist + 1 : chain_indexes[curr_chain_assignment].prefix_sum[curr_chain_rank]+dist;


            //Add the reverse loop distance
            if ( curr_chain_rank == 0) {
               //If this is the first snarl in the chain, get the loop distance
               //of the first node
               int64_t first_rev_dist;
               if (snarl_rev_in_chain){ 
                    first_rev_dist = sd.snarlDistance( sd.num_nodes * 2 - 2, sd.num_nodes * 2 - 1);
                    first_rev_dist = first_rev_dist == -1 ? -1 : first_rev_dist + sd.nodeLength(sd.num_nodes * 2 - 2);
                } else {
                    first_rev_dist = sd.snarlDistance( 1, 0);
                    first_rev_dist = first_rev_dist == -1 ? -1 : first_rev_dist + sd.nodeLength(0);
                }
                chain_indexes[curr_chain_assignment].loop_rev[0] = first_rev_dist + 1;
            }

            int64_t rev_loop_dist;
            if ( snarl_rev_in_chain ) {
    
                rev_loop_dist = sd.snarlDistance(0, 1);
                rev_loop_dist = rev_loop_dist == -1 ? -1 : rev_loop_dist + sd.nodeLength(0);
            } else {
                rev_loop_dist = sd.snarlDistance(sd.num_nodes * 2 - 1, sd.num_nodes * 2 - 2);
                rev_loop_dist = rev_loop_dist == -1 ? -1 : rev_loop_dist + sd.nodeLength(sd.num_nodes * 2 - 2);
            }
     
    
            //Loop distance of the previous node
            int64_t last_loop = chain_indexes[curr_chain_assignment].loop_rev[curr_chain_rank] - 1;

            if (last_loop == -1) {
                chain_indexes[curr_chain_assignment].loop_rev[curr_chain_rank+1] = rev_loop_dist + 1;
            } else {
    
                //Push the minimum of the loop distance of the current snarl and
                //the loop distance of the previous snarl + dist to and from loop 
                int64_t dist_to_end = sd.snarlDistance(0, sd.num_nodes * 2 - 2);
                dist_to_end = dist_to_end == -1 ? -1  
                              : dist_to_end + dist_to_end + sd.nodeLength(0) + sd.nodeLength(sd.num_nodes * 2 - 1);


                int64_t loop_distance = minPos(rev_loop_dist, last_loop + dist_to_end);
               chain_indexes[curr_chain_assignment].loop_rev[curr_chain_rank+1] = loop_distance + 1;
            }
            chain_indexes[curr_chain_assignment].max_width += sd.max_width; 
        }
        
        //Bit compress distance matrix of snarl index
        util::bit_compress(snarl_indexes[snarl_assignment].distances);

        curr_chain_rank ++;
    }//End for loop over snarls in chain

    if (!trivial_chain){
        //Get the distances for loops in the chain
        ChainIndex& cd = chain_indexes[curr_chain_assignment];

        //Add the length of the last node to chain prefix sum
        auto last_visit = get_end_of(*chain);
        handle_t last_node = graph->get_handle(last_visit.node_id(), false);
        cd.prefix_sum[cd.prefix_sum.size() - 1] =  cd.prefix_sum[cd.prefix_sum.size() - 2] + graph->get_length(last_node);
    
        if (get_start_of(*chain).node_id() == get_end_of(*chain).node_id()) {
            //If the chain loops, then the reverse loop distances might include
            //looping through the chain
            size_t curr_chain_rank = 0;
            for (ChainIterator c = chain_begin(*chain); c != c_end; ++c) {
                //Loop through the chain forward 
                const Snarl* snarl = c->first; 
                bool snarl_rev_in_chain = c->second;
    
                //Snarl is the primary snarl of the first node in the chain
                auto& sd = snarl_rev_in_chain ?
                  snarl_indexes[getPrimaryAssignment(snarl->start().node_id())] :
                  snarl_indexes[getPrimaryAssignment(snarl->end().node_id())];
                int64_t new_loop;
                if (curr_chain_rank == 0) {
                    new_loop = cd.loop_rev[cd.loop_rev.size() - 1] - 1;
                } else {
                    int64_t prev_loop = cd.loop_rev[curr_chain_rank - 1] - 1;
                    int64_t dist_to_end = sd.snarlDistance(0, sd.num_nodes * 2 - 2);
                    dist_to_end = dist_to_end == -1 ? -1 : dist_to_end + dist_to_end + sd.nodeLength(0)  + sd.nodeLength(sd.num_nodes * 2 - 1);
    
                    new_loop = prev_loop  == -1 ? -1 : prev_loop + dist_to_end;
                }

                if (cd.loop_rev[curr_chain_rank] == 0 ||
                     new_loop < cd.loop_rev[curr_chain_rank]) {
                    cd.loop_rev[curr_chain_rank] = new_loop + 1;
                } else {
                    //If this isn't an improvement, subsequent entries will not
                    //be improved either
                    break;
                }
                curr_chain_rank ++;

            }
        }
        //Add forward loop distances 
       
        //Check if there is an edge traversing last node in chain fd -> rev 
    
        curr_chain_rank = chain->size();
        ChainIterator chain_start_r = chain_rend(*chain);
        for (ChainIterator c = chain_rbegin(*chain); c != chain_start_r; ++c) {
            //Loop through the chain in reverse
            const Snarl* snarl = c->first; 
            bool snarl_rev_in_chain = c->second;
            id_t snarl_start_id = snarl->start().node_id();
            id_t snarl_end_id = snarl->end().node_id();

            //Snarl is the primary snarl of the first node in the chain
            auto& sd = snarl_rev_in_chain ? 
               snarl_indexes[primary_snarl_assignments[snarl_end_id-min_node_id]-1] :
               snarl_indexes[primary_snarl_assignments[snarl_start_id-min_node_id]-1];
            NetGraph ng (snarl->start(), snarl->end(), snarl_manager->chains_of(snarl), graph);
    
                                          
    
            if (c == chain_rbegin(*chain)) {
                //If this is the last snarl in the chain, push loop for last node
    
                int64_t loop_dist_last; 
                if (snarl_rev_in_chain) {
           
                    loop_dist_last = sd.snarlDistance( 1, 0 );
                    loop_dist_last = loop_dist_last == -1 ? -1 : loop_dist_last + sd.nodeLength(0);
                } else {
    
                    loop_dist_last = sd.snarlDistance(sd.num_nodes * 2 - 2, sd.num_nodes * 2 - 1);
                    loop_dist_last = loop_dist_last == -1 ? -1 : 
                           loop_dist_last + sd.nodeLength(sd.num_nodes * 2 - 2);
                }
    
                if (get_start_of(*chain).node_id()  == get_end_of(*chain).node_id()) {
                    //If the chain loops, might need distance from first snarl

                    ChainIterator chain_start = chain_begin(*chain);
                    const Snarl* first_snarl = chain_start->first;
                    bool first_snarl_rev = chain_start->second;
                        
                    const SnarlIndex& sd_first = snarl_rev_in_chain ? 
                           snarl_indexes[primary_snarl_assignments[snarl_start_id-min_node_id]-1] :
                           snarl_indexes[primary_snarl_assignments[snarl_end_id-min_node_id]-1];
                    if (first_snarl_rev) {
                        int64_t new_dist = sd_first.snarlDistance(sd_first.num_nodes * 2 - 1, sd_first.num_nodes * 2 - 2);
                        new_dist = new_dist == -1 ? -1 :  new_dist + sd_first.nodeLength(sd_first.num_nodes * 2 - 2);
                        loop_dist_last = minPos(loop_dist_last, new_dist);
                    } else {
                        int64_t new_dist = sd_first.snarlDistance(0, 1);
                        new_dist = new_dist == -1 ? -1 : new_dist + sd_first.nodeLength(0);
                        loop_dist_last = minPos(loop_dist_last, new_dist);
   
                    }
                  
                }
                cd.loop_fd[curr_chain_rank] = loop_dist_last + 1;
            }
    
            int64_t fd_loop_dist;
    
    
            if (snarl_rev_in_chain) {
                //If the snarl is reversed in the chain
                fd_loop_dist = sd.snarlDistance(sd.num_nodes * 2 - 1,  sd.num_nodes * 2 - 2);
                fd_loop_dist = fd_loop_dist == -1 ? -1 : fd_loop_dist + sd.nodeLength(sd.num_nodes*2-1);
            } else {
                fd_loop_dist = sd.snarlDistance(0, 1);
                fd_loop_dist = fd_loop_dist == -1 ? -1 : fd_loop_dist + sd.nodeLength(0);
            }
    
            int64_t last_loop = cd.loop_fd[curr_chain_rank] - 1;
            curr_chain_rank--;
    
            if (last_loop == -1) {
    
                cd.loop_fd[curr_chain_rank] = fd_loop_dist + 1;
    
            } else {
            //push dist to end of snarl + loop dist + dist to start of snarl 
    
                int64_t dist_end_start = sd.snarlDistance( sd.num_nodes * 2 - 1, 1);
                dist_end_start = dist_end_start == -1 ? -1 : dist_end_start + sd.nodeLength(sd.num_nodes * 2 - 1);


                int64_t dist_start_end =  sd.snarlDistance(0, sd.num_nodes * 2 - 2);
                dist_start_end = dist_start_end == -1 ? -1 : dist_start_end + sd.nodeLength(0);
                int64_t loop_distance = minPos(fd_loop_dist, last_loop + dist_end_start + dist_start_end);
                cd.loop_fd[curr_chain_rank] = loop_distance + 1;
            }           
          
        }
        util::bit_compress(cd.prefix_sum);
        util::bit_compress(cd.loop_fd);
        util::bit_compress(cd.loop_rev);
    }
 
    //return length of entire chain
    
    return trivial_chain ? 
       snarl_indexes[primary_snarl_assignments[ get_start_of(*chain).node_id()-min_node_id]-1].snarlLength() :
       chain_indexes[curr_chain_assignment].prefix_sum[chain_indexes[curr_chain_assignment].prefix_sum.size() - 1] - 1;
};

void MinimumDistanceIndex::populateSnarlIndex(const HandleGraph* graph, const SnarlManager* snarl_manager, const NetGraph& ng,
                                              const Snarl* snarl, bool snarl_rev_in_chain, size_t snarl_assignment, 
                                              hash_set<pair<id_t, bool>>& all_nodes, size_t depth, size_t component_num) {
    //Fill in the given snarl index's distances by doing a dijkstra search starting from each node in the snarl


    auto cmp = [] (pair<pair<id_t, bool>,int64_t> x,
                                           pair<pair<id_t, bool>,int64_t> y) {
        //Comparison function for the priority of a pair of handle, distance
        return (x.second > y.second);
    };

   id_t snarl_start_id = snarl->start().node_id();
   bool snarl_start_rev = snarl->start().backward(); //into snarl
   id_t snarl_end_id = snarl->end().node_id();
   bool snarl_end_rev = snarl->end().backward();   //pointing out
   id_t start_in_chain = snarl_rev_in_chain ? snarl_end_id : snarl_start_id; 

   //Id of boundary node that occurs second in the chain
   id_t second_id = snarl_rev_in_chain ? snarl_start_id : snarl_end_id;
   for (pair<id_t, bool> start_id : all_nodes){

       //Use each node in the snarl as start of dijkstra search

       //Index of the start node in the current snarl
       size_t start_node_rank = primary_snarl_assignments[start_id.first - min_node_id] - 1 == snarl_assignment
            ? primary_snarl_ranks[start_id.first-min_node_id] - 1
            : secondary_snarl_ranks[start_id.first-min_node_id] - 1;

       if (start_id.second) {
           start_node_rank = start_node_rank % 2 == 0 ? start_node_rank + 1 : start_node_rank - 1;
       }
       handle_t start_handle = graph->get_handle(start_id.first, start_id.second);
       //Priority queue of reachable nodes (pair of node id and direction)
       priority_queue< pair<pair<id_t, bool>, int64_t>, vector<pair<pair<id_t, bool>, int64_t>>, decltype(cmp)> reachable(cmp);
       reachable.emplace(start_id, 0);

#ifdef debugIndex
           cerr << "  Start Node: " << start_id.first << ","  << start_id.second << endl;
           assert( primary_snarl_assignments[start_id.first - min_node_id]-1 == snarl_assignment 
                  || secondary_snarl_assignments[start_id.first - min_node_id]-1 == snarl_assignment);
#endif
        bool first_loop = true;
        unordered_set<pair<id_t, bool>> seen_nodes;

         
        while (reachable.size() > 0) {
            pair<pair<id_t, bool>, int64_t> next = reachable.top();
            reachable.pop();
            pair<id_t, bool> curr_id = next.first;
            handle_t curr_handle = ng.get_handle(curr_id.first, curr_id.second);
            int64_t curr_dist = next.second;

            if ( seen_nodes.count(curr_id) == 0) {
                //If node has not already been found:

                //Record distance from start to current node 
                if (!first_loop) {
                    size_t curr_node_rank =  primary_snarl_assignments[curr_id.first-min_node_id]-1 == snarl_assignment
                      ? primary_snarl_ranks[curr_id.first-min_node_id] -1 : secondary_snarl_ranks[curr_id.first-min_node_id]-1;

                    if (curr_id.second) {
                        curr_node_rank = curr_node_rank % 2 == 0 ? curr_node_rank + 1 : curr_node_rank - 1;
                    }

                    snarl_indexes[snarl_assignment].insertDistance(start_node_rank, curr_node_rank, curr_dist);
                    seen_nodes.insert(curr_id);

                }

                
                int64_t node_len; //length of the current node
                   
                int64_t loop_dist = -1;
                     //Dist to enter curr node then exit at same side 

                //Get the snarl that the node represents, if any
                const Snarl* temp_snarl = snarl_manager->into_which_snarl(curr_id.first, curr_id.second);
                const Snarl* curr_snarl = temp_snarl == NULL ? 
                      snarl_manager->into_which_snarl(curr_id.first, !curr_id.second) : temp_snarl; 

                if (curr_id.first != snarl_start_id && curr_id.first != snarl_end_id && curr_snarl != NULL) {
                    //If current node is a child snarl/chain


                    if (snarl_manager->in_nontrivial_chain(curr_snarl)) {
                       //The node is a chain

                        const Chain* curr_chain= snarl_manager->chain_of(curr_snarl);
                        size_t chain_start = get_start_of(*curr_chain).node_id();
                        const ChainIndex* chain_dists;
                        if (chain_assignments[chain_start-min_node_id]!= 0){
                            //Length of chain has already been found
                            chain_dists = &chain_indexes[chain_assignments[chain_start-min_node_id]-1];
                           

                        } else {//haven't recursed on this chain yet
                            #ifdef debugIndex
                                cerr << " recurse" << endl;
                            #endif
                            bool rev_in_snarl = curr_id.first == get_start_of(*curr_chain).node_id()
                                      ? get_start_of(*curr_chain).backward() : !get_end_of(*curr_chain).backward();
                            node_len = calculateMinIndex(graph,  snarl_manager, curr_chain, 
                                         start_in_chain, rev_in_snarl, false, depth + 1, component_num);

                             chain_dists = &chain_indexes[chain_assignments[chain_start-min_node_id]-1]; 
                        }
                        //Get the length of the node (chain)
                        node_len = chain_dists->chainLength();
                        if (get_start_of( *curr_chain).backward() == curr_id.second) {
                            //If traversing snarl forward in chain

                            loop_dist = chain_dists->loop_fd[0] - 1;

                            if (loop_dist != -1) {
                                auto visit = get_start_of(*curr_chain);
                                handle_t temp_handle= graph->get_handle(visit.node_id(), visit.backward());

                                loop_dist = loop_dist + graph->get_length(temp_handle) ;
                            }
                        } else {

                            loop_dist = chain_dists->loop_rev[chain_dists->loop_rev.size()-1] - 1;

                            if (loop_dist != -1) {
                                auto end_visit = get_end_of(*curr_chain);
                                handle_t temp_handle = graph->get_handle(end_visit.node_id(), end_visit.backward());
                                loop_dist = loop_dist + graph->get_length(temp_handle);
                             }
                        }
                    } else {//Snarl

                        id_t snarl_id = curr_snarl->start().node_id();
                        bool snarl_rev = curr_snarl->start().backward();
                        id_t end_id = curr_snarl->end().node_id();
                        bool end_rev = curr_snarl->end().backward();
  

                        const SnarlIndex* snarl_dists;
                        if (primary_snarl_assignments[snarl_id-min_node_id] != 0) {
                            //Already found
                            snarl_dists = &snarl_indexes[primary_snarl_assignments[snarl_id-min_node_id]-1];
                        } else {//Haven't recursed on snarl yet
                            #ifdef debugIndex
                                cerr << " recurse" << endl;
                            #endif
                            
                            //Create chain to recurse on and recurse
                            Chain curr_chain;

                            curr_chain.emplace_back(curr_snarl, false);
                            bool rev_in_snarl = curr_id.first == snarl_id ? snarl_rev : !end_rev;
                            calculateMinIndex(graph, snarl_manager, &curr_chain, start_in_chain,
                                             rev_in_snarl, true, depth + 1, component_num);

                            snarl_dists = &snarl_indexes[primary_snarl_assignments[snarl_id-min_node_id]-1];
                        }
                        node_len = snarl_dists->snarlLength();

                        //Find the distance to enter and exit snarl
                        //at the same side
                        if (curr_id.second == snarl_rev) { 
                            //If traversing snarl forward
                            loop_dist = snarl_dists->snarlDistance(0, 1);

                             if (loop_dist != -1) { 
                                 handle_t temp_handle = graph->get_handle(curr_snarl->start().node_id(), curr_snarl->start().backward());
                                 loop_dist = loop_dist + 2*graph->get_length(temp_handle);
                             }
                        } else {
                            size_t end_in = snarl_dists->is_unary_snarl ? 0 : snarl_dists->num_nodes * 2 - 1;
                            size_t end_out= snarl_dists->is_unary_snarl ? 1 : snarl_dists->num_nodes * 2 - 2;
                            loop_dist = snarl_dists->snarlDistance(end_in, end_out);

                             if (loop_dist != -1) {
                                 handle_t temp_handle = graph->get_handle( curr_snarl->end().node_id(), curr_snarl->end().backward());
                                 loop_dist = loop_dist + 2*graph->get_length(temp_handle);
                             }
                        }
                                    
                    }
                } else { //Node is just a node
                    node_len = graph->get_length(curr_handle);
                }
 
                if (curr_id == start_id) {
                    snarl_indexes[snarl_assignment].distances[start_node_rank/2]  = node_len + 1; 
                }
   

                if (loop_dist != -1 && !first_loop) {
                    /*If there is a path within the current node that loops 
                      to enter the node and exit it at the same side - add
                      reachable nodes from current node in reverse 
                      Do not add this distance if the current node is the 
                      starting node */

                    handle_t rev_handle = ng.get_handle(ng.get_id(curr_handle), !ng.get_is_reverse(curr_handle)); 
                        

                    auto add_rev_handle = [&](const handle_t& h)-> bool {
                        pair<id_t, bool> node = make_pair(ng.get_id(h), ng.get_is_reverse(h));
                        reachable.emplace(node, curr_dist + loop_dist);
 
                         return true;
                    };

                    ng.follow_edges(rev_handle, false, add_rev_handle);
                }

                
                //Add reachable nodes to priority queue
                auto add_handle = [&](const handle_t& h)-> bool {

                    pair<id_t, bool> node = make_pair(ng.get_id(h), ng.get_is_reverse(h));
                    if (node_len != -1) {
                        reachable.emplace(node, curr_dist + node_len);
                    }
                  
                    
                    #ifdef debugIndex
                        cerr << node.first << " " << node.second << ", ";
                    #endif
                    return true;
                };
                //Add reachable nodes to priority queue for unary snarl that doesn't loop - 0 distance
                auto add_unary_handle = [&](const handle_t& h)-> bool {
                    pair<id_t, bool> node = make_pair(ng.get_id(h), ng.get_is_reverse(h));
                    reachable.emplace(node, 0);
                   
                    #ifdef debugIndex
                        cerr << node.first << " " << node.second << ", ";
                    #endif
                    return true;
                };


#ifdef debugIndex

     cerr << "    From start node " << start_id.first << " " << start_id.second 
        << " in snarl " << snarl_indexes[snarl_assignment].id_in_parent
        << " at " << ng.get_id(curr_handle) << " " << ng.get_is_reverse(curr_handle) << endl; 
     cerr << "        Adding next nodes:  ";
#endif
                if ((node_len == -1 && first_loop) || curr_id == start_id) {
                    //If the nodeLen is -1 then node is a unary snarl that 
                    //doesn't have a path from start to end. If this is the
                    //start of the distance calculation then add subsequent
                    //nodes assuming that the node length was 0
                    //Or if this is the starting node

                    ng.follow_edges(curr_handle, false, add_unary_handle);

                } else  {
                    ng.follow_edges(curr_handle, false, add_handle);
                }  
                    

                //Add edges between the boundary nodes that are not in 
                //the net graph
                int64_t next_dist = curr_id == start_id ? 0 : curr_dist+node_len;

                if ((curr_id.first == snarl_start_id && curr_id.second != snarl_start_rev) ||
                     ( curr_id.first == snarl_end_id && curr_id.second == snarl_end_rev )  ) {
                       
                    //If currently leaving the snarl
                    graph->follow_edges(curr_handle, false, [&](const handle_t& h)-> bool {
                        pair<id_t, bool> node = make_pair(ng.get_id(h), ng.get_is_reverse(h));
                        if ( node.first == snarl_start_id || node.first == snarl_end_id ) {
                           reachable.emplace(node, next_dist);
                        }
                        return true;
                    });

                }                      
#ifdef debugIndex
     cerr << "    prev dist: " << curr_dist << "+ new dist " << node_len << endl;
#endif
            }
            first_loop = false;
        }//End while loop
    }//End for loop over starting node/directions in a snarl


    //Find the maximum width of the snarl
    //Max width is the maximum among all minimum distance paths - for each node, the sum of the minimum distance to each end
    SnarlIndex& curr_snarl_index = snarl_indexes[snarl_assignment];

    ng.for_each_handle([&](const handle_t& h)-> bool {

        int64_t node_len;
        size_t node_rank;
        id_t curr_id = ng.get_id(h);
        bool curr_rev = ng.get_is_reverse(h);

        const Snarl* temp_snarl = snarl_manager->into_which_snarl(curr_id, curr_rev);
        const Snarl* curr_snarl = temp_snarl == NULL ? snarl_manager->into_which_snarl(curr_id, !curr_rev) : temp_snarl; 
        if (curr_id != snarl_start_id && curr_id != snarl_end_id && curr_snarl != NULL) {
             //This is a snarl or chain
             if (snarl_manager->in_nontrivial_chain(curr_snarl)) {
                 //The node is a chain
                 size_t chain_start = get_start_of(*snarl_manager->chain_of(curr_snarl)).node_id();
                 const ChainIndex& chain_dists = chain_indexes[chain_assignments[chain_start-min_node_id]-1];
                 node_rank = secondary_snarl_ranks[chain_dists.id_in_parent-min_node_id] - 1;
                 node_len = chain_dists.max_width;

             } else {
                 //This node is a snarl
                 id_t snarl_id = curr_snarl->start().node_id();
                 const SnarlIndex& snarl_dists = snarl_indexes[primary_snarl_assignments[snarl_id-min_node_id]-1];
                 node_rank = secondary_snarl_ranks[snarl_dists.id_in_parent-min_node_id] - 1;
                 node_len = snarl_dists.max_width;
             }
         } else {
             //This is a node
             node_rank = getPrimaryRank(curr_id);
             node_len = graph->get_length(h);
         }
         pair<int64_t, int64_t> dists_to_end = curr_snarl_index.distToEnds(node_rank, 0, 0);
         int64_t min_max_dist = dists_to_end.first == -1 || dists_to_end.second == -1 ? -1 : dists_to_end.first + dists_to_end.second + node_len;
        
        //Keep track of the maximum of all minimum distances
        curr_snarl_index.max_width = std::max( snarl_indexes[snarl_assignment].max_width,min_max_dist);
        return true;
    });


}

//////////////////    Distance Calculations
//

int64_t MinimumDistanceIndex::maxDistance(pos_t pos1, pos_t pos2) const {
    if (!include_maximum) {
        return -1;
    } else {
        id_t id1 = get_id(pos1);
        id_t id2 = get_id(pos2);
        int64_t len1 = snarl_indexes[getPrimaryAssignment(id1)].nodeLength( getPrimaryRank(id1));
        int64_t len2 = snarl_indexes[getPrimaryAssignment(id2)].nodeLength( getPrimaryRank(id2));

        len1 = std::max((int64_t)(get_offset(pos1)+1), (int64_t)(len1-get_offset(pos1)));
        len2 = std::max((int64_t)(get_offset(pos2)+1), (int64_t)(len2-get_offset(pos2)));

        id1 -= min_node_id;
        id2 -= min_node_id;

        int64_t max_dist = std::max((int) max_distances[id1] - (int)min_distances[id2], 
                                    (int) max_distances[id2] - (int)min_distances[id1]);

        return len1 + len2 + max_dist;

    }
}

int64_t MinimumDistanceIndex::minDistance(pos_t pos1, pos_t pos2) const {
    /*Minimum distance between positions not including the position itself*/
    
    int64_t shortest_distance = -1; 

    id_t node_id1 = get_id(pos1);
    bool node_rev1 = is_rev(pos1);
    id_t node_id2 = get_id(pos2); 
    bool node_rev2 = is_rev(pos2);

    if (node_id1 == node_id2 && node_rev1 == node_rev2 ) {
        //if positions are on the same node and strand
        int64_t offset1 = get_offset(pos1);
        int64_t offset2 = get_offset(pos2);

        if (offset1 <= offset2) {
            shortest_distance = offset2-offset1+1; //+1 to be consistent
        }

    }
    
    //Index into snarl_indexes/chain_indexes of the common ancestor snarl/chain
    //true if common ancestor is a chain
    pair<id_t, bool> common_ancestor ( 0, false);


#ifdef debugDistance
    cerr << endl << "Start distance calculation from " << pos1 << "->" <<
         pos2 << endl;

    cerr << "Shortes distance within same node: " << shortest_distance<<  endl;

    cerr << "Find common ancestor" << endl;
#endif


    //// Find common ancestor of the two snarls
    unordered_set<pair<id_t, bool>> ancestors1;

    //set of all ancestor snarls and chains (true) of node1
    pair<id_t, bool> ancestor1 ( snarl_indexes[getPrimaryAssignment(node_id1)].id_in_parent, false);

#ifdef debugDistance
    cerr << "Ancestors of 1: ";
#endif


    while (ancestor1.first != 0) {
#ifdef debugDistance
        if (ancestor1.second) {cerr << "chain ";}
        else {cerr << "snarl ";}
        cerr << ancestor1.first << " ";
#endif
        if (ancestor1.second) {
            //If ancestor1 is a chain
            size_t chain_assignment = getChainAssignment(ancestor1.first);
            ancestors1.emplace(chain_assignment, true );
            ancestor1 = make_pair(chain_indexes[chain_assignment].parent_id, false);

        } else {
            size_t snarl_assignment = getPrimaryAssignment(ancestor1.first);
            ancestors1.emplace(snarl_assignment, false );
            const SnarlIndex& si = snarl_indexes[snarl_assignment];
            ancestor1 = make_pair(si.parent_id, si.in_chain);
        }
    }

#ifdef debugDistance
      cerr << endl << "ancestors of 2: ";
#endif


    pair<id_t, bool> ancestor2 ( snarl_indexes[getPrimaryAssignment(node_id2)].id_in_parent,false);
    while (ancestor2.first != 0) {

#ifdef debugDistance
        if (ancestor2.second) {cerr << "chain ";}
        else {cerr << "snarl ";}
        cerr << ancestor2.first << " ";
#endif

        if (ancestor2.second) {
            //If this ancestor is a chain
            size_t chain_assignment = getChainAssignment(ancestor2.first);
            if (ancestors1.count(make_pair(chain_assignment, true)) != 0) {
                common_ancestor = ancestor2;
                break;
            }
            ancestor2 = make_pair(chain_indexes[chain_assignment].parent_id, false);
        } else { 
            size_t snarl_assignment = getPrimaryAssignment(ancestor2.first);
            if (ancestors1.count(make_pair(snarl_assignment, false)) != 0) {
                common_ancestor = ancestor2;
                break;
            }
            const SnarlIndex& si = snarl_indexes[snarl_assignment];
            ancestor2 = make_pair(si.parent_id, si.in_chain);
        }
    }
    if (common_ancestor.first == 0) {
        //If the two positions don't share a common ancestor
        return -1;
    }

#ifdef debugDistance 
    cerr << endl;
    if (common_ancestor.second) {
        cerr << "common ancestor chain ";
    } else { 
        cerr << "common ancestor snarl ";
    }
    cerr << common_ancestor.first << endl;
    
#endif

    pair<size_t, bool> ancestor ( common_ancestor.second  ? getChainAssignment(common_ancestor.first)
                                                         : getPrimaryAssignment(common_ancestor.first),
                                  common_ancestor.second);


    //Find distances from pos1 and pos2 to ends of child snarls of ancestor
    int64_t distL1; int64_t distR1; pair<id_t, bool> snarl_tree_node1;
    tie (distL1, distR1, snarl_tree_node1) = distToCommonAncestor(ancestor, pos1, false);

     
    int64_t distL2; int64_t distR2; pair<id_t, bool> snarl_tree_node2;
    tie (distL2, distR2, snarl_tree_node2) = distToCommonAncestor(ancestor, pos2, true);

    pair<id_t, bool> parent = common_ancestor;
    bool lowest_ancestor = true;
    while (parent.first != 0) {
        //snarl_tree_nodes 1 and 2 are children of parent snarl or chain 
        if (parent.second) {
            //If the parent is a chain and both snarl_tree_nodes are snarls

            const ChainIndex& chain_index = chain_indexes[getChainAssignment(parent.first)]; 

            //If the two nodes are snarls in the common ancestor chain
            //find the distance between them in the chain
            const SnarlIndex& snarl_index1 = snarl_indexes[getPrimaryAssignment( snarl_tree_node1.first)];
            size_t start_rank1 = getChainRank(snarl_index1.id_in_parent);
            size_t end_rank1 = start_rank1 + 1; 
            if (snarl_index1.rev_in_parent) {
                int64_t temp = distL1;
                distL1 = distR1;
                distR1 = temp;
            }
            int64_t start_len1 = snarl_index1.nodeLength(snarl_index1.rev_in_parent ? snarl_index1.num_nodes * 2 - 1 : 0);
            int64_t end_len1 = snarl_index1.nodeLength(snarl_index1.rev_in_parent ? 0 : snarl_index1.num_nodes * 2 - 1);
            size_t start_rank2, end_rank2;
            int64_t start_len2, end_len2;

            if (lowest_ancestor) {
                //If this is the lowest common ancestor, then there are two
                //separate nodes that need to be found
               
               const SnarlIndex& snarl_index2 = snarl_indexes[getPrimaryAssignment( snarl_tree_node2.first)];
               start_rank2 = getChainRank(snarl_index2.id_in_parent);
               end_rank2 = start_rank2+1; 
               if (snarl_index2.rev_in_parent) {
                   int64_t temp = distL2;
                   distL2 = distR2;
                   distR2 = temp;
               }
               start_len2 = snarl_index2.nodeLength(snarl_index2.rev_in_parent ? snarl_index2.num_nodes * 2 - 1 : 0);
               end_len2 = snarl_index2.nodeLength(snarl_index2.rev_in_parent ? 0 : snarl_index2.num_nodes * 2 - 1);
            } else {
                //Otherwise just copy the first one
                start_rank2 = start_rank1;
                end_rank2 = end_rank1;
                start_len2 = start_len1;
                end_len2 = end_len1;
            }

            //Distance from left of s1 (reverse), left of s2 (forward)
            int64_t d1 = chain_index.chainDistance(make_pair(start_rank1, true), make_pair(start_rank2, false), start_len1, start_len2);
            d1 = (distL1 == -1 || distL2 == -1 || d1 == -1) ? -1 : distL1 + distL2 + d1 - start_len1;

            //Distance from left of s1 (reverse) to right of s2 (reverse)
            int64_t d2;
            if (start_rank1 == end_rank2) {
                //If snarls share a node, then the distances up to this point
                //both include the length of the shared node
                d2 = (distL1 == -1 || distR2 == -1) ? -1 :  distL1 + distR2 - start_len1; 
            } else {
                d2 = chain_index.chainDistance(make_pair(start_rank1, true),  make_pair(end_rank2, true), start_len1, end_len2);
                d2 = (distL1 == -1 || distR2 == -1 || d2 == -1) ? -1 :  distL1 + distR2 + d2 - start_len1;
            }

            //Distance from right of s1 (fd) to left of s2 (fd)
            int64_t d3;
            if (end_rank1 == start_rank2) {
                d3 = (distR1 == -1 || distL2 == -1) ? -1 :  distR1 + distL2 - end_len1; 
            } else {
                d3 = chain_index.chainDistance(make_pair(end_rank1, false), make_pair(start_rank2, false), end_len1, start_len2);

                d3 = (distR1 == -1 || distL2 == -1 || d3 == -1) ? -1 : distR1 + distL2 + d3 - end_len1; 
            }

            //Distance from right of s1 (fd) to right of s2 (rev)
            int64_t d4 =  chain_index.chainDistance(make_pair(end_rank1, false),  make_pair(end_rank2, true), end_len1, end_len2);
            d4 = (distR1 == -1 || distR2 == -1 || d4 == -1) ? -1 : distR1 + distR2 + d4 - end_len1;
            
                       
            shortest_distance = minPos({d1, d2, d3, d4, shortest_distance});


            //Extend distances of both positions to the ends of the chain

            //Find the rank of the end node and current node in the chain
            size_t chain_end_rank = chain_index.prefix_sum.size() - 2;
                                    
            //Get the lengths of start, end, and current node
            int64_t chain_start_len = snarl_indexes[getPrimaryAssignment(
                   chain_index.id_in_parent)].nodeLength(getPrimaryRank(chain_index.id_in_parent));

            int64_t chain_end_len = chain_index.prefix_sum[chain_index.prefix_sum.size()-1] 
                                - chain_index.prefix_sum[chain_index.prefix_sum.size()-2];

            int64_t dsl = chain_index.chainDistance(make_pair(0, false),  make_pair(start_rank1, false), chain_start_len, start_len1);
            int64_t dsr = chain_index.chainDistance(make_pair(0, false), make_pair(end_rank1, true), chain_start_len, end_len1);
            int64_t der = chain_index.chainDistance( make_pair(chain_end_rank, true), make_pair(end_rank1, true), chain_end_len, end_len1);
            int64_t del = chain_index.chainDistance(make_pair(chain_end_rank, true), make_pair(start_rank1, false), chain_end_len, start_len1);

            int64_t dsl1 = dsl == -1 || distL1 == -1? -1 : distL1 + dsl; 
            int64_t dsr1 =  dsr == -1 || distR1 == -1? -1 : distR1 + dsr; 
            int64_t der1 = der == -1 || distR1 == -1? -1 : distR1 + der; 
            int64_t del1 = del == -1 || distL1 == -1? -1 : distL1 + del; 
 
            distL1 = minPos(dsr1, dsl1);
            distR1 = minPos(der1, del1);

            if (lowest_ancestor) {
                //If the two snarl tree nodes are different, need to find 
                //distances to ends for the second one

                dsl = chain_index.chainDistance(make_pair(0, false),  make_pair(start_rank2, false), chain_start_len, start_len2);
                dsr = chain_index.chainDistance(make_pair(0, false), make_pair(end_rank2, true), chain_start_len, end_len2);
                der = chain_index.chainDistance(make_pair(chain_end_rank, true),  make_pair(end_rank2, true), chain_end_len, end_len2);
                del = chain_index.chainDistance(make_pair(chain_end_rank, true), make_pair(start_rank2, false), chain_end_len, start_len2);

            }

            int64_t dsl2 = dsl == -1 || distL2 == -1? -1 : distL2 + dsl; 
            int64_t dsr2 = dsr == -1 || distR2 == -1? -1 : distR2 + dsr; 
            int64_t der2 = der == -1 || distR2 == -1? -1 : distR2 + der; 
            int64_t del2 = del == -1 || distL2 == -1? -1 : distL2 + del; 

            distL2 = minPos(dsr2, dsl2);
            distR2 = minPos(der2, del2);

            snarl_tree_node1 = make_pair(chain_index.id_in_parent,chain_index.rev_in_parent);


#        ifdef debugDistance
            cerr << "At ancestor chain " << chain_indexes[
                     getChainAssignment(parent.first)].id_in_parent << endl;
            cerr << "Ranks: " << start_rank1 << " " << start_rank2 << endl;
            
            cerr << "  Distances within ancestor: " << d1 << ", " << d2
                                                << ", " << d3 << ", " << d4 << endl;
            cerr << "  Shortest dist: " << shortest_distance
                << endl;
            cerr << "  Distances to ends of ancestor: " << distL1 << " " << distR1
                 << " " << distL2 << " " << distR2 
                << endl;
#        endif
            parent = make_pair(chain_index.parent_id, false);
        } else {
            //The two nodes are in the parent snarl

            size_t parent_snarl_index = getPrimaryAssignment(parent.first);
            const SnarlIndex& snarl_index = snarl_indexes[parent_snarl_index];

            size_t rank1 = getPrimaryAssignment(snarl_tree_node1.first)  == parent_snarl_index
                           ? getPrimaryRank(snarl_tree_node1.first) : getSecondaryRank(snarl_tree_node1.first);
            size_t rev_rank1;
            if (snarl_tree_node1.second) {
                //If this node is reversed
                rev_rank1 = rank1;
                rank1 = rev_rank1 % 2 == 0 ? rev_rank1 + 1 : rev_rank1 - 1;
            } else {
                rev_rank1 = rank1 % 2 == 0 ? rank1 + 1 : rank1 - 1;
            }

            size_t rev_rank2 ;
            size_t rank2;
            if (lowest_ancestor) {
                rank2 = getPrimaryAssignment(snarl_tree_node2.first ) == parent_snarl_index
                         ? getPrimaryRank(snarl_tree_node2.first) : getSecondaryRank(snarl_tree_node2.first);
                if (snarl_tree_node2.second) {
                    //If this node is reversed
                    rev_rank2 = rank2;
                    rank2 = rev_rank2 % 2 == 0 ?  rev_rank2 + 1 : rev_rank2 - 1;
                } else {
                    rev_rank2 = rank2 % 2 == 0 ?  rank2 + 1 : rank2 - 1;
                }
            } else {
                rank2 = rank1;
                rev_rank2 = rev_rank1;
            }


            int64_t d1 = snarl_index.snarlDistance(rank1, rank2);
            d1 = (distR1 == -1 || distL2 == -1 || d1 == -1) ? -1 : distR1 + distL2 + d1; 

            int64_t d2 = snarl_index.snarlDistance(rank1, rev_rank2);

            d2 = (distR1 == -1 || distR2 == -1 || d2 == -1) ? -1 : distR1 + distR2 + d2;
            int64_t d3 = snarl_index.snarlDistance(rev_rank1, rank2);
            d3 = (distL1 == -1 || distL2 == -1 || d3 == -1) ? -1 :  distL1 + distL2 + d3; 
            int64_t d4 = snarl_index.snarlDistance(rev_rank1, rev_rank2);
            d4 = (distL1 == -1 || distR2 == -1 || d4 == -1) ? -1 :  distL1 + distR2 + d4; 

            shortest_distance =  minPos({d1, d2, d3, d4, shortest_distance});

            
            
            //Find distances to the ends of the parent snarl
            tie (distL1, distR1) = snarl_index.distToEnds(rank1, distL1, distR1);

            tie (distL2, distR2) = snarl_index.distToEnds(rank2, distL2, distR2);
             

            snarl_tree_node1 = make_pair(snarl_index.id_in_parent, snarl_index.rev_in_parent);

#        ifdef debugDistance
            cerr << "At ancestor snarl " << snarl_indexes[getPrimaryAssignment( parent.first)].id_in_parent << endl;
            cerr << "  Distances within ancestor: " << d1 << ", " << d2
                                                << ", " << d3 << ", " << d4 << endl;
            cerr << "  Shortest dist: " << shortest_distance
                << endl;
            cerr << "  Distances to ends of ancestor: " << distL1 << " " << distR1
                 << " " << distL2 << " " << distR2 
                << endl;
#        endif
            parent = make_pair(snarl_index.parent_id, snarl_index.in_chain);

        }
        lowest_ancestor = false;
    }

    shortest_distance = shortest_distance == -1 ? -1 : shortest_distance - 1;
    return shortest_distance;

};

tuple<int64_t, int64_t, pair<id_t, bool>> MinimumDistanceIndex::distToCommonAncestor(
          pair<size_t, bool> common_ancestor, pos_t& pos, bool rev) const {

    /* Find the distance from pos to either end of a snarl tree node 
     * (snarl or chain) in common_ancestor snarl or chain
     * common_ancestor is the index of the start node of the snarl/chain
     * that is the common ancestor and true if the common ancestor is a chain
       Return the two distances and the snarl/chain whose parent is the is
       common_ancestor or commonAncestor if the position is on a node (not a
       snarl) in common_ancestor
    */

    int64_t distL; //Dist from pos1 to boundaries of curr snarl 
    int64_t distR; //To start and end of snarls, not necessarily left/right
    id_t node_id = get_id(pos); 
    
    size_t snarl_assignment = getPrimaryAssignment(node_id);
    size_t snarl_rank = getPrimaryRank(node_id);
    const SnarlIndex& snarl_index = snarl_indexes[snarl_assignment];

    int64_t offset = get_offset(pos);
    #ifdef debugDistance
    cerr << "Finding the distance to the common ancestor " << endl;
    cerr << "  Dist to the "; 
    rev ? cerr << "end " : cerr << "start ";
    cerr << "of node " << get_id(pos) << " offset " << offset <<" reversed " 
         << is_rev(pos) << " in snarl " << snarl_index.id_in_parent << ": " ;
    
    #endif
    if (is_rev(pos)) {
        distR = offset+1;
        distL = snarl_index.nodeLength(snarl_rank)-offset;
    } else {
        distL = offset+1;
        distR = snarl_index.nodeLength(snarl_rank)-offset;
    }
    //Make sure that the distance calculation will be directed - must traverse
    //positions in the correct direction
    if (rev == is_rev(pos)) {
        distL = -1;
    } else {
        distR = -1;
    }
#ifdef debugDistance
cerr << distL << " " << distR << endl;
#endif

    bool node_rev = false;
    int64_t start_len = 0;
    int64_t end_len = 0;
    pair<size_t, bool> parent (snarl_assignment, false);
    bool at_node = true;
    while (parent != common_ancestor) {
        //Traverse the snarl tree up to the common ancestor and accumulate 
        //distances to the ends of each ancestor snarl/chain of the position
        if (parent.second) {
            //If the parent is a chain
            const ChainIndex& chain_index = chain_indexes[parent.first];

            size_t start_rank = getChainRank(node_id);
            size_t end_rank = start_rank + 1; 
            if (node_rev) {
                //If the snarl is traversed backwards in the chain, then the
                //left and right distances must be switched
                int64_t temp = distL;
                distL = distR;
                distR = temp;
            }


            //Find the rank of the end node and current node in the chain
            size_t chain_end_rank = chain_index.prefix_sum.size() - 2;
                                    
            //Get the lengths of start, end, and current node

            int64_t chain_start_len = chain_index.prefix_sum[0];

            int64_t chain_end_len = chain_index.prefix_sum[chain_index.prefix_sum.size()-1] 
                                        - chain_index.prefix_sum[chain_index.prefix_sum.size()-2];

            int64_t dsl = chain_index.chainDistance(make_pair(0, false), make_pair(start_rank, false),chain_start_len, start_len);
            int64_t dsr = chain_index.chainDistance(make_pair(0, false), make_pair(end_rank, true), chain_start_len, end_len);
            int64_t der =chain_index.chainDistance(make_pair(chain_end_rank, true),make_pair(end_rank, true), chain_end_len, end_len);
            int64_t del =chain_index.chainDistance(make_pair(chain_end_rank, true), make_pair(start_rank, false), chain_end_len, start_len);

            dsl = dsl == -1 || distL == -1? -1 : distL + dsl;
            dsr = dsr == -1 || distR == -1? -1 : distR + dsr;
            der = der == -1 || distR == -1? -1 : distR + der;
            del = del == -1 || distL == -1? -1 : distL + del;
 
            distL = minPos(dsr, dsl);
            distR = minPos(der, del);

            node_id = chain_index.id_in_parent;
            node_rev = chain_index.rev_in_parent;
            parent = make_pair(getPrimaryAssignment(chain_index.parent_id), false);

    #ifdef debugDistance
        cerr << "  At ancestor chain " << chain_index.id_in_parent ;
        cerr << ": " << distL << " " << distR << endl;
    #endif

        } else {
            //If the parent is a snarl
            
            const SnarlIndex& snarl_index = snarl_indexes[parent.first];
            size_t node_rank = at_node ? getPrimaryRank(node_id) : getSecondaryRank(node_id);
            if (node_rev) {
                //Get the rank of this node in reverse
                node_rank = node_rank % 2 == 1 ? node_rank - 1 : node_rank + 1;
            }
            tie(distL, distR) = snarl_index.distToEnds(node_rank, distL, distR);
            start_len = snarl_index.nodeLength(0);
            end_len = snarl_index.nodeLength(snarl_index.num_nodes*2 - 1);

            node_id = snarl_index.id_in_parent;
            node_rev = snarl_index.rev_in_parent;
            if (snarl_index.in_chain) {
                parent = make_pair(getChainAssignment(snarl_index.parent_id),  true);
            } else {
                parent = make_pair(getPrimaryAssignment(snarl_index.parent_id), false);
            }

    #ifdef debugDistance
        cerr << "  At ancestor snarl " << snarl_index.id_in_parent ;
        cerr << ": " << distL << " " << distR << endl;
    #endif
        }
        at_node = false;
    }

    return make_tuple (distL, distR, make_pair(node_id, node_rev));
};

int64_t MinimumDistanceIndex::minPos (vector<int64_t> vals) {
    /*return the minimum value in vals that is not -1, returns -1 if all
     values are -1 */
    return accumulate(vals.begin(), vals.end(), -1, 
          [](int64_t x, int64_t y) {
              return minPos(x, y);
          });
   
};

void MinimumDistanceIndex::printSelf() {
    cerr << "node id \t primary snarl \t rank \t secondary snarl \t rank \t chain \t rank" << endl;
    for (size_t i = 0 ; i < primary_snarl_assignments.size() ; i ++ ) {
        if (primary_snarl_assignments[i] != 0){
            cerr << i + min_node_id << "\t";

             cerr << snarl_indexes[primary_snarl_assignments[i]-1].id_in_parent  << "\t" << primary_snarl_ranks[i]-1 << "\t";

            if (has_secondary_snarl_bv[i] == 0) {
                cerr << "/\t/\t";
            } else {
                cerr << snarl_indexes[secondary_snarl_assignments[has_secondary_snarl.rank(i)]-1].id_in_parent 
                     << "\t" << secondary_snarl_ranks[has_secondary_snarl.rank(i)]-1 << "\t";
            }
            if (has_chain_bv[i] == 0) {
                cerr << "/\t/\t";
            } else {
                cerr << chain_indexes[chain_assignments[has_chain.rank(i)]-1].id_in_parent 
                     << "\t" << chain_ranks[has_chain.rank(i)]-1 << "\t";
            }
            cerr << endl;
        }
    }

    cerr << endl << "Snarls: " << endl;
    for (auto snarls : snarl_indexes) {
        snarls.printSelf();
    }
    cerr << endl << "Chains:" << endl;
    for (auto chains : chain_indexes) {
        chains.printSelf();
    }
}


MinimumDistanceIndex::SnarlIndex::SnarlIndex(
                       id_t parent_id, bool rev_in_parent, id_t id_in_parent, id_t end_id, 
                       bool is_unary_snarl, size_t depth, size_t num_nodes, 
                       bool in_chain) :
                       parent_id(parent_id), id_in_parent(id_in_parent), end_id(end_id), 
                       rev_in_parent(rev_in_parent), 
                       is_unary_snarl(is_unary_snarl), in_chain(in_chain), 
                       depth(depth), num_nodes(num_nodes), max_width(-1) {
    /*Constructor for SnarlIndex object that stores distances between
        nodes in a snarl */
    size_t size = num_nodes * 2;
    util::assign(distances, int_vector<>((((size+1)*size)/2) + (size/2), 0));
}

MinimumDistanceIndex::SnarlIndex::SnarlIndex()  {
}
void MinimumDistanceIndex::SnarlIndex::load(istream& in){
    /*Load contents of SnarlIndex from serialization */
    
    distances.load(in);

    sdsl::read_member(in_chain, in);
    sdsl::read_member(parent_id, in);
    sdsl::read_member(rev_in_parent, in);
    sdsl::read_member(id_in_parent, in);
    sdsl::read_member(end_id, in);
    sdsl::read_member(num_nodes, in);
    sdsl::read_member(depth, in);
    sdsl::read_member(is_unary_snarl, in);
    sdsl::read_member(max_width, in);
}

void MinimumDistanceIndex::SnarlIndex::serialize(ostream& out) const {
    /* Serialize object to out stream
      Vector contains a header of four ints: #nodes, start node, end node, parent
                  a vector representing visitToIndex [node1, node2, ...] where
                  the nodes are ordered by the index they map to
                  a vector representing distances*/

    distances.serialize(out);

    sdsl::write_member(in_chain, out);
    sdsl::write_member(parent_id, out);
    sdsl::write_member(rev_in_parent, out);
    sdsl::write_member(id_in_parent, out);
    sdsl::write_member(end_id, out);
    sdsl::write_member(num_nodes, out);
    sdsl::write_member(depth, out);
    sdsl::write_member(is_unary_snarl, out);
    sdsl::write_member(max_width, out);

}


size_t MinimumDistanceIndex::SnarlIndex::index(size_t start, size_t end) const {
    /*Get the index of dist from start to end in a snarl distance matrix
      given the node ids + direction */
      
    //The second node must be reversed so that the distance matrix is
    // symmetrical. Since the distance from n1 fd to n2 fd is the same as
    // n2 rev to n1 rev, only one of these is stored
    //
    // Ranks of nodes in the snarl are stored in dist_index as 1fd, 1rev, 2fd...
    // but in the matrix, they are 1fd, 2fd, ... 1rev, 2rev... so that half of 
    // the matrix can be discarded.
    bool rev1 = start % 2 == 1;
    bool rev2 = end % 2 == 1;
    size_t i1 = rev1 ? start/2 + num_nodes : start/2;
    size_t i2 = rev2 ? end/2 : end/2 + num_nodes;
    if (i1 > i2) {
        //Reverse order of nodes
        size_t tmp = i1;
        i1 = i2;
        i2 = tmp;
    }
    
    size_t length = num_nodes * 2;
    size_t k = length - i1;
    return ( ((length + 1) * length ) / 2 ) - ( ((k + 1) * k ) / 2 ) + i2-i1 + (length/2);
}

void MinimumDistanceIndex::SnarlIndex::insertDistance(size_t start, 
                                          size_t end, int64_t dist) {
    //Assign distance between start and end
    size_t i = index(start, end);

    distances[i] = dist + 1;
}

int64_t MinimumDistanceIndex::SnarlIndex::snarlLength() const {
    //Return the length of the snarl- dist from beginning of start to end of end
    int64_t dist = is_unary_snarl ? snarlDistance(0, 1) : snarlDistance(0, num_nodes * 2 - 2);
    
     //length of snarl
    if (dist == -1) {
        return -1;
    } else {
        if (num_nodes == 1) {
            return distances[0]-1;
        } else {
            int64_t node_len = is_unary_snarl ? nodeLength(0) * 2 : nodeLength(num_nodes * 2 - 1) + nodeLength(0);
            return dist + node_len; 
        }
    }
 
}

pair<int64_t, int64_t> MinimumDistanceIndex::SnarlIndex::distToEnds(size_t rank, 
                                                 int64_t distL, int64_t distR) const {
    /* Given the distances to either end of a node, find the distances to 
       either end of the snarl
       Rev is true if the node is reversed in the snarl
    */
    int64_t start_len = nodeLength(0);
    int64_t end_len = is_unary_snarl ? start_len : nodeLength(num_nodes * 2 - 1);
    size_t rev_rank = rank % 2 == 0 ? rank + 1 : rank - 1;
    size_t end_rank = is_unary_snarl ? 0 : num_nodes * 2 - 1;
    
    int64_t dsl = snarlDistance(0, rank); 

    int64_t dsr = snarlDistance(0, rev_rank);

    int64_t der = snarlDistance(end_rank, rev_rank);

    int64_t del = snarlDistance(end_rank, rank);

    dsl = dsl == -1 ? -1 : dsl + start_len;
    dsr = dsr == -1 ? -1 : dsr + start_len;
    der = der == -1 ? -1 : der + end_len;
    del = del == -1 ? -1 : del + end_len;


    //If the current node is already the start or end position of the snarl
    //then there may be no path between them in the index but the distance is 0
    if (rank == 0) {
        dsl = 0;
    } else if (rev_rank == 0) {
        dsr = 0;
    }
    if (rank == end_rank) {
        del = 0;
    } else if (rev_rank == end_rank) {
        der = 0;
    }
 
    dsl = dsl == -1 || distL == -1 ? -1 : distL + dsl;
    dsr = dsr == -1 || distR == -1 ? -1 : distR + dsr;
    der = der == -1 || distR == -1 ? -1 : distR + der;
    del = del == -1 || distL == -1 ? -1 : distL + del;

    int64_t dist_start = minPos(dsr, dsl);

    int64_t dist_end = minPos(der, del);

    return make_pair(dist_start, dist_end);
}

void MinimumDistanceIndex::SnarlIndex::printSelf() {
    //Print the nodes contained in SnarlDistance
    cerr << endl;
    if (is_unary_snarl) {
        cerr << "Unary snarl starting at " << id_in_parent;
    } else {
        cerr << "Snarl starting at " << id_in_parent;
    }

    if (in_chain) {
        cerr << endl << "Parent chain: " << parent_id;
    } else {
        cerr << endl << "Parent snarl: " << parent_id;
    }
    cerr << endl << "Length of snarl : " << snarlLength() << endl;

    cerr << "Node lengths; " << endl;
    for (size_t n = 0 ; n < num_nodes; n++) {
        cerr << distances[n]-1 << "\t";
    }
    cerr << endl;
    cerr << "Distances:" << endl;
    cerr << "\t";
    for (size_t n = 0 ; n < num_nodes * 2; n++) {
        cerr << n << "\t";
    }
    cerr << endl;
    for (size_t n1 = 0 ; n1 < num_nodes* 2 ; n1++) {
        cerr << n1 << "\t";
        for (size_t n2 = 0 ; n2 < num_nodes * 2 ; n2++) {
            cerr << snarlDistance(n1, n2) << "\t"; 
        }
        cerr << endl;
    }
    cerr << endl; 
}

//ChainDistance methods

MinimumDistanceIndex::ChainIndex::ChainIndex( 
                       id_t parent_id, id_t id_in_parent, id_t end_id, 
                       bool rev_in_parent, bool loops, size_t length):
                parent_id(parent_id), id_in_parent(id_in_parent), end_id(end_id), 
                is_looping_chain(loops), rev_in_parent(rev_in_parent), max_width(0) {
    

    util::assign(prefix_sum, int_vector<>(length+2, 0));
    util::assign(loop_fd, int_vector<>(length+1, 0));
    util::assign(loop_rev, int_vector<>(length+1, 0));

}
MinimumDistanceIndex::ChainIndex::ChainIndex()  {
}
void MinimumDistanceIndex::ChainIndex::load(istream& in){
    //Populate object from serialization 
    //
    prefix_sum.load(in);
    loop_fd.load(in);
    loop_rev.load(in);

    sdsl::read_member(parent_id, in);
    sdsl::read_member(rev_in_parent, in);
    sdsl::read_member(id_in_parent, in);
    sdsl::read_member(end_id, in);
    sdsl::read_member(is_looping_chain, in);
    sdsl::read_member(max_width, in);
}

void MinimumDistanceIndex::ChainIndex::serialize(ostream& out) const {
    /* Serialize the chain index to a file
     * Store startID + endID + parent + 
     * prefix_sum + loop_fd + loop_rev + 
     * snarlToIndex as an int_vector of ids in order of traversal
     */
    prefix_sum.serialize(out);
    loop_fd.serialize(out);
    loop_rev.serialize(out);

    sdsl::write_member(parent_id, out);
    sdsl::write_member(rev_in_parent, out);
    sdsl::write_member(id_in_parent, out);
    sdsl::write_member(end_id, out);
    sdsl::write_member(is_looping_chain, out);
    sdsl::write_member(max_width, out);
   

}
int64_t MinimumDistanceIndex::ChainIndex::loopDistance(
         pair<size_t, bool> start, pair<size_t, bool> end, 
         int64_t start_len, int64_t end_len) const {

    if (start.first == 0 ) {
        return chainDistance(make_pair(prefix_sum.size() - 2, start.second), end, start_len, end_len, true);
    } else if (end.first == 0) {
        return chainDistance(start,make_pair(prefix_sum.size() - 2, end.second), start_len, end_len, true);

    } else if (start.first < end.first && start.second) {

        return chainDistance(start, make_pair(0, start.second),start_len, prefix_sum[0]-1, true) 
               + chainDistance(make_pair(prefix_sum.size() - 2, start.second),end, prefix_sum[prefix_sum.size() - 1]-1, end_len, true);
    } else if (start.first > end.first && !start.second) {
        return chainDistance(start,  make_pair(prefix_sum.size() - 2, start.second), start_len, prefix_sum[prefix_sum.size() - 1]-1, true) 
              + chainDistance(make_pair(0, start.second),end, prefix_sum[0]-1, end_len, true);
    } else {
        return -1;
    }

}
int64_t MinimumDistanceIndex::ChainIndex::chainDistance(
         pair<size_t, bool> start, pair<size_t, bool> end, 
         int64_t start_len, int64_t end_len, bool check_loop) const {

    /*
     * Return the distance between the given node sides, except node side is
     * specified relative to the reading orientation of the chain that the
     * nodes are in. 
     */

    int64_t start_sum = start.first == 0 ? 0 : prefix_sum[start.first] - 1;
    int64_t end_sum = end.first == 0 ? 0 : prefix_sum[end.first] - 1;
    int64_t loop_dist = -1;
    if (is_looping_chain && !check_loop) {
        loop_dist = loopDistance(start, end, start_len, end_len);
    }
    if (!start.second && !end.second) {
        //If start and end are facing forward relative to the start of the chain
        if (start.first <= end.first) {
            return minPos(loop_dist, end_sum - start_sum);
        } else {
            int64_t rev1 = loop_fd[start.first] - 1;
            int64_t rev2 = loop_rev[end.first] - 1;

            int64_t chain_dist = (start_sum + start_len) - (end_sum + end_len); 
            return minPos(loop_dist, (rev1 == -1 || rev2 == -1) ? -1 : chain_dist + rev1 + rev2);
        }

    } else if (start.second && end.second ){
        //If start and end are both reversed relative to the start of the chain
        if (start.first >= end.first) {
            return minPos(loop_dist, (start_sum + start_len) - (end_sum + end_len));
            
        } else {
            int64_t rev1 = loop_rev[start.first] - 1;
            int64_t rev2 = loop_fd[end.first] - 1;
            int64_t chain_dist = end_sum - start_sum; 
            return minPos(loop_dist, (rev1 == -1 || rev2 == -1) ? -1 : chain_dist+ rev1 + rev2);
        }
    } else if (!start.second && end.second) {
        //Start is forward, end is reversed
        if (start.first <= end.first) {
            int64_t rev = loop_fd[end.first] - 1;
            int64_t chain_dist = end_sum - start_sum;
            return minPos(loop_dist, rev == -1 ? -1 : rev + chain_dist);
        } else {
            int64_t rev = loop_fd[start.first] - 1;
            int64_t chain_dist = (start_sum+start_len) - (end_sum+end_len);
            return minPos(loop_dist, rev == -1 ? -1 : rev + chain_dist);
        }
        
    } else {
        //start is reverse, end is forward
        if (start.first <= end.first) {
            int64_t rev = loop_rev[start.first] - 1;
            int64_t chain_dist = end_sum - start_sum;
            return minPos(loop_dist, rev == -1 ? -1 : rev + chain_dist);

            
        } else {
            int64_t rev = loop_rev[end.first] - 1; 
            int64_t chain_dist = (start_sum+start_len) - (end_sum+end_len);
            return minPos(loop_dist, rev == -1 ? -1 : rev + chain_dist);
        }
    }
}


void MinimumDistanceIndex::ChainIndex::printSelf() {
    //Print the contenst of ChainDistance
   
    if (is_looping_chain) {
        cerr << "Looping chain starting at " << id_in_parent << endl;
    } else {
        cerr << "Chain starting at " << id_in_parent << endl;
    }
    cerr << "Parent snarl " << parent_id << endl;
    
    cerr << "Distances:" << endl;
    cerr << endl;
    for (auto n : prefix_sum) {
        cerr << (int64_t)n - 1 << " ";
    }
    cerr << endl; 
    cerr << "Loop Forward:" << endl;
    cerr << endl;
    for (auto n : loop_fd) {
        cerr << (int64_t)n - 1 << " ";
    }
    cerr << endl; 
    cerr << "Loop Reverse:" << endl;
    cerr << endl;
    for (auto n : loop_rev) {
        cerr << (int64_t)n - 1 << " ";
    }
    cerr << endl;
}


///////////////////  Maximum Distance Index 

void MinimumDistanceIndex::calculateMaxIndex(const HandleGraph* graph, int64_t cap) {

    min_distances.resize(max_node_id - min_node_id + 1);
    max_distances.resize(max_node_id - min_node_id + 1);

    sdsl::util::set_to_value(min_distances, 0);
    sdsl::util::set_to_value(max_distances, 0);


    unordered_map<id_t, pair<id_t, bool>> split_to_id;
    
    //TODO: Unecessary???
    //Make the graph single stranded - each node is traversed in the forward
    //direction

    /* 
    //Make the graph single stranded - each node is traversed in the forward
    //direction
    StrandSplitGraph split_graph (graph);

    unordered_map<id_t, id_t> acyclic_to_id;
    bool is_acyclic = algorithms::is_directed_acyclic(&split_graph);

    //If the graph has directed cycles, dagify it
    VG dagified; 
    HandleGraph* dag;
    if (!is_acyclic) {
#ifdef debugIndex
cerr << "Making graph acyclic" << endl;
#endif
        acyclic_to_id = algorithms::dagify(&split_graph, &dagified, cap);
        dag = &dagified;
    } else {
        dag = &split_graph;
    }

     */
    bdsg::HashGraph split;
    split_to_id = algorithms::split_strands(graph, &split);
    graph = &split;


    unordered_map<id_t, id_t> acyclic_to_id;
    bool is_acyclic = algorithms::is_directed_acyclic(&split);

    //If the graph has directed cycles, dagify it
    HandleGraph* dag;
    bdsg::HashGraph dagified; 
    if (!is_acyclic) {
#ifdef debugIndex
cerr << "Making graph acyclic" << endl;
#endif
        acyclic_to_id = algorithms::dagify(&split, &dagified, cap);
        dag = &dagified;
    } else {
        dag = &split;
    }

#ifdef debugIndex
    assert(algorithms::is_single_stranded(dag));
    assert(algorithms::is_directed_acyclic(dag));
#endif

    //In DAGified graph, go through graph in topological order and get the 
    //minimum and maximum distances to tips 

    vector<handle_t> order = algorithms::topological_order(dag);

    for (handle_t curr_handle : order) {

        //Get the correct id in the original graph
        id_t curr_id = dag->get_id(curr_handle);
        if (!is_acyclic) {
            curr_id = acyclic_to_id[curr_id];
        }
        curr_id = split_to_id[curr_id].first;

        //Get the previous values for this node
        int64_t curr_min = min_distances[curr_id-min_node_id];
        curr_min = curr_min == 0 ? std::numeric_limits<int64_t>::max() : curr_min; 
                              
        int64_t curr_max = max_distances[curr_id-min_node_id];

        //True if this has no incoming nodes 
        bool is_source = true;

        auto check_prev = [&](const handle_t& h)-> bool {
            is_source = false;
            id_t prev_id = dag->get_id(h);
            if (!is_acyclic) {
                prev_id = acyclic_to_id[prev_id];
            }
            prev_id = split_to_id[prev_id].first;
            
            int64_t node_len = dag->get_length(h);
            int64_t prev_min = min_distances[prev_id-min_node_id]+node_len;
            int64_t prev_max = max_distances[prev_id-min_node_id]+node_len;
            curr_min = std::min(curr_min, prev_min);
            curr_max = std::max(curr_max, prev_max);


             return true;
        };
        dag->follow_edges(curr_handle, true, check_prev);
        if (is_source) {
            //If this is a source node, distance is 1 (increment everything by
            //1 so that 0 represents an empty node
            curr_min = 1; 
            curr_max = 1;
        }
        min_distances[curr_id-min_node_id] = curr_min; 
        max_distances[curr_id-min_node_id] = curr_max;
        
    }

}



void MinimumDistanceIndex::printSnarlStats() {
    //Print out stats bout the snarl
   
    cout << "Node count of snarls: " << endl;
    for (auto snarls : snarl_indexes) {
       cout << snarls.num_nodes << "\t"; 
    }
    cout << endl << "Snarl count of chains: " << endl;
    for (auto chains : chain_indexes) {
        cout << chains.loop_fd.size() << "\t";
    }
    cout << endl;
}

void MinimumDistanceIndex::addNodesInRange(const HandleGraph* super_graph, int64_t min_distance, int64_t max_distance, 
                                      SubHandleGraph& sub_graph, vector<tuple<handle_t, int64_t>>& start_nodes, 
                                      hash_set<pair<id_t, bool>>& seen_nodes) {
    //Starting from a given handle in the super_graph, traverse the graph and add all nodes within the distance range to sub_graph
    
#ifdef debugSubgraph
    cerr << "Starting search from nodes ";
    for (auto& start_handle : start_nodes) {
        cerr << super_graph->get_id(std::get<0>(start_handle)) << " " << super_graph->get_is_reverse(std::get<0>(start_handle))
             << " with distance " << std::get<1>(start_handle) << endl;
    }
#endif
    auto cmp =  [] (const tuple<handle_t, int64_t> a, const tuple<handle_t, int64_t> b ) {
            return std::get<1>(a) > std::get<1>(b);
        };
    priority_queue< tuple<handle_t, int64_t>, vector<tuple<handle_t, int64_t>>, decltype(cmp)> next_handles (cmp);
    for (auto& start_handle : start_nodes) {
        next_handles.emplace(start_handle);
    }
    bool first_node = true;

    while (next_handles.size() > 0) {
        //Traverse the graph, adding nodes if they are within the range
        handle_t curr_handle; int64_t curr_distance;
        std::tie(curr_handle, curr_distance) = next_handles.top();
        next_handles.pop();
        if (seen_nodes.count(make_pair(super_graph->get_id(curr_handle), super_graph->get_is_reverse(curr_handle))) == 0) {
            seen_nodes.emplace(super_graph->get_id(curr_handle), super_graph->get_is_reverse(curr_handle));

            int64_t node_len = super_graph->get_length(curr_handle);
            int64_t curr_distance_end = curr_distance + node_len - 1;
            if ((curr_distance >= min_distance && curr_distance <= max_distance) ||
                 (curr_distance_end >= min_distance && curr_distance_end <= max_distance) ||
                 (curr_distance <= min_distance && curr_distance_end >= max_distance)) {
#ifdef debugSubgraph
                cerr << "\tadding node " << super_graph->get_id(curr_handle) << " " << super_graph->get_is_reverse(curr_handle) << " with distance "
                     << curr_distance << " and node length " << node_len << endl;
#endif
                sub_graph.add_handle(curr_handle);
               
            }
#ifdef debugSubgraph
            else {
                cerr << "\tdisregarding node " << super_graph->get_id(curr_handle) << " " << super_graph->get_is_reverse(curr_handle) 
                     << " with distance " << curr_distance << " and node length " << node_len << endl;
            }
#endif
            
            curr_distance += node_len;

            //If the end of this node is still within the range, add the next nodes that are within 
            if (curr_distance-1 <= max_distance ) {
                super_graph->follow_edges(curr_handle, false, [&](const handle_t& next) {
                    id_t next_id = super_graph->get_id(next);
                    if (seen_nodes.count(make_pair(next_id, super_graph->get_is_reverse(next))) == 0) {
                        next_handles.emplace(next, curr_distance); 
                    }
                    return true;
                });
            }
            first_node = false;
        }

    }
}

void MinimumDistanceIndex::subgraphInRange(const Path& path, const HandleGraph* super_graph, int64_t min_distance, 
                                           int64_t max_distance, SubHandleGraph& sub_graph, bool look_forward){

    //Get the subgraph of all nodes for which the minimum distance to any position in the node is within the distance range
    //Algorithm proceeds in two phases: First, traverse up the snarl tree and get the distance to the ends of each snarl
    //or chain. When the distance from either end of the current structure plus the distance to any other node in the parent
    //is greater than the lower end of the distance range, start a traversal of the graph from the ends of the current node
    //and look for all nodes within the distance range (addNodesInRange)

    pos_t start_pos;
    int64_t node_len;
    if (look_forward ){
        start_pos = initial_position(path);
        node_len = super_graph->get_length(super_graph->get_handle(get_id(start_pos)));
    } else {
        start_pos = final_position(path);
        node_len = super_graph->get_length(super_graph->get_handle(get_id(start_pos)));
        start_pos = reverse_base_pos(start_pos, node_len);
    }


    //The distance from the position to the ends of the current node(/snarl/chain)
    int64_t dist_to_curr_start = is_rev(start_pos) ? node_len - get_offset(start_pos) + 1 : -1 ;
    int64_t dist_to_curr_end = is_rev(start_pos) ? -1 : node_len - get_offset(start_pos) + 1; 

    //Graph node of the start and end of the current node(/snarl/chain) pointing out
    pair<id_t, bool> start_node (get_id(start_pos), true); 
    pair<id_t, bool> end_node (get_id(start_pos), false); 
    int64_t start_len = node_len; int64_t end_len = node_len;

    //The rank of the current node in its parent 
    size_t curr_rank = getPrimaryRank(get_id(start_pos));
    bool curr_rev = false;
    bool passed_root = false;//This becomes true when we need to stop traversing up the tree
    //The parent of the current node. bool is true if it is a chain, size_t is the index to snarl/chain_indexes
    pair<bool, size_t> parent_structure (false, getPrimaryAssignment(get_id(start_pos)));

#ifdef debugSubgraph
    cerr << endl << endl << endl << "Finding subgraph within range " << min_distance << "-" << max_distance << " starting from " << start_pos << endl;
    cerr << "\tstart with distances on node " << dist_to_curr_start << " " << dist_to_curr_end << endl;
#endif

    vector<tuple<handle_t, int64_t>> search_start_nodes;
    hash_set<pair<id_t, bool>> seen_nodes;//Nodes that are too close and should be avoided when doing search
    //TODO: Need this to pass unit tests, since the distance from a node to itself is 0, but might not actually want it
    seen_nodes.emplace(start_node.first, is_rev(start_pos));

    //Walk up the snarl tree until the distance to the end of the containing structure is at least the min_distance
    while (!passed_root) {
        //TODO: I think this should just walk all the way up the snarl tree 
        if (parent_structure.first) {
            //If the parent is a chain
            
            const ChainIndex& chain_index = chain_indexes[parent_structure.second];

            //Find the rank of the end node and current node in the chain
            size_t chain_end_rank = chain_index.prefix_sum.size() - 2;
                                    
            //Get the lengths of start, end, and current node

            int64_t chain_start_len = chain_index.prefix_sum[0]-1;

            int64_t chain_end_len =  chain_index.prefix_sum[chain_index.prefix_sum.size()-1] 
                                   - chain_index.prefix_sum[chain_index.prefix_sum.size()-2];

            int64_t dsl = chain_index.chainDistance(make_pair(0, false), make_pair(curr_rank, false), chain_start_len, start_len);
            int64_t dsr = chain_index.chainDistance(make_pair(0, false),  make_pair(curr_rank + 1, true), chain_start_len, end_len);
            int64_t der = chain_index.chainDistance(make_pair(chain_end_rank, true), make_pair(curr_rank + 1, true), chain_end_len, end_len);
            int64_t del = chain_index.chainDistance(make_pair(chain_end_rank, true),make_pair(curr_rank, false),chain_end_len, start_len);

            dsl = dsl == -1 || dist_to_curr_start == -1 ? -1 : dist_to_curr_start + dsl;
            dsr = dsr == -1 || dist_to_curr_end == -1 ? -1 : dist_to_curr_end + dsr;
            der = der == -1 || dist_to_curr_end == -1 ? -1 : dist_to_curr_end + der;
            del = del == -1 || dist_to_curr_start == -1 ? -1 : dist_to_curr_start + del;
 
            int64_t dist_start = minPos(dsr, dsl);
            int64_t dist_end = minPos(der, del);

            if ((chain_index.max_width < min_distance) && parent_structure.second != 0) {
                //If we haven't reached the min distance yet, update distances and nodes
                dist_to_curr_start = dist_start;
                dist_to_curr_end   =  dist_end;
#ifdef debugSubgraph
                cerr << "At node " << start_node.first << "(" << start_len << ")" << "->" << end_node.first << "(" << end_len << ") "
                     << " in chain " << chain_index.id_in_parent << ", reached ends with distances " << dist_to_curr_start << " and " 
                     << dist_to_curr_end << ", moving up snarl tree..." << endl;
#endif
                if (chain_index.parent_id == 0) {
                    passed_root = true;
                } else {
                    parent_structure = make_pair(false, getPrimaryAssignment(chain_index.parent_id));
                    curr_rank = getSecondaryRank(chain_index.id_in_parent);
                    start_node = make_pair(chain_index.id_in_parent, !getPrimaryRank(chain_index.id_in_parent) % 2);
                    end_node = make_pair(chain_index.end_id, getPrimaryRank(chain_index.end_id) % 2); 
                    start_len = chain_start_len;
                    end_len = chain_end_len;

                }

            } else {
                //The distance to at least one end of the chain passes the lower boundary of the distance range, so we 
                //will start a search from inside the chain
#ifdef debugSubgraph
                cerr << "At node " << start_node.first << "(" << start_len << ")" << "->" << end_node.first << "(" << end_len << ") "
                     << " in chain " << chain_index.id_in_parent  << ", reached ends with distances " 
                     << dist_start << " and " << dist_end << ", within distance range" << endl;
#endif

                //Update left and right distances with the loop distances in the chain
                int64_t right_loop = chain_index.chainDistance(make_pair(curr_rank+1, false), make_pair(curr_rank, true), end_len, start_len);
                int64_t left_loop = chain_index.chainDistance(make_pair(curr_rank, true), make_pair(curr_rank+1, false), start_len, end_len); 
                int64_t tmp_dist = dist_to_curr_end;
                dist_to_curr_end = left_loop == -1 || dist_to_curr_start == -1 ? dist_to_curr_end : min(dist_to_curr_end, dist_to_curr_start + left_loop + end_len);
                dist_to_curr_start = right_loop == -1 || tmp_dist == -1 ? dist_to_curr_start : min(dist_to_curr_start, tmp_dist + right_loop+start_len);

#ifdef debugSubgraph
                cerr << "  With distances to ends of snarl " << dist_to_curr_start << " and " << dist_to_curr_end << endl;
#endif

                vector<tuple<handle_t, int64_t>> search_start_nodes;

                    
#ifdef debugSubgraph
                cerr << "\tsearching left in chain starting from rank " << curr_rank << endl;
#endif
                bool got_start = dist_to_curr_start == -1;
                pair<id_t, bool> last_end = end_node;
                for (size_t i = curr_rank ; i > 0 && !got_start; i --) {
                    //Start from i = the start node of the original snarl
                    //The current snarl is defined by (index i-1 -> i) and go left
                    SnarlIndex& snarl_index = snarl_indexes[getSecondaryAssignment(start_node.first)];
                    id_t next_start = snarl_index.id_in_parent; //Start id of this snarl (i)
                    int64_t next_len = snarl_index.nodeLength(getPrimaryRank(next_start)); //len of i
                    int64_t prev_len = snarl_index.nodeLength(getSecondaryRank(start_node.first));//len of i-1

                    //The maximum minimum distance from the start position to any node in the current snarl
                    int64_t max_dist_left = dist_to_curr_start == -1 ? -1 : dist_to_curr_start + snarl_index.max_width - prev_len;
                    //Distance to go into the snarl and back out from i
                    int64_t loop_dist = snarl_index.rev_in_parent 
                                        ? snarl_index.snarlDistance(0, 1) 
                                        : snarl_index.snarlDistance(snarl_index.num_nodes*2 - 1, snarl_index.num_nodes*2-2);
#ifdef debugSubgraph
                    cerr << "\t\tat rank " << i << " at snarl between nodes " << start_node.first << " and " << next_start 
                         << " the max dist to node " << next_start << " is " << max_dist_left  << endl;
#endif

                    if ((max_dist_left != -1 && max_dist_left >= min_distance) || 
                        (loop_dist != -1)){
                        //If the start of this snarl is within the distance range, start search from end of the snarl (start_node.first)


#ifdef debugSubgraph
                        cerr << "\t Add node to start search: " << start_node.first << " " << start_node.second 
                             << " distance to the start(?) of the node is " << dist_to_curr_start << endl;
#endif
                        search_start_nodes.emplace_back(super_graph->get_handle(start_node.first, start_node.second),
                                                        dist_to_curr_start-prev_len);
                        seen_nodes.erase(start_node);
                        got_start = true;
                    }
                    dist_to_curr_start = dist_to_curr_start == -1 ? -1 : snarl_index.snarlLength() + dist_to_curr_start - prev_len;
                    last_end = make_pair(start_node.first, !start_node.second);
                    start_node = make_pair(next_start, !(getPrimaryRank(next_start) % 2));
                }
                if (!got_start){ 
                    search_start_nodes.emplace_back(super_graph->get_handle(chain_index.id_in_parent, 
                                !getPrimaryRank(chain_index.id_in_parent) % 2), dist_start-chain_start_len+1);
                    seen_nodes.erase(make_pair(chain_index.id_in_parent, !getPrimaryRank(chain_index.id_in_parent) % 2));
                }
#ifdef debugSubgraph
                cerr << "\tsearching right in chain:  " << endl;
#endif
                bool got_end = dist_to_curr_end == -1;
                for (size_t i = curr_rank + 2 ; i < chain_index.prefix_sum.size() - 1 && !got_end ; i++) {
                    //Start with i being the end of the snarl after the original snarl
                    //Looking at snarl with indices i-1 to i
                    SnarlIndex& snarl_index = snarl_indexes[getPrimaryAssignment(end_node.first)];
                    id_t next_end = snarl_index.end_id; // i+1, end_node is i
                    int64_t last_len = snarl_index.nodeLength(getPrimaryRank(end_node.first));

                    int64_t max_dist_right = dist_to_curr_end == -1 ? -1 : dist_to_curr_end + snarl_index.max_width - last_len;
                    //Distance to go into the snarl and back out from i-1
                    int64_t loop_dist = snarl_index.rev_in_parent 
                                        ? snarl_index.snarlDistance(snarl_index.num_nodes*2 - 1, snarl_index.num_nodes*2-2)
                                        : snarl_index.snarlDistance(0, 1) ;
#ifdef debugSubgraph
                    cerr << "\t\tat rank " << i << " snarl between " << end_node.first << " and " << next_end << " the max dist to node " << next_end << " is " << max_dist_right << " and the loop dist is " << loop_dist << endl;
#endif

                    if ((max_dist_right != -1 &&  max_dist_right >= min_distance) || 
                        (loop_dist != -1 )) {

#ifdef debugSubgraph
                        cerr << "\t Add node to start search:  " << end_node.first << " " << end_node.second 
                             <<  " dist is " << dist_to_curr_end << endl;
#endif
                        search_start_nodes.emplace_back(super_graph->get_handle(end_node.first, end_node.second), dist_to_curr_end-last_len);
                        seen_nodes.erase(end_node);

                        got_end = true;
                    }
                    dist_to_curr_end = dist_to_curr_end == -1 ? -1 : dist_to_curr_end + snarl_index.snarlLength() - last_len;
                    end_node = make_pair(next_end, getSecondaryRank(next_end) % 2);
                }
                if (!got_end) {
                    search_start_nodes.emplace_back(super_graph->get_handle(chain_index.end_id, getPrimaryRank(chain_index.end_id) % 2), 
                                                    dist_end-chain_end_len);
                    seen_nodes.erase(make_pair(chain_index.end_id, getPrimaryRank(chain_index.end_id) % 2));
                }

                addNodesInRange(super_graph, min_distance, max_distance, sub_graph, search_start_nodes, seen_nodes);
                return;
            }
            start_len = chain_start_len;
            end_len = chain_end_len;
        } else {
            //If the parent is a snarl
            
            const SnarlIndex& snarl_index = snarl_indexes[parent_structure.second];
            pair<int64_t, int64_t> new_dists = snarl_index.distToEnds(curr_rank, dist_to_curr_start, dist_to_curr_end);

            if ((new_dists.first != -1 && new_dists.first > min_distance) || (new_dists.second != -1 && new_dists.second > min_distance)
                || ( snarl_index.max_width > min_distance) 
                || (snarl_index.is_unary_snarl && !snarl_index.in_chain && snarl_indexes[getPrimaryAssignment(snarl_index.parent_id)].is_unary_snarl)) {
                //If this goes past the minimum distance or the width of the snarl plus distance we've found already is in the range
                //Or this is a nested unary snarl
#ifdef debugSubgraph
                cerr << "At node " << start_node.first << "(" << start_len << ")" << "->" << end_node.first << "(" << end_len << ") "
                     << " in snarl between " << snarl_index.id_in_parent << " and " << snarl_index.end_id 
                     << ", reached ends with distances " << new_dists.first << " and " << new_dists.second  << " within range " << endl;
#endif
                vector<tuple<handle_t, int64_t>> search_start_nodes;
                
                if (dist_to_curr_start != -1 ) {
                    search_start_nodes.emplace_back(super_graph->get_handle(start_node.first, start_node.second), 
                                                    dist_to_curr_start-start_len);
                    seen_nodes.erase(start_node);
#ifdef debugSubgraph
                    cerr << "\t Add snarl start node to start search: " << start_node.first << " " << start_node.second <<  " dist is " << dist_to_curr_start << " and node len is " << start_len << endl;
#endif
                }
                if (dist_to_curr_end != -1 ) {
                    search_start_nodes.emplace_back(super_graph->get_handle(end_node.first, end_node.second),
                                                    dist_to_curr_end-end_len);
                    seen_nodes.erase(end_node);
#ifdef debugSubgraph
                    cerr << "\tAdd snarl end node to start search: " << end_node.first << " " << end_node.second <<  " dist is " << dist_to_curr_end 
                         << " and node len is " << end_len << endl;
#endif
                }
                addNodesInRange(super_graph, min_distance, max_distance, sub_graph, search_start_nodes, seen_nodes);
                return;
            } else {
                //Update current distances and nodes
#ifdef debugSubgraph
                cerr << "At node " << start_node.first << "(" << start_len << ")" << "->" << end_node.first << "(" << end_len << ") "
                     << " in " << (snarl_index.is_unary_snarl ? "unary" : "" ) << " snarl " 
                     << snarl_index.id_in_parent <<  ", reached ends with distances " << new_dists.first << " and " 
                     << new_dists.second << " from distances " << dist_to_curr_start << " and " << dist_to_curr_end << ", moving up snarl tree.. " << endl;
#endif


                //We can reach the ends of this snarl without hitting the distance range, so make sure we don't look at the nodes
                //immediately after this node again
                //TODO: This prevents us from reaching nodes that are too close from their minimum distance path from 
                //the original position but we could still reach them from other paths
                pair<id_t, bool> snarl_start (snarl_index.id_in_parent, getPrimaryRank(snarl_index.id_in_parent)%2==0);
                pair<id_t, bool> snarl_end (snarl_index.end_id, getPrimaryRank(snarl_index.end_id)%2==1);
                if (dist_to_curr_start != -1 && start_node != snarl_start && start_node != snarl_end){
                    super_graph->follow_edges(super_graph->get_handle(start_node.first, start_node.second), false, [&] (const handle_t next) {
                        seen_nodes.emplace(super_graph->get_id(next), super_graph->get_is_reverse(next));
#ifdef debugSubgraph
                        cerr << "Adding seen node " << super_graph->get_id(next) << " " << super_graph->get_is_reverse(next) << endl;
#endif
                        return true;
                    });
                }
                if (dist_to_curr_end != -1 && end_node != snarl_start && end_node != snarl_end){
                    super_graph->follow_edges(super_graph->get_handle(end_node.first, end_node.second), false, [&] (const handle_t next) {
                        seen_nodes.emplace(super_graph->get_id(next), super_graph->get_is_reverse(next));
#ifdef debugSubgraph
                        cerr << "Adding seen node " << super_graph->get_id(next) << " " << super_graph->get_is_reverse(next) << endl;
#endif
                        return true;
                    });
                }
                dist_to_curr_start = snarl_index.rev_in_parent ? new_dists.second : new_dists.first;
                dist_to_curr_end = snarl_index.rev_in_parent ? new_dists.first : new_dists.second;

                start_node = std::move(snarl_start);
                end_node = std::move(snarl_end) ; 
                start_len = snarl_index.nodeLength(0);
                end_len = snarl_index.nodeLength(snarl_index.num_nodes*2 - 1);

                if (snarl_index.parent_id == 0) {
                    passed_root = true;
                } else {
                    if (snarl_index.is_unary_snarl) {
                        end_node = start_node;
                        end_len = start_len;
                        dist_to_curr_start = minPos(dist_to_curr_start, dist_to_curr_end);
                        dist_to_curr_end = dist_to_curr_start;
                    }
                    if (snarl_index.in_chain) {
                        //If the parent is a chain
                        parent_structure = make_pair(true, getChainAssignment(snarl_index.parent_id));
                        curr_rank = getChainRank(snarl_index.id_in_parent);

                    } else {
                        parent_structure = make_pair(false, getPrimaryAssignment(snarl_index.parent_id));
                        curr_rank = getSecondaryRank(snarl_index.id_in_parent);
                        if (snarl_index.rev_in_parent) {

                            auto tmp = start_node;
                            start_node = end_node;
                            end_node = tmp;

                            int64_t tmp_len = start_len;
                            start_len = end_len;
                            end_len = tmp_len;
                        }
                    }
                }
            }
        }
    }
    return;
}

pair<size_t, size_t> MinimumDistanceIndex::offset_in_root_chain (pos_t pos) {
<<<<<<< HEAD
=======
    if (node_to_component.size() == 0) {
        throw runtime_error("error: distance index is out-of-date");
    }
>>>>>>> eeeeb3c1
    id_t id = get_id(pos);
    SnarlIndex& snarl_index = snarl_indexes[getPrimaryAssignment(id)];
    size_t snarl_rank =  getPrimaryRank(id);

    bool is_boundary_node = snarl_rank == 0 || snarl_rank == 1 || 
                            snarl_rank == snarl_index.num_nodes*2-1 || snarl_rank == snarl_index.num_nodes*2-2;
    size_t component = node_to_component[id - min_node_id]; 
<<<<<<< HEAD
    if (component == 0 || !is_boundary_node || !snarl_index.depth == 0) {
=======
    if (component == 0 || !is_boundary_node || !snarl_index.depth == 0 || !snarl_index.in_chain) {
>>>>>>> eeeeb3c1
        return make_pair(MIPayload::NO_VALUE, MIPayload::NO_VALUE);
    }
    int64_t node_offset = get_offset(pos);
    bool node_is_rev_in_snarl = snarl_rank% 2;
<<<<<<< HEAD
    bool node_is_rev_in_chain = node_is_rev_in_snarl ? !snarl_index.rev_in_parent : snarl_index.rev_in_parent;
    if (node_is_rev_in_chain){
        node_offset = snarl_index.nodeLength(snarl_rank) - node_offset - 1;
=======
    node_is_rev_in_snarl = is_rev(pos) ? !node_is_rev_in_snarl : node_is_rev_in_snarl;
    bool node_is_rev_in_chain = node_is_rev_in_snarl ? !snarl_index.rev_in_parent : snarl_index.rev_in_parent;
    if (node_is_rev_in_chain){
        node_offset = snarl_index.nodeLength(snarl_rank) - node_offset;
    } else {
        node_offset += 1;
>>>>>>> eeeeb3c1
    }
  
    size_t offset;
    if (snarl_index.in_chain) {
        size_t length = component_to_chain_length[component-1];
        size_t chain_rank = getChainRank(id); 
        offset = chain_rank == 0 ? 0 : chain_indexes[component_to_chain_index[component-1]].prefix_sum[chain_rank] - 1;
    } else {
        offset = snarl_rank == 0 || snarl_rank == 1 ? 0 : 
                 snarl_index.snarlLength()-snarl_index.nodeLength(snarl_index.num_nodes*2-1);
    }
    return make_pair(component, offset + node_offset);
}

<<<<<<< HEAD
bool MinimumDistanceIndex::in_same_connected_component(id_t node_id1, id_t node_id2) {
    return node_to_component[node_id1-min_node_id] == node_to_component[node_id1 - min_node_id];
=======
int64_t MinimumDistanceIndex::top_level_chain_length(id_t node_id) {
    if (node_to_component.size() == 0) {
        throw runtime_error("error: distance index is out-of-date");
    }
    size_t component = node_to_component[node_id-min_node_id];
    return component == 0 ? -1 : component_to_chain_length[component-1];
}
size_t MinimumDistanceIndex::get_connected_component(id_t node_id) {
    if (node_to_component.size() == 0) {
        throw runtime_error("error: distance index is out-of-date");
    }
    return node_to_component[node_id-min_node_id];
>>>>>>> eeeeb3c1
}

constexpr MIPayload::code_type MIPayload::NO_CODE;
constexpr size_t MIPayload::NO_VALUE;
constexpr size_t MIPayload::ID_OFFSET;
constexpr MIPayload::code_type MIPayload::OFFSET_MASK;

}<|MERGE_RESOLUTION|>--- conflicted
+++ resolved
@@ -289,17 +289,11 @@
     util::assign(has_secondary_snarl, 
                  rank_support_v<1>(&has_secondary_snarl_bv));
 
-<<<<<<< HEAD
-    node_to_component.load(in);
-    component_to_chain_index.load(in);
-    component_to_chain_length.load(in);
-=======
     if (include_component) {
         node_to_component.load(in);
         component_to_chain_index.load(in);
         component_to_chain_length.load(in);
     }
->>>>>>> eeeeb3c1
     //Load serialized chains
     size_t num_chains;
     sdsl::read_member(num_chains, in);
@@ -379,13 +373,7 @@
 /////////////////////////    MINIMUM INDEX    ///////////////////////////////
 
 
-<<<<<<< HEAD
-//TODO: Need to make a chain index for all top-level chains even trivial ones
 //TODO: Add seen nodes here instead of going through them earlier
-//TODO: Add each node's component the first time we see it
-=======
-//TODO: Add seen nodes here instead of going through them earlier
->>>>>>> eeeeb3c1
 int64_t MinimumDistanceIndex::calculateMinIndex(const HandleGraph* graph,
                                     const SnarlManager* snarl_manager,
                                     const Chain* chain, size_t parent_id,
@@ -411,7 +399,6 @@
  
     if (!trivial_chain) {
         //If this is a chain, initialize a new ChainIndex object
-        //Also keep a ChainIndex if it is a top-level snarl
 
         //Get the start of the chain
         auto first_visit = get_start_of(*chain);
@@ -2546,12 +2533,9 @@
 }
 
 pair<size_t, size_t> MinimumDistanceIndex::offset_in_root_chain (pos_t pos) {
-<<<<<<< HEAD
-=======
     if (node_to_component.size() == 0) {
         throw runtime_error("error: distance index is out-of-date");
     }
->>>>>>> eeeeb3c1
     id_t id = get_id(pos);
     SnarlIndex& snarl_index = snarl_indexes[getPrimaryAssignment(id)];
     size_t snarl_rank =  getPrimaryRank(id);
@@ -2559,27 +2543,17 @@
     bool is_boundary_node = snarl_rank == 0 || snarl_rank == 1 || 
                             snarl_rank == snarl_index.num_nodes*2-1 || snarl_rank == snarl_index.num_nodes*2-2;
     size_t component = node_to_component[id - min_node_id]; 
-<<<<<<< HEAD
-    if (component == 0 || !is_boundary_node || !snarl_index.depth == 0) {
-=======
     if (component == 0 || !is_boundary_node || !snarl_index.depth == 0 || !snarl_index.in_chain) {
->>>>>>> eeeeb3c1
         return make_pair(MIPayload::NO_VALUE, MIPayload::NO_VALUE);
     }
     int64_t node_offset = get_offset(pos);
     bool node_is_rev_in_snarl = snarl_rank% 2;
-<<<<<<< HEAD
-    bool node_is_rev_in_chain = node_is_rev_in_snarl ? !snarl_index.rev_in_parent : snarl_index.rev_in_parent;
-    if (node_is_rev_in_chain){
-        node_offset = snarl_index.nodeLength(snarl_rank) - node_offset - 1;
-=======
     node_is_rev_in_snarl = is_rev(pos) ? !node_is_rev_in_snarl : node_is_rev_in_snarl;
     bool node_is_rev_in_chain = node_is_rev_in_snarl ? !snarl_index.rev_in_parent : snarl_index.rev_in_parent;
     if (node_is_rev_in_chain){
         node_offset = snarl_index.nodeLength(snarl_rank) - node_offset;
     } else {
         node_offset += 1;
->>>>>>> eeeeb3c1
     }
   
     size_t offset;
@@ -2594,10 +2568,6 @@
     return make_pair(component, offset + node_offset);
 }
 
-<<<<<<< HEAD
-bool MinimumDistanceIndex::in_same_connected_component(id_t node_id1, id_t node_id2) {
-    return node_to_component[node_id1-min_node_id] == node_to_component[node_id1 - min_node_id];
-=======
 int64_t MinimumDistanceIndex::top_level_chain_length(id_t node_id) {
     if (node_to_component.size() == 0) {
         throw runtime_error("error: distance index is out-of-date");
@@ -2610,7 +2580,6 @@
         throw runtime_error("error: distance index is out-of-date");
     }
     return node_to_component[node_id-min_node_id];
->>>>>>> eeeeb3c1
 }
 
 constexpr MIPayload::code_type MIPayload::NO_CODE;
