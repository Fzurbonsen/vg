#include "seed_clusterer.hpp"

namespace vg {
    //TODO: Put this somewhere else???
    SnarlSeedClusterer::SnarlSeedClusterer() {
    };

    vector<hash_set<size_t>> SnarlSeedClusterer::cluster_seeds ( 
                  vector<pos_t> seeds, size_t distance_limit,
                  SnarlManager& snarl_manager, DistanceIndex& dist_index ){
        /* Given a vector of seeds and a limit, find a clustering of seeds where
         * seeds that are closer than the limit cluster together. 
         * Returns a vector of cluster assignments 
         */ 


        //Map snarl tree node to positions it contains, empty set if its child has seeds
        hash_set< const Chain* > chains_with_seeds;
        hash_set< const Snarl*> snarls_with_seeds; 
        hash_map< id_t, vector<size_t> > node_to_seed;
        for (size_t i = 0; i < seeds.size(); i++) {
            pos_t pos = seeds[i];
            id_t id = get_id(pos);
            const Snarl* snarl = dist_index.snarlOf(id);
            auto s = node_to_seed.find(id);
            if (s != node_to_seed.end()) {
                s->second.push_back(i);
            } else {
                vector<size_t> new_seeds({i});
                node_to_seed.emplace(id, new_seeds);
            }
            while (snarl != NULL && snarls_with_seeds.count(snarl) == 0) {
                snarls_with_seeds.insert(snarl);
                if (snarl_manager.in_nontrivial_chain(snarl)) {
                    const Chain* chain = snarl_manager.chain_of(snarl);
                    chains_with_seeds.insert(chain);
                }
                snarl = snarl_manager.parent_of(snarl);
            }
        }
  
        const vector<const Snarl*>& top_snarls = 
                                               snarl_manager.top_level_snarls();
        unordered_set<const Snarl*> seen_snarls;
        vector<hash_set<size_t>> cluster_assignments; 
        for (const Snarl* root_snarl : top_snarls) {
            //Find clusters for each disconnected snarl/chain

            vector<SnarlSeedClusterer::cluster_t> clusters;
            if (seen_snarls.count(root_snarl) == 0) {
                if (snarl_manager.in_nontrivial_chain(root_snarl)){
                    const Chain* root_chain =snarl_manager.chain_of(root_snarl);
                    clusters =  get_clusters_chain( seeds, chains_with_seeds, 
                               snarls_with_seeds, node_to_seed, distance_limit,
                                snarl_manager, dist_index, root_chain);
                    for (auto s : *root_chain) {
                        seen_snarls.insert(s.first);
                    }
                } else {
                    clusters =  get_clusters_snarl( seeds, chains_with_seeds, 
                              snarls_with_seeds, node_to_seed, distance_limit, 
                              snarl_manager, dist_index, root_snarl, true);
                    seen_snarls.insert(root_snarl);
                }
            }

            for (size_t i = 0 ; i < clusters.size() ; i++) {
                SnarlSeedClusterer::cluster_t cluster = clusters[i]; 
                hash_set<size_t> seeds = move( cluster.seeds);
                cluster_assignments.push_back(seeds); 
            }
        }
        return cluster_assignments;
        
    };


    vector<SnarlSeedClusterer::cluster_t> SnarlSeedClusterer::get_clusters_node(
                             vector<pos_t>& seeds,
                             hash_map< id_t, vector<size_t> >& node_to_seed,
                             size_t distance_limit, SnarlManager& snarl_manager,
                             DistanceIndex& dist_index, id_t root, bool rev,
                             int64_t node_length) {
#ifdef DEBUG 
cerr << "Finding clusters on node " << root << endl;
#endif
        /*Find clusters of seeds in this node. rev is true if the left and right
         * distances should be reversed */ 
        vector<size_t> seed_indices = node_to_seed[root];                

        //vector of clusters where each cluster contains indices of seeds
        vector<hash_set<size_t>> cluster_indices;

        for ( size_t i : seed_indices) {
            //For each seed, see if it belongs to a new cluster
            pos_t seed = seeds[i]; 

            //Which clusters in cluster_indices this seed belongs to
            hash_set<size_t> curr_cluster_assignments;

            //Distance from seed to start of node 
            int64_t offset = is_rev(seed) ? node_length - get_offset(seed) : 
                                            get_offset(seed)+1;
                        
            for (size_t j = 0 ; j < cluster_indices.size(); j++) {
                //Check which new clusters this seed belongs in 
                bool in_this_cluster = false;
                hash_set<size_t> curr_cluster = cluster_indices[j];
                for (size_t k : curr_cluster) {  
                    //Check current seed against seeds in curr cluster
                    if (!in_this_cluster) { 
                        pos_t other_seed = seeds[k];
                        int64_t other_offset = is_rev(other_seed) ?  
                                       node_length - get_offset(other_seed) : 
                                       get_offset(other_seed) + 1;
                        if (abs(offset - other_offset) < distance_limit) {
                            in_this_cluster = true;
                            curr_cluster_assignments.insert(j);
                        } 
                    }
                }
            }
            //Combine all clusters that the seed belongs to and make new cluster
            hash_set<size_t>new_cluster;
            new_cluster.insert(i);
            if (curr_cluster_assignments.size() == 0) {

                cluster_indices.push_back(new_cluster); 

            } else {

                vector<hash_set<size_t>> combined_cluster;
                for (size_t j = 0 ; j < cluster_indices.size(); j++) {

                    hash_set<size_t> old_cluster = cluster_indices[j];
                    if (curr_cluster_assignments.count(j) != 0) {
                        //If this seed belongs to this cluster

                        new_cluster.insert( old_cluster.begin(), 
                                            old_cluster.end());
                    } else {

                        combined_cluster.push_back(old_cluster);
                    }
                }
                cluster_indices = move(combined_cluster);
            }
        }

        //Create actual clusters from indices
        vector<SnarlSeedClusterer::cluster_t> clusters;
        for (hash_set<size_t> indices : cluster_indices) {
            SnarlSeedClusterer::cluster_t curr_cluster;
            for (size_t i : indices) {
                curr_cluster.seeds.insert(i);

                pos_t seed = seeds[i];
                int64_t dist_start = get_offset(seed) + 1; 
                int64_t dist_end = node_length - get_offset(seed);
                int64_t dist_left = rev == is_rev(seed) ? dist_start : dist_end;
                int64_t dist_right = rev == is_rev(seed) ? dist_end : 
                                                           dist_start;

                curr_cluster.dist_left = curr_cluster.dist_left == -1 ?
                             dist_left : min(dist_left, curr_cluster.dist_left);
                curr_cluster.dist_right = curr_cluster.dist_right == -1 ?
                          dist_right : min(dist_right, curr_cluster.dist_right);
            }
            clusters.push_back(curr_cluster);
        }
#ifdef DEBUG 
cerr << "Found clusters on node " << root << endl;
for (cluster_t c : clusters) {
    cerr << "\tleft: " << c.dist_left << " right : " << c.dist_right << "\t seeds: ";
    for (size_t s : c.seeds) {
        cerr << seeds[s] << "\t";
    }
    cerr << endl;
}
#endif
        return clusters;
        
    };

    vector<SnarlSeedClusterer::cluster_t> 
                  SnarlSeedClusterer::get_clusters_chain(
                             vector<pos_t>& seeds,
                             hash_set< const Chain* >& chains_with_seeds,
                             hash_set< const Snarl* >& snarls_with_seeds,
                             hash_map< id_t, vector<size_t> >& node_to_seed,
                             size_t distance_limit, SnarlManager& snarl_manager,
                             DistanceIndex& dist_index, const Chain* root) {
        #ifdef DEBUG 
        cerr << "Finding clusters on chain " << get_start_of(*root).node_id() << endl;
        #endif
    
        vector<SnarlSeedClusterer::cluster_t> chain_clusters;

        DistanceIndex::ChainIndex& chain_index = dist_index.chainDistances.at(
                                                 get_start_of(*root).node_id());
        ChainIterator chain_e = chain_end(*root);
        //The node at which the chain clusters reach
        id_t last_snarl = get_start_of(*root).node_id();
        int64_t last_len;
        for (ChainIterator c = chain_begin(*root); c != chain_e; ++c) {
            /* For each child snarl in the chain, find the clusters of just the
             * snarl, add the seeds that mapped to boundary nodes on the chain,
             * and progressively build up clusters spanning up to that snarl
             */
            const Snarl* curr_snarl = c->first;
            bool rev_in_chain = c->second;

            //TODO: This should be true if the node in the chain is traversed backward
            //TODO: Actually might not need this- always traverse a node forward in a chain????????
            id_t start_rev = rev_in_chain ? curr_snarl->end().backward() :
                                           ! curr_snarl->start().backward();
            id_t end_rev = rev_in_chain ? ! curr_snarl->start().backward() :
                                                curr_snarl->end().backward();
             //Start and end node of snarl relative to chain
            id_t start_node = rev_in_chain ? curr_snarl->end().node_id() :
                                                 curr_snarl->start().node_id();
            id_t end_node = rev_in_chain ? curr_snarl->start().node_id() :
                                                 curr_snarl->end().node_id();
            if (node_to_seed.find(end_node) != node_to_seed.end()
                || snarls_with_seeds.count(curr_snarl) != 0) {
                //If this snarl has seeds on its children
     
                DistanceIndex::SnarlIndex& snarl_index = 
                        dist_index.snarlDistances.at(
                           make_pair(curr_snarl->start().node_id(),
                                     curr_snarl->start().backward()));
                int64_t start_length = snarl_index.nodeLength(start_node);
                int64_t end_length = snarl_index.nodeLength(end_node);

                if (chain_clusters.size() == 0) {
                    /* If this is the first snarl in the chain, then the 
                     * clusters in the first node of the chain can be considered
                     * as the clusters up to this snarl */ 

                    chain_clusters =  get_clusters_node(seeds, node_to_seed,
                             distance_limit, snarl_manager, dist_index, 
                             start_node, false, start_length);
                    last_snarl = start_node;
                    last_len = start_length;
                }

                if (last_snarl != start_node) { 
                    /* If the chain clusters don't reach this snarl,
                     * extend their dist_right to the beginning of this snarl
                     */  
                    int64_t offset = chain_index.prefixSum[
                                      chain_index.snarlToIndex[start_node]] -
                                chain_index.prefixSum[
                                      chain_index.snarlToIndex[last_snarl]] +
                                start_length - last_len;
                    vector<cluster_t> new_chain_clusters;
                    for (cluster_t curr : chain_clusters) {
                        //Update the clusters to reach the current snarl
                        cluster_t new_c;
                        new_c.dist_right = curr.dist_right + offset;
                        new_c.dist_left = curr.dist_left;
                        new_c.seeds = move(curr.seeds);
                        new_chain_clusters.push_back(new_c);
                    }
                    chain_clusters = move(new_chain_clusters);
                }
                last_snarl = end_node;
                last_len = end_length;


                //Get clusters on current snarl and 2nd boundary node 
                vector<SnarlSeedClusterer::cluster_t> snarl_clusters =
                    get_clusters_snarl( seeds, chains_with_seeds,
                               snarls_with_seeds, node_to_seed, distance_limit,
                               snarl_manager, dist_index, curr_snarl, false);
   
                vector<SnarlSeedClusterer::cluster_t> boundary_clusters = 
                           get_clusters_node( seeds, node_to_seed,
                             distance_limit, snarl_manager, dist_index, 
                             end_node, false, end_length) ;
           

                //Vector of clusters, each cluster is pair of 
                //<cluster indices of node, cluster indices of snarl>
                vector<pair<hash_set<size_t>, hash_set<size_t>>> 
                                                     new_cluster_indices;
                for (size_t b = 0; b < boundary_clusters.size() ; b++) {
                    hash_set<size_t> s ;
                    s.insert(b);
                    new_cluster_indices.push_back(make_pair(s, hash_set<size_t>()));
                }
                for (size_t i = 0; i < snarl_clusters.size(); i++) {
                    /* Loop through each of the snarl's clusters and find 
                     * which boundary node clusters it belongs with, combining 
                     * clusters at each loop */

                    SnarlSeedClusterer::cluster_t cluster = snarl_clusters[i]; 
                    /* The shortest distance to the start node could actually be
                     * the shortest distance to the end node plus the distance 
                     * to loop in the chain back to the start node */ 
                    int64_t loop_dist_start = chain_index.loopFd[
                                       chain_index.snarlToIndex[end_node]] - 1 ;
                    int64_t loop_dist_end = chain_index.loopRev[
                                     chain_index.snarlToIndex[start_node]] - 1; 
                    cluster.dist_left = loop_dist_start == -1 
                                     ? cluster.dist_left 
                                     : min(cluster.dist_left,
                                          cluster.dist_right + loop_dist_start 
                               + snarl_index.snarlLength() - end_length);
                    cluster.dist_right = loop_dist_end == -1 
                                      ? cluster.dist_right 
                                      : min(cluster.dist_right,
                                          cluster.dist_left + loop_dist_end
                               + snarl_index.snarlLength() - start_length);
                    if (rev_in_chain) {
                        int64_t temp = cluster.dist_left;
                        cluster.dist_left = cluster.dist_right;
                        cluster.dist_right = temp;
                    }

                    //Which new clusters in new_cluster_indices 
                    //this cluster belongs to
                    hash_set<size_t> curr_cluster_assignments;

                    for (size_t j = 0 ; j < new_cluster_indices.size(); j++) {
                        //Check which new clusters this cluster belongs in 
                        bool in_this_cluster = false;
                        pair<hash_set<size_t>, hash_set<size_t>> 
                                     new_cluster = new_cluster_indices[j];
                        for (size_t k = 0; k < new_cluster.first.size(); k++) { 
                            SnarlSeedClusterer::cluster_t boundary_cluster = 
                                                           boundary_clusters[k];
                            //Check current seed against seeds in cluster
                            if (!in_this_cluster) {

                                if (abs(cluster.dist_right -
                                        boundary_cluster.dist_right) 
                                      < distance_limit) {
                                        in_this_cluster = true;
                                        curr_cluster_assignments.insert(j);
                                } 
                            }
                        }
                    }
                    //For each of the boundary clusters that this snarl cluster
                    //belongs to, combine the clusters
                    pair<hash_set<size_t>, hash_set<size_t>> comb_cluster;
                    comb_cluster.second.insert(i);
                    if (curr_cluster_assignments.size() == 0) {
                          //If this snarl clusters is on its own,
                          //create new cluster
                          new_cluster_indices.push_back(comb_cluster); 
                    } else {
                        vector<pair<hash_set<size_t>, hash_set<size_t>>>
                                                      combined_cluster_indices;
                        for (size_t j = 0 ; j < new_cluster_indices.size();j++){

                            pair<hash_set<size_t>, hash_set<size_t>> 
                                 old_cluster = new_cluster_indices[j];
                            if (curr_cluster_assignments.count(j) != 0) {
                                //If this seed belongs to this cluster
                                comb_cluster.first.insert(
                                                    old_cluster.first.begin(), 
                                                    old_cluster.first.end());
                                comb_cluster.second.insert(
                                                    old_cluster.second.begin(), 
                                                    old_cluster.second.end());
                             } else {
                                combined_cluster_indices.push_back(old_cluster);
                            }
                        }
                        combined_cluster_indices.push_back(comb_cluster);
                        new_cluster_indices = combined_cluster_indices;

                    }
                }  

                //Build new clusters for this snarl that include boundary seeds
                vector<SnarlSeedClusterer::cluster_t> new_snarl_clusters;
                for (pair<hash_set<size_t>, hash_set<size_t>> cluster_indices :
                                                          new_cluster_indices) {
                    SnarlSeedClusterer::cluster_t curr_cluster;
                    int64_t boundary_offset = snarl_index.snarlLength() - 
                                              end_length;
                    for (size_t i : cluster_indices.first) {
                        //Go through boundary clusters in combined cluster and 
                        //combine them
                        SnarlSeedClusterer::cluster_t boundary_cluster = 
                                                           boundary_clusters[i];
                        curr_cluster.seeds.insert(boundary_cluster.seeds.begin(),
                                                  boundary_cluster.seeds.end());
                        int64_t old_dist_left = 
                                  boundary_cluster.dist_left + boundary_offset;
                        curr_cluster.dist_left = curr_cluster.dist_left == -1 ?
                                 old_dist_left : 
                                 min(old_dist_left, curr_cluster.dist_left);
                        curr_cluster.dist_right= curr_cluster.dist_right == -1 ?
                                 boundary_cluster.dist_right : 
                                 min(boundary_cluster.dist_right, 
                                                      curr_cluster.dist_right);
                    }
                    for (size_t i : cluster_indices.second) {
                        //Go through snarl clusters and combine
                        SnarlSeedClusterer::cluster_t old_cluster = 
                                                              snarl_clusters[i];
                        curr_cluster.seeds.insert(old_cluster.seeds.begin(),
                                                  old_cluster.seeds.end());

                        curr_cluster.dist_left = curr_cluster.dist_left == -1 ?
                             old_cluster.dist_left : 
                             min(old_cluster.dist_left, curr_cluster.dist_left);
                        curr_cluster.dist_right= curr_cluster.dist_right == -1 ?
                           old_cluster.dist_right : 
                           min(old_cluster.dist_right, curr_cluster.dist_right);
                    }
                    new_snarl_clusters.push_back(curr_cluster);
                }

//TODO: This is pretty repetative
//TODO: Could find distance to boundaries earlier
                //Combine clusters in chain up to this snarl with clusters in 
                //this snarl 
                //Each cluster is a pair of indices of old clusters and snarl clusters 
                vector<pair<hash_set<size_t>, hash_set<size_t>>> 
                                                      new_chain_cluster_indices;
                for (size_t i = 0 ; i < chain_clusters.size() ; i++) {
                    hash_set<size_t> old_clusters;
                    old_clusters.insert(i);
                    hash_set<size_t> new_clusters;
                    new_chain_cluster_indices.push_back(make_pair(
                                      old_clusters, new_clusters));
                }
                for (size_t j = 0; j < new_snarl_clusters.size() ; j++) {
                    /* For each of the clusters for the current snarl,
                     * find which chain clusters it belongs to and
                     * combine shared chain clusters */ 
                    SnarlSeedClusterer::cluster_t snarl_cluster = 
                                                          new_snarl_clusters[j];
                    hash_set<size_t> curr_cluster_assignments;
                                //Which chain cluster the snarl cluster is near
                    for (size_t i = 0; i < new_chain_cluster_indices.size();
                                        i ++ ) { 
                        bool in_this_cluster = false;
                        pair<hash_set<size_t>, hash_set<size_t>> 
                                  curr_clusters = new_chain_cluster_indices[i];
                        for (size_t c : curr_clusters.first) {
                            if (!in_this_cluster) {
                                SnarlSeedClusterer::cluster_t chain_cluster = 
                                           chain_clusters[c];         
                                if (chain_cluster.dist_right + 
                                        snarl_cluster.dist_left - start_length <
                                       distance_limit ) {
                                   //If two clusters are close enough to combine
                                    curr_cluster_assignments.insert(i);
                                    in_this_cluster = true;
                                }
                            }
                        }
                    }
<<<<<<< HEAD
#ifdef DEBUG
cerr << "cluster is assigned to the following chain clusters: " << endl;
for (size_t a : curr_cluster_assignments) {
cerr << a << " " ;
}
cerr << endl;
#endif
=======
>>>>>>> ba7de8ab
                    vector<pair<hash_set<size_t>, hash_set<size_t>>> 
                                                              new_chain_indices;
                    pair<hash_set<size_t>, hash_set<size_t>> new_chain_cluster;
                    new_chain_cluster.second.insert(j);
                    for (size_t i = 0; i < new_chain_cluster_indices.size();
                                 i++ ) {
                        /* Combine chain clusters that share this snarl
                         * cluster*/
                        pair<hash_set<size_t>, hash_set<size_t>> old_cluster
                                             = new_chain_cluster_indices[i];
                        if (curr_cluster_assignments.count(i) != 0) {
                            new_chain_cluster.first.insert(
                                                 old_cluster.first.begin(),
                                                      old_cluster.first.end());
                            new_chain_cluster.second.insert(
                                                 old_cluster.second.begin(),
                                                  old_cluster.second.end());
                        } else {
                            new_chain_indices.push_back( old_cluster );
                        }
                    }
                    new_chain_indices.push_back(new_chain_cluster);
                    new_chain_cluster_indices = new_chain_indices;
                }
 
                /* Each element in new_chain_cluster_indices contains 
                 * the indices of each chain cluster and snarl cluster 
                 * that belong together. Combine these into actual clusters
                 */
 
                vector<SnarlSeedClusterer::cluster_t> new_chain_clusters;
                for (pair<hash_set<size_t>, hash_set<size_t>> 
                              new_chain_cluster : new_chain_cluster_indices) {

                    SnarlSeedClusterer::cluster_t curr_cluster;
                    for (size_t i : new_chain_cluster.first) {
                        SnarlSeedClusterer::cluster_t old_chain_cluster = 
                                                              chain_clusters[i];

                        curr_cluster.dist_left =  curr_cluster.dist_left == -1 ?
                                 old_chain_cluster.dist_left : 
                                 min(old_chain_cluster.dist_left, 
                                                 curr_cluster.dist_left);
                        int64_t old_dist_right =  old_chain_cluster.dist_right +
                                     snarl_index.snarlLength() - start_length;
                        curr_cluster.dist_right = 
                               curr_cluster.dist_right == -1 ?  old_dist_right :
                                min(old_dist_right, curr_cluster.dist_right);
                        curr_cluster.seeds.insert(
                                              old_chain_cluster.seeds.begin(),
                                              old_chain_cluster.seeds.end());
                    }
                    for (size_t j : new_chain_cluster.second) {
                        SnarlSeedClusterer::cluster_t old_snarl_cluster = 
                                                          new_snarl_clusters[j];
                        curr_cluster.dist_right =curr_cluster.dist_right == -1 ?
                                 old_snarl_cluster.dist_right : 
                                 min(old_snarl_cluster.dist_right, 
                                                 curr_cluster.dist_right);
                        int64_t old_dist_left = old_snarl_cluster.dist_left
                                  + chain_index.prefixSum[
                                      chain_index.snarlToIndex[start_node]] - 1;
                        curr_cluster.dist_left = 
                                 curr_cluster.dist_left == -1 ? old_dist_left : 
                                    min(old_dist_left, curr_cluster.dist_left);

                        curr_cluster.seeds.insert(
                                              old_snarl_cluster.seeds.begin(),
                                              old_snarl_cluster.seeds.end());
                    }
                    new_chain_clusters.push_back(curr_cluster);
                }
                chain_clusters = new_chain_clusters;
                

#ifdef DEBUG
cerr << "\t at snarl " << start_node << ", clusters:" << endl;

for (SnarlSeedClusterer::cluster_t curr_cluster :chain_clusters) {
    cerr << "\t \t left: " << curr_cluster.dist_left << " right: " << curr_cluster.dist_right << " seeds; ";
        for (size_t pos : curr_cluster.seeds) {
            cerr << seeds[pos] << " ";
        }
    
    cerr << endl;
}
#endif
            } 
            
        }
         
#ifdef DEBUG 
cerr << "Found clusters on chain " << get_start_of(*root).node_id() << endl;
for (cluster_t c : chain_clusters) {
    cerr << "\tleft: " << c.dist_left << " right : " << c.dist_right << "\tseeds: ";
    for (size_t s : c.seeds) {
        cerr << seeds[s] << "\t";
    }
    cerr << endl;
}
#endif

        return chain_clusters; 
    };

    vector<SnarlSeedClusterer::cluster_t> SnarlSeedClusterer::get_clusters_snarl(
                             vector<pos_t>& seeds,
                             hash_set< const Chain* >& chains_with_seeds,
                             hash_set< const Snarl* >& snarls_with_seeds,
                             hash_map< id_t, vector<size_t> >& node_to_seed,
                             size_t distance_limit, SnarlManager& snarl_manager,
                             DistanceIndex& dist_index, const Snarl* root,
                             bool include_boundaries) {
        #ifdef DEBUG 
        cerr << "Finding clusters on snarl " << root->start() << endl;
        #endif
    
        DistanceIndex::SnarlIndex& snarl_index = dist_index.snarlDistances.at(
                           make_pair(root->start().node_id(),
                                     root->start().backward()));
        int64_t start_length = snarl_index.nodeLength(snarl_index.snarlStart.first);
        int64_t end_length = snarl_index.nodeLength(snarl_index.snarlEnd.first);
//TODO: Find a maybe better way to classify all nodes in the snarl
        vector<id_t> child_nodes;
        vector<const Snarl*> child_snarls; 
        vector<const Chain*> child_chains;
        for (auto v : snarl_index.visitToIndex) {

            id_t visit = v.first;
            const Snarl* snarl = snarl_manager.into_which_snarl(visit, false);
            if (snarl == NULL) {
                snarl = snarl_manager.into_which_snarl(visit, true);
            }
            if (snarl == NULL) {
                //If this is a node
                child_nodes.push_back(visit);
                
            } else if ( visit == snarl_index.snarlStart.first ||
                        visit == snarl_index.snarlEnd.first ) {
                //If this is a boundary node
                if ( include_boundaries ) {
                    child_nodes.push_back(visit);
                }
            } else {
                //This is a snarl or a chain
                if (snarl_manager.in_nontrivial_chain(snarl)) {
                    //This is a chain
                    const Chain* chain = snarl_manager.chain_of(snarl); 
                    child_chains.push_back(chain);
                } else {
                    //This is a snarl
                    child_snarls.push_back(snarl);
                }
            }
        }
        size_t num_children = child_nodes.size() + child_snarls.size() + 
                              child_chains.size();

        //clusters of children, indices assume child node, snarl, and chain
        //vectors are contiguous 
        vector<vector<SnarlSeedClusterer::cluster_t>> child_clusters;
        //Vector of clusters where a cluster is represented by indices into
        //child_nodes/snarls/chains
        vector<pair<vector<hash_set<size_t>>, pair<int64_t, int64_t>>>
                                                     combined_clusters_indices;
         
        for (size_t i = 0; i < num_children ; i++) {
            //Go through each child node of the netgraph and find clusters

            vector<SnarlSeedClusterer::cluster_t> curr_clusters; 
            id_t curr_node;
            bool curr_rev;
            if (i < child_nodes.size()) {
                curr_node = child_nodes[i];
                curr_rev = false;
                int64_t node_len = snarl_index.nodeLength(curr_node);
                if (node_to_seed.find(curr_node) != node_to_seed.end()) {
                    //If this node has seeds, cluster them
                    curr_clusters = get_clusters_node(
                             seeds, node_to_seed,
                             distance_limit, snarl_manager, dist_index, 
                             curr_node, false, node_len); 
                }

            } else if (i < child_snarls.size() + child_nodes.size()) {

                const Snarl* curr_snarl = child_snarls[i - child_nodes.size()];
                curr_node = curr_snarl->start().node_id();
                curr_rev = curr_snarl->start().backward();
                if (snarls_with_seeds.count(curr_snarl) != 0) {
                    curr_clusters = get_clusters_snarl(
                         seeds, chains_with_seeds, snarls_with_seeds, 
                         node_to_seed,distance_limit, snarl_manager, dist_index,
                         curr_snarl, true);
                }
            } else {
                const Chain* curr_chain =  child_chains[i - child_nodes.size() -
                                             child_snarls.size()];
                Visit start = get_start_of(*curr_chain);
                curr_node = start.node_id();
                curr_rev = start.backward();
                if (chains_with_seeds.count(curr_chain) != 0) {
                    curr_clusters = get_clusters_chain(seeds, chains_with_seeds,
                             snarls_with_seeds, node_to_seed, distance_limit,
                             snarl_manager, dist_index, curr_chain);
                }
            }
            child_clusters.push_back(curr_clusters);

            for (size_t c = 0 ; c < curr_clusters.size() ; c++) {
                //for each cluster of child node i
                SnarlSeedClusterer::cluster_t child_cluster = curr_clusters[c];
 
                hash_set<size_t> assignments;
                for (size_t k = 0; k < combined_clusters_indices.size() ; k++){
                    //For each existing cluster, see which this child cluster belongs to
                    bool in_this_cluster = false;
                    vector<hash_set<size_t>> old_cluster_indices =
                                            combined_clusters_indices[k].first;
                    while (old_cluster_indices.size() <= i) {
                        //If this cluster doesn't have a set for this child node
                        //TODO: Maybe a better way of doing this??

                        hash_set<size_t> new_cluster ;
                        old_cluster_indices.push_back(new_cluster);
                        combined_clusters_indices[k].first = old_cluster_indices;
                    }
                    for (size_t j = 0 ; j < i ; j++){
                        //Go through child nodes up to but not including i
                        if (!in_this_cluster) {
                            
                            //Clusters of child j in this combined cluster
                            hash_set<size_t> other_clusters = 
                                                         old_cluster_indices[j];
                            id_t other_node;
                            bool other_rev;
                            if (j < child_nodes.size()) {
                                other_node = child_nodes[j];
                                other_rev = false;
                            } else if (j < child_snarls.size() + child_nodes.size()) {
                                const Snarl* other_snarl =  
                                           child_snarls[j - child_nodes.size()];
                                other_node = other_snarl->start().node_id();
                            } else {
                                const Chain* other_chain = child_chains [
                                  j - child_nodes.size() - child_snarls.size()];
                                Visit start = get_start_of(*other_chain);
                                other_node = start.node_id();
                                other_rev = start.backward();
                            }
                            //Find distance from each end of current node to 
                            //each end of other node
                            int64_t dist_l_l = snarl_index.distances[
                              snarl_index.index(
                                     make_pair(curr_node, !curr_rev), 
                                     make_pair(other_node, other_rev))] - 1;
                            int64_t dist_l_r = snarl_index.distances[
                              snarl_index.index(
                                     make_pair(curr_node, !curr_rev), 
                                     make_pair(other_node, !other_rev))] - 1;
                            int64_t dist_r_l = snarl_index.distances[   
                                  snarl_index.index(
                                      make_pair(curr_node, curr_rev), 
                                      make_pair(other_node, other_rev))] - 1;
                            int64_t dist_r_r = snarl_index.distances[
                                    snarl_index.index(
                                      make_pair(curr_node, curr_rev), 
                                      make_pair(other_node, !other_rev))] - 1;
                            for (size_t l : other_clusters) {
                                SnarlSeedClusterer::cluster_t other_cluster = 
                                                           child_clusters[j][l];
                                dist_l_l = dist_l_l == -1 ? -1 : dist_l_l + 
                                              child_cluster.dist_left + 
                                              other_cluster.dist_left;
                                dist_l_r = dist_l_r == -1 ? -1 : dist_l_r + 
                                              child_cluster.dist_left + 
                                              other_cluster.dist_right;
                                dist_r_l = dist_r_l == -1 ? -1 : dist_r_l + 
                                              child_cluster.dist_right + 
                                              other_cluster.dist_left;
                                dist_r_r = dist_r_r == -1 ? -1 : dist_r_r + 
                                              child_cluster.dist_right + 
                                              other_cluster.dist_right;
                                int64_t min_dist = 
                                     DistanceIndex::minPos({dist_l_l, dist_l_r,
                                                 dist_r_l, dist_r_r});
                                if (min_dist != -1 && min_dist < distance_limit) {
                                    //If these are in the same cluster
                                    in_this_cluster = true;
                                    assignments.insert(k);
                                } 
                            } 
                        }
                    }
                }
                //find distances to ends of snarl for this cluster 
                int64_t dist_s_l = snarl_index.distances[
                                      snarl_index.index(snarl_index.snarlStart,
                                          make_pair(curr_node, curr_rev))] - 1;
                int64_t dist_s_r = snarl_index.distances[
                                   snarl_index.index(snarl_index.snarlStart,
                                          make_pair(curr_node, !curr_rev))] - 1;
                int64_t dist_e_l = snarl_index.distances[
                                      snarl_index.index(
                                    make_pair(snarl_index.snarlEnd.first, 
                                                  !snarl_index.snarlEnd.second),
                                          make_pair(curr_node, curr_rev))] - 1;
                int64_t dist_e_r = snarl_index.distances[
                                     snarl_index.index(
                                    make_pair(snarl_index.snarlEnd.first, 
                                                  !snarl_index.snarlEnd.second),
                                         make_pair(curr_node, !curr_rev))] - 1;
                dist_s_l = dist_s_l == -1  || child_cluster.dist_left == -1 
                       ? -1 : start_length + dist_s_l + child_cluster.dist_left;
                dist_s_r = dist_s_r == -1 || child_cluster.dist_right == -1 
                      ? -1 : start_length + dist_s_r + child_cluster.dist_right;
                dist_e_l = dist_e_l == -1 || child_cluster.dist_left == -1
                       ? -1 : end_length + dist_e_l + child_cluster.dist_left;
                dist_e_r = dist_e_r == -1 || child_cluster.dist_right == -1
                      ? -1 : end_length + dist_e_r + child_cluster.dist_right;
  
                pair<int64_t, int64_t> new_dists (
                         DistanceIndex::minPos({dist_s_l, dist_s_r}), 
                         DistanceIndex::minPos({dist_e_l,dist_e_r}));
                if (snarl_index.snarlEnd.first == curr_node) {
                    new_dists.second = child_cluster.dist_right ;
                } 
                if (curr_node == snarl_index.snarlStart.first){
                    new_dists.second = child_cluster.dist_left ;
                }

                //Combine clusters that child cluster belongs to
                vector<pair<vector<hash_set<size_t>>, pair<int64_t, int64_t>>>
                                                     new_cluster_indices;
                vector<hash_set<size_t>> combined_cluster;
                for (size_t j = 0; j <= i ; j++) {
                    //Add a set of clusters for each node up to i
                    hash_set<size_t> set;
                    combined_cluster.push_back(set);
                }
                //Combine clusters
                for (size_t k = 0; k < combined_clusters_indices.size() ; k++){
               
                    if (assignments.count(k) > 0) {
                        //If this cluster belongs with the current cluster
                        vector<hash_set<size_t>> old_cluster_indices =
                                      combined_clusters_indices[k].first;
                        pair<int64_t, int64_t> old_cluster_dists = 
                                      combined_clusters_indices[k].second;
                        new_dists.first = DistanceIndex::minPos(
                                   {new_dists.first, old_cluster_dists.first});
                        new_dists.second = DistanceIndex::minPos(
                                   {new_dists.second,old_cluster_dists.second});
                        for (size_t j = 0 ; j <= i ; j++) {
                            //Combine clusters
                            if (old_cluster_indices[j].size() > 0) {
                            combined_cluster[j].insert(
                                old_cluster_indices[j].begin(),
                                old_cluster_indices[j].end());
                            }
                        }
                    } else {

                        new_cluster_indices.push_back(
                                                  combined_clusters_indices[k]);
                    } 
                    
                }
                combined_cluster[i].insert(c);
                new_cluster_indices.push_back(make_pair(combined_cluster, 
                                                         new_dists));
                combined_clusters_indices = move(new_cluster_indices);
                
            }
        }
        
        //Create actual clusters from indices
        vector<SnarlSeedClusterer::cluster_t> snarl_clusters;
        for (pair<vector<hash_set<size_t>>, pair<int64_t, int64_t>>
                           curr_cluster_indices : combined_clusters_indices) {

            SnarlSeedClusterer::cluster_t cluster;
            cluster.dist_left = curr_cluster_indices.second.first;
            cluster.dist_right = curr_cluster_indices.second.second;
            for (size_t i = 0; i < curr_cluster_indices.first.size() ; i++) {
                for (size_t c : curr_cluster_indices.first[i]) {
                    cluster.seeds.insert(child_clusters[i][c].seeds.begin(),
                                          child_clusters[i][c].seeds.end() );
                }
            } 

            snarl_clusters.push_back(cluster); 
        }
#ifdef DEBUG 
cerr << "Found clusters on snarl " << root->start() << endl;
for (cluster_t c : snarl_clusters) {
    cerr << "\tleft: " << c.dist_left << " right : " << c.dist_right << "\tseeds: ";
    for (size_t s : c.seeds) {
        cerr << seeds[s] << "\t";
    }
    cerr << endl;
}
#endif
        return snarl_clusters;
    };
}<|MERGE_RESOLUTION|>--- conflicted
+++ resolved
@@ -457,16 +457,6 @@
                             }
                         }
                     }
-<<<<<<< HEAD
-#ifdef DEBUG
-cerr << "cluster is assigned to the following chain clusters: " << endl;
-for (size_t a : curr_cluster_assignments) {
-cerr << a << " " ;
-}
-cerr << endl;
-#endif
-=======
->>>>>>> ba7de8ab
                     vector<pair<hash_set<size_t>, hash_set<size_t>>> 
                                                               new_chain_indices;
                     pair<hash_set<size_t>, hash_set<size_t>> new_chain_cluster;
