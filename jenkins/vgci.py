--- conflicted
+++ resolved
@@ -916,13 +916,7 @@
         self._test_mapeval(100000, 'BRCA1', 'snp1kg',
                            ['primary', 'snp1kg'],
                            score_baseline_graph='primary',
-<<<<<<< HEAD
-                           sample='HG00096')
-=======
-                           positive_control='snp1kg_HG00096',
-                           negative_control='snp1kg_minus_HG00096',
                            sample='HG00096', acc_threshold=0.02)
->>>>>>> 27666a4f
                            
     @skip("skipping test to keep runtime down")
     @timeout_decorator.timeout(3600)
