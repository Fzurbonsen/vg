--- conflicted
+++ resolved
@@ -951,23 +951,10 @@
         so jenkins doesn't report failures.  vg is run only in single ended with multipath on
         and off. 
         """
-<<<<<<< HEAD
-        try:
-            self._test_mapeval(50000, 'BRCA2', 'snp1kg',
-                               ['primary', 'snp1kg', 'snp1kg_HG00096', 'snp1kg_minus_HG00096'],
-                               score_baseline_graph='primary',
-                               positive_control='snp1kg_HG00096',
-                               negative_control='snp1kg_minus_HG00096',
-                               sample='HG00096', multipath=True, tag_ext='-mpmap')
-        except:
-            log.warning('test_sim_brca2_snp1kg_mpmap failed with following error:\n{}\n'.format(
-                traceback.format_exc()))
-=======
         self._test_mapeval(50000, 'BRCA2', 'snp1kg',
                            ['primary', 'snp1kg'],
                            score_baseline_graph='primary',
                            sample='HG00096', multipath=True, tag_ext='-mpmap')
->>>>>>> 58d6c1de
 
 
     @timeout_decorator.timeout(3600)
@@ -976,23 +963,10 @@
         so jenkins doesn't report failures.  vg is run only in single ended with multipath on
         and off.
         """
-<<<<<<< HEAD
-        try:
-            self._test_mapeval(50000, 'MHC', 'snp1kg',
-                           ['primary', 'snp1kg', 'snp1kg_HG00096', 'snp1kg_minus_HG00096'],
-                           score_baseline_graph='primary',
-                           positive_control='snp1kg_HG00096',
-                           negative_control='snp1kg_minus_HG00096',
-                           sample='HG00096', multipath=True, tag_ext='-mpmap')
-        except:
-            log.warning('test_sim_mhc_snp1kg_mpmap failed with following error:\n{}\n'.format(
-                 traceback.format_exc()))
-=======
         self._test_mapeval(50000, 'MHC', 'snp1kg',
                            ['primary', 'snp1kg'],
                            score_baseline_graph='primary',
                            sample='HG00096', multipath=True, tag_ext='-mpmap')
->>>>>>> 58d6c1de
         
 
     @timeout_decorator.timeout(200)
