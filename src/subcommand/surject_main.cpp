// surject_main.cpp: define the "vg surject" subcommand, which forces alignments into linear space

#include <omp.h>
#include <unistd.h>
#include <getopt.h>

#include <string>
#include <vector>
#include <set>

#include "subcommand.hpp"

#include "../vg.hpp"
#include "../stream.hpp"
#include "../utility.hpp"
#include "../mapper.hpp"

using namespace std;
using namespace vg;
using namespace vg::subcommand;

void help_surject(char** argv) {
    cerr << "usage: " << argv[0] << " surject [options] <aln.gam> >[proj.cram]" << endl
         << "Transforms alignments to be relative to particular paths." << endl
         << endl
         << "options:" << endl
         << "    -x, --xg-name FILE      use the graph in this xg index" << endl
         << "    -t, --threads N         number of threads to use" << endl
         << "    -p, --into-path NAME    surject into this path (many allowed, default: all in xg)" << endl
         << "    -F, --into-paths FILE   surject into nonoverlapping path names listed in FILE (one per line)" << endl
         << "    -n, --context-depth N   expand this many steps when collecting graph for surjection (default: 3)" << endl
<<<<<<< HEAD
         << "    -i, --interleaved       GAM is interleaved paired-ended, so when outputting HTS formats, pair reads" << endl
         << "    -c, --cram-output       write CRAM to stdout" << endl
=======
         << "    -S, --min-softclip N    emit softclips of less than or equal to this length as matches [4]" << endl
>>>>>>> cdf4a766
         << "    -b, --bam-output        write BAM to stdout" << endl
         << "    -s, --sam-output        write SAM to stdout" << endl
         << "    -C, --compression N     level for compression [0-9]" << endl;
}

int main_surject(int argc, char** argv) {

    if (argc == 2) {
        help_surject(argv);
        return 1;
    }

    string xg_name;
    set<string> path_names;
    string path_prefix;
    string path_file;
    string output_type = "gam";
    string input_type = "gam";
    bool interleaved = false;
    string header_file;
    int compress_level = 9;
    int context_depth = 3;
    int min_softclip = 4;

    int c;
    optind = 2; // force optind past command positional argument
    while (true) {
        static struct option long_options[] =
        {
            {"help", no_argument, 0, 'h'},
            {"xb-name", required_argument, 0, 'x'},
            {"threads", required_argument, 0, 't'},
            {"into-path", required_argument, 0, 'p'},
            {"into-paths", required_argument, 0, 'F'},
            {"into-prefix", required_argument, 0, 'P'},
            {"interleaved", no_argument, 0, 'i'},
            {"cram-output", no_argument, 0, 'c'},
            {"bam-output", no_argument, 0, 'b'},
            {"sam-output", no_argument, 0, 's'},
            {"header-from", required_argument, 0, 'H'},
            {"compress", required_argument, 0, 'C'},
            {"context-depth", required_argument, 0, 'n'},
            {"min-softclip", required_argument, 0, 'S'},
            {0, 0, 0, 0}
        };

        int option_index = 0;
<<<<<<< HEAD
        c = getopt_long (argc, argv, "hx:p:F:P:icbsH:C:t:n:",
=======
        c = getopt_long (argc, argv, "hx:p:i:P:cbsH:C:t:f:n:S:",
>>>>>>> cdf4a766
                long_options, &option_index);

        // Detect the end of the options.
        if (c == -1)
            break;

        switch (c)
        {

        case 'x':
            xg_name = optarg;
            break;

        case 'p':
            path_names.insert(optarg);
            break;

        case 'F':
            path_file = optarg;
            break;

        case 'P':
            path_prefix = optarg;
            break;

        case 'H':
            header_file = optarg;
            break;

        case 'i':
            interleaved = true;
            break;
            
        case 'c':
            output_type = "cram";
            break;

        case 'b':
            output_type = "bam";
            break;

        case 's':
            compress_level = -1;
            output_type = "sam";
            break;

        case 't':
            omp_set_num_threads(atoi(optarg));
            break;

        case 'C':
            compress_level = atoi(optarg);
            break;

        case 'n':
            context_depth = atoi(optarg);
            break;

        case 'S':
            min_softclip = atoi(optarg);
            break;

        case 'h':
        case '?':
            help_surject(argv);
            exit(1);
            break;

        default:
            abort ();
        }
    }

    string file_name = get_input_file_name(optind, argc, argv);

    if (!path_file.empty()){
        // open the file
        ifstream in(path_file);
        string line;
        while (std::getline(in,line)) {
            path_names.insert(line);
        }
    }

    xg::XG* xgidx = nullptr;
    ifstream xg_stream(xg_name);
    if(xg_stream) {
        xgidx = new xg::XG(xg_stream);
    }
    if (!xg_stream || xgidx == nullptr) {
        cerr << "[vg surject] error: could not open xg index" << endl;
        return 1;
    }

    // if no paths were given take all of those in the index
    if (path_names.empty()) {
        for (size_t i = 1; i <= xgidx->path_count; ++i) {
            path_names.insert(xgidx->path_name(i));
        }
    }

    map<string, int64_t> path_length;
    int num_paths = xgidx->max_path_rank();
    for (int i = 1; i <= num_paths; ++i) {
        auto name = xgidx->path_name(i);
        path_length[name] = xgidx->path_length(name);
    }

    int thread_count = get_thread_count();
    vector<Mapper*> mapper;
    mapper.resize(thread_count);
    for (int i = 0; i < thread_count; ++i) {
        Mapper* m = new Mapper(xgidx, nullptr, nullptr);
        m->context_depth = context_depth;
        mapper[i] = m;
    }

    if (input_type == "gam") {
        if (output_type == "gam") {
            int thread_count = get_thread_count();
            vector<vector<Alignment> > buffer;
            buffer.resize(thread_count);
            function<void(Alignment&)> lambda = [&xgidx, &path_names, &buffer, &mapper](Alignment& src) {
                int tid = omp_get_thread_num();
                Alignment surj;
                // Since we're outputting full GAM, we ignore all this info
                // about where on the path the alignment falls. But we need to
                // provide the space to the surject call anyway.
                string path_name;
                int64_t path_pos;
                bool path_reverse;
                buffer[tid].push_back(mapper[tid]->surject_alignment(src, path_names, path_name, path_pos, path_reverse));
                stream::write_buffered(cout, buffer[tid], 100);
            };
            get_input_file(file_name, [&](istream& in) {
                stream::for_each_parallel(in, lambda);
            });
            for (int i = 0; i < thread_count; ++i) {
                stream::write_buffered(cout, buffer[i], 0); // flush
            }
        } else {
            char out_mode[5];
            string out_format = "";
            strcpy(out_mode, "w");
            if (output_type == "bam") { out_format = "b"; }
            else if (output_type == "cram") { out_format = "c"; }
            else { out_format = ""; }
            strcat(out_mode, out_format.c_str());
            if (compress_level >= 0) {
                char tmp[2];
                tmp[0] = compress_level + '0'; tmp[1] = '\0';
                strcat(out_mode, tmp);
            }
            
            int thread_count = get_thread_count();
            
            // bam/sam/cram output
            
            // Define a string to hold the SAM header, to be generated later.
            string header;
            // To generate the header, we need to know the read group for each sample name.
            map<string, string> rg_sample;
            
            samFile* out = nullptr;
            int buffer_limit = 100;

            bam_hdr_t* hdr = nullptr;
            int64_t count = 0;
            // TODO: What good is this lock if we continue without getting it if the buffer is overfull???
            omp_lock_t output_lock;
            omp_init_lock(&output_lock);
<<<<<<< HEAD
            
            // We define a type to represent a surjected alignment, ready for
            // HTSlib output. It consists of surjected path name (or ""),
            // surjected position (or -1), surjected orientation, and the
            // actual Alignment.
            using surjected_t = tuple<string, int64_t, bool, Alignment>;
            // You make one with make_tuple()
            
            // We define a basic surject function, which also fills in the read group info we need to make the header
            auto surject_alignment = [&](const Alignment& src) {
                
                // Set out some variables to populate with the linear position
                // info we need for SAM/BAM/CRAM
                string path_name;
                // Make sure to initialize pos to -1 since it may not be set by
                // surject_alignment if the read is unmapped, and unmapped
                // reads need to come out with a 0 1-based position.
                int64_t path_pos = -1; 
                bool path_reverse = false;
                auto surj = mapper[omp_get_thread_num()]->surject_alignment(src, path_names, path_name, path_pos, path_reverse);
                if (!surj.path().mapping_size()) {
                    // We didn't find a surjection, so keep the original.
                    surj = src;
                }
                
                if (!hdr && !surj.read_group().empty() && !surj.sample_name().empty()) {
                    // There's no header yet (although we race its
                    // construction) and we have a sample and a read group.
                    
                    // Record the read group for the sample that this read
                    // represents, so that when we build the header we list it.
=======

            // handles buffers, possibly opening the output file if we're on the first record
            auto handle_buffer =
                [&hdr, &header, &path_length, &rg_sample, &buffer_limit, &min_softclip,
                 &out_mode, &out, &output_lock, &fasta_filename, &xgidx](vector<tuple<string, int64_t, bool, Alignment> >& buf) {
                    if (buf.size() >= buffer_limit) {
                        // do we have enough data to open the file?
>>>>>>> cdf4a766
#pragma omp critical (hts_header)
                    rg_sample[surj.read_group()] = surj.sample_name();
                }
                
                return make_tuple(path_name, path_pos, path_reverse, surj);
            };
            
            // We also define a function to emit the header if it hasn't been made already.
            // Note that the header will only list the samples and read groups in reads we have encountered so far!
            auto ensure_header = [&]() {
#pragma omp critical (hts_header)
                {
                    if (!hdr) {
                        hdr = hts_string_header(header, path_length, rg_sample);
                        if ((out = sam_open("-", out_mode)) == 0) {
                            cerr << "[vg surject] failed to open stdout for writing HTS output" << endl;
                            exit(1);
                        } else {
                            // write the header
                            if (sam_hdr_write(out, hdr) != 0) {
                                cerr << "[vg surject] error: failed to write the SAM header" << endl;
                            }
                        }
                    }
                }
            };
            
            // Finally, we have a little widget function to write a BAM record and check for errors.
            // Consumes the passed record.
            auto write_bam_record = [&](bam1_t* b) {
                assert(out != nullptr);
                int r = 0;
#pragma omp critical (cout)
                r = sam_write1(out, hdr, b);
                if (r == 0) {
                    cerr << "[vg surject] error: writing to stdout failed" << endl;
                    exit(1);
                }
                bam_destroy1(b);
            };
            
            if (interleaved) {
                // GAM input is paired, and for HTS output reads need to know their pair partners' mapping locations              
                
                // We keep a buffer, one per thread, of pairs of surjected alignments
                vector<vector<pair<surjected_t, surjected_t>>> buffer;
                buffer.resize(thread_count);
                
                // Define a function that handles buffers, possibly opening the
                // output file if we're on the first record
                auto handle_buffer = [&](vector<pair<surjected_t, surjected_t>>& buf) {
                     if (buf.size() >= buffer_limit) {
                            // We have enough data to start the file.
                            
                            // Make sure we have emitted the header
                            ensure_header();

                            // try to get a lock, and force things if we've built up a huge buffer waiting
                            // TODO: Is continuing without the lock safe? And if so why do we have the lock in the first place?
                            if (omp_test_lock(&output_lock) || buf.size() > 10*buffer_limit) {
                                for (auto& surjected_pair : buf) {
                                    // For each pair of surjected reads
                                
                                    // Unpack the first read
                                    auto& name1 = get<0>(surjected_pair.first);
                                    auto& pos1 = get<1>(surjected_pair.first);
                                    auto& reverse1 = get<2>(surjected_pair.first);
                                    auto& surj1 = get<3>(surjected_pair.first);
                                    
                                    // Unpack the second read
                                    auto& name2 = get<0>(surjected_pair.second);
                                    auto& pos2 = get<1>(surjected_pair.second);
                                    auto& reverse2 = get<2>(surjected_pair.second);
                                    auto& surj2 = get<3>(surjected_pair.second);
                                    
                                    // Compute CIGAR strings
                                    string cigar1 = cigar_against_path(surj1, reverse1);
                                    string cigar2 = cigar_against_path(surj2, reverse2);
                                    
                                    // TODO: compute template length based on
                                    // pair distance and alignment content.
                                    int template_length = 0;
                                    
                                    // Create and write paired BAM records referencing each other
                                    write_bam_record(alignment_to_bam(header, surj1, name1, pos1, reverse1, cigar1,
                                        name2, pos2, template_length));
                                    write_bam_record(alignment_to_bam(header, surj2, name2, pos2, reverse2, cigar2,
                                        name1, pos1, template_length));
                                
                                }
                                
                                omp_unset_lock(&output_lock);
                                buf.clear();
                            }
                        }
                };
                
                // Define a function to surject the pair and fill in the
                // HTSlib-required crossreferences
                function<void(Alignment&,Alignment&)> lambda = [&](Alignment& aln1, Alignment& aln2) {
                    // Find our buffer
                    auto& thread_buffer = buffer[omp_get_thread_num()];
                    // Surject each of the pair and buffer the surjected pair
                    thread_buffer.emplace_back(surject_alignment(aln1), surject_alignment(aln2));
                    // Spit out the buffer if (over)full
                    handle_buffer(thread_buffer);
                };
                
                // now apply the alignment processor to the stream
                get_input_file(file_name, [&](istream& in) {
                    stream::for_each_interleaved_pair_parallel(in, lambda);
                });
                
                // Spit out any remaining data
                buffer_limit = 0;
                for (auto& buf : buffer) {
                    handle_buffer(buf);
                }
                
            } else {
                // GAM input is single-ended, so each read can be surjected
                // independently
                
                // We keep a buffer, one per thread, of surjected alignments.
                vector<vector<surjected_t>> buffer;
                buffer.resize(thread_count);

                // Define a function that handles buffers, possibly opening the
                // output file if we're on the first record
                auto handle_buffer = [&](vector<surjected_t>& buf) {
                    if (buf.size() >= buffer_limit) {
                        // We have enough data to start the file.
                        
                        // Make sure we have emitted the header
                        ensure_header();

                        // try to get a lock, and force things if we've built up a huge buffer waiting
                        // TODO: Is continuing without the lock safe? And if so why do we have the lock in the first place?
                        if (omp_test_lock(&output_lock) || buf.size() > 10*buffer_limit) {
                            for (auto& s : buf) {
                                // For each alignment in the buffer
                                
                                // Unpack it
                                auto& name = get<0>(s);
                                auto& pos = get<1>(s);
                                auto& reverse = get<2>(s);
                                auto& surj = get<3>(s);
<<<<<<< HEAD
                                
                                // Generate a CIGAR string for it
                                string cigar = cigar_against_path(surj, reverse);
                                
                                // Create and write a single unpaired BAM record
                                write_bam_record(alignment_to_bam(header, surj, name, pos, reverse, cigar));
                                
=======
                                size_t path_len = 0;
                                if (path_nom != "") {
                                    path_len = xgidx->path_length(path_nom);
                                }
                                string cigar = cigar_against_path(surj, path_reverse, path_pos, path_len, min_softclip);
                                bam1_t* b = alignment_to_bam(header,
                                        surj,
                                        path_nom,
                                        path_pos,
                                        path_reverse,
                                        cigar,
                                        "=",
                                        path_pos,
                                        0);
                                int r = 0;
#pragma omp critical (cout)
                                r = sam_write1(out, hdr, b);
                                if (r == 0) { cerr << "[vg surject] error: writing to stdout failed" << endl; exit(1); }
                                bam_destroy1(b);
>>>>>>> cdf4a766
                            }
                            
                            omp_unset_lock(&output_lock);
                            buf.clear();
                        }
                    }
                };

                function<void(Alignment&)> lambda = [&](Alignment& src) {
                    auto& thread_buffer = buffer[omp_get_thread_num()];
                    thread_buffer.push_back(surject_alignment(src));
                    handle_buffer(thread_buffer);
                };


                // now apply the alignment processor to the stream
                get_input_file(file_name, [&](istream& in) {
                    stream::for_each_parallel(in, lambda);
                });
                buffer_limit = 0;
                for (auto& buf : buffer) {
                    handle_buffer(buf);
                }
                
            }
            
            
            if (hdr != nullptr) {
                bam_hdr_destroy(hdr);
            }
            assert(out != nullptr);
            sam_close(out);
            omp_destroy_lock(&output_lock);
        }
    }
    cout.flush();

    return 0;
}

// Register subcommand
static Subcommand vg_surject("surject", "map alignments onto specific paths", main_surject);<|MERGE_RESOLUTION|>--- conflicted
+++ resolved
@@ -29,12 +29,9 @@
          << "    -p, --into-path NAME    surject into this path (many allowed, default: all in xg)" << endl
          << "    -F, --into-paths FILE   surject into nonoverlapping path names listed in FILE (one per line)" << endl
          << "    -n, --context-depth N   expand this many steps when collecting graph for surjection (default: 3)" << endl
-<<<<<<< HEAD
          << "    -i, --interleaved       GAM is interleaved paired-ended, so when outputting HTS formats, pair reads" << endl
          << "    -c, --cram-output       write CRAM to stdout" << endl
-=======
          << "    -S, --min-softclip N    emit softclips of less than or equal to this length as matches [4]" << endl
->>>>>>> cdf4a766
          << "    -b, --bam-output        write BAM to stdout" << endl
          << "    -s, --sam-output        write SAM to stdout" << endl
          << "    -C, --compression N     level for compression [0-9]" << endl;
@@ -82,11 +79,7 @@
         };
 
         int option_index = 0;
-<<<<<<< HEAD
-        c = getopt_long (argc, argv, "hx:p:F:P:icbsH:C:t:n:",
-=======
-        c = getopt_long (argc, argv, "hx:p:i:P:cbsH:C:t:f:n:S:",
->>>>>>> cdf4a766
+        c = getopt_long (argc, argv, "hx:p:F:P:icbsH:C:t:n:S:",
                 long_options, &option_index);
 
         // Detect the end of the options.
@@ -258,7 +251,6 @@
             // TODO: What good is this lock if we continue without getting it if the buffer is overfull???
             omp_lock_t output_lock;
             omp_init_lock(&output_lock);
-<<<<<<< HEAD
             
             // We define a type to represent a surjected alignment, ready for
             // HTSlib output. It consists of surjected path name (or ""),
@@ -290,15 +282,6 @@
                     
                     // Record the read group for the sample that this read
                     // represents, so that when we build the header we list it.
-=======
-
-            // handles buffers, possibly opening the output file if we're on the first record
-            auto handle_buffer =
-                [&hdr, &header, &path_length, &rg_sample, &buffer_limit, &min_softclip,
-                 &out_mode, &out, &output_lock, &fasta_filename, &xgidx](vector<tuple<string, int64_t, bool, Alignment> >& buf) {
-                    if (buf.size() >= buffer_limit) {
-                        // do we have enough data to open the file?
->>>>>>> cdf4a766
 #pragma omp critical (hts_header)
                     rg_sample[surj.read_group()] = surj.sample_name();
                 }
@@ -375,8 +358,15 @@
                                     auto& surj2 = get<3>(surjected_pair.second);
                                     
                                     // Compute CIGAR strings
-                                    string cigar1 = cigar_against_path(surj1, reverse1);
-                                    string cigar2 = cigar_against_path(surj2, reverse2);
+                                    size_t path_len1 = 0, path_len2 = 0;
+                                    if (name1 != "") {
+                                        path_len1 = xgidx->path_length(name1);
+                                    }
+                                    if (name2 != "") {
+                                        path_len2 = xgidx->path_length(name2);
+                                    }
+                                    string cigar1 = cigar_against_path(surj1, reverse1, pos1, path_len1, min_softclip);
+                                    string cigar2 = cigar_against_path(surj2, reverse2, pos2, path_len2, min_softclip);
                                     
                                     // TODO: compute template length based on
                                     // pair distance and alignment content.
@@ -446,35 +436,17 @@
                                 auto& pos = get<1>(s);
                                 auto& reverse = get<2>(s);
                                 auto& surj = get<3>(s);
-<<<<<<< HEAD
                                 
                                 // Generate a CIGAR string for it
-                                string cigar = cigar_against_path(surj, reverse);
+                                size_t path_len = 0;
+                                if (name != "") {
+                                    path_len = xgidx->path_length(name);
+                                }
+                                string cigar = cigar_against_path(surj, reverse, pos, path_len, min_softclip);
                                 
                                 // Create and write a single unpaired BAM record
                                 write_bam_record(alignment_to_bam(header, surj, name, pos, reverse, cigar));
                                 
-=======
-                                size_t path_len = 0;
-                                if (path_nom != "") {
-                                    path_len = xgidx->path_length(path_nom);
-                                }
-                                string cigar = cigar_against_path(surj, path_reverse, path_pos, path_len, min_softclip);
-                                bam1_t* b = alignment_to_bam(header,
-                                        surj,
-                                        path_nom,
-                                        path_pos,
-                                        path_reverse,
-                                        cigar,
-                                        "=",
-                                        path_pos,
-                                        0);
-                                int r = 0;
-#pragma omp critical (cout)
-                                r = sam_write1(out, hdr, b);
-                                if (r == 0) { cerr << "[vg surject] error: writing to stdout failed" << endl; exit(1); }
-                                bam_destroy1(b);
->>>>>>> cdf4a766
                             }
                             
                             omp_unset_lock(&output_lock);
