#define debug_distance_indexing
#define debug_snarl_traversal

#include "snarl_distance_index.hpp"

using namespace std;
using namespace handlegraph;
namespace vg {


///////////////////////////////////////////////////////////////////////////////////////////////////
//Constructor
SnarlDistanceIndex::SnarlDistanceIndex() {}
SnarlDistanceIndex::~SnarlDistanceIndex() {}

SnarlDistanceIndex::SnarlDistanceIndex(const HandleGraph* graph, const HandleGraphSnarlFinder* snarl_finder){

    //Build the temporary distance index from the graph
    TemporaryDistanceIndex temp_index(graph, snarl_finder);

    //And fill in the permanent distance index
    vector<const TemporaryDistanceIndex*> indexes;
    indexes.emplace_back(&temp_index);
    get_snarl_tree_records(indexes);
}

/*Temporary distance index for constructing the index from the graph
 */
SnarlDistanceIndex::TemporaryDistanceIndex::TemporaryDistanceIndex(){}

SnarlDistanceIndex::TemporaryDistanceIndex::~TemporaryDistanceIndex(){}

SnarlDistanceIndex::TemporaryDistanceIndex::TemporaryDistanceIndex(
    const HandleGraph* graph, const HandleGraphSnarlFinder* snarl_finder) :
    min_node_id(graph->min_node_id()), max_node_id(graph->max_node_id()) {

#ifdef debug_distance_indexing
    cerr << "Creating new distance index for nodes between " << graph->min_node_id() << " and " << graph->max_node_id() << endl;

#endif
    //Construct the distance index using the snarl decomposition
    //traverse_decomposition will visit all structures (including trivial snarls), calling
    //each of the given functions for the start and ends of the snarls and chains
    temp_node_records.resize(max_node_id-min_node_id+1);


    
    //Stores unfinished records, as type of record and offset into appropriate vector
    //(temp_node/snarl/chain_records)
    vector<pair<temp_record_t, size_t>> stack;


    /*Go through the decomposition top down and record the connectivity of the snarls and chains
     * Distances will be added later*/

    snarl_finder->traverse_decomposition(
    [&](handle_t chain_start_handle) {
        /*This gets called when a new chain is found, starting at the start handle going into chain
         * For the first node in a chain, create a chain record and fill in the first node.
         * Also add the first node record
         */
#ifdef debug_distance_indexing
        cerr << "  Starting new chain at " << graph->get_id(chain_start_handle) << (graph->get_is_reverse(chain_start_handle) ? " reverse" : " forward") << endl;
        //We shouldn't have seen this node before
        //assert(temp_node_records[graph->get_id(chain_start_handle)-min_node_id].node_id == 0);
#endif

        //Fill in node in chain
        stack.emplace_back(TEMP_CHAIN, temp_chain_records.size());
        id_t node_id = graph->get_id(chain_start_handle);
        temp_chain_records.emplace_back();
        auto& temp_chain = temp_chain_records.back();
        temp_chain.start_node_id = node_id; 
        temp_chain.start_node_rev = graph->get_is_reverse(chain_start_handle);
        temp_chain.children.emplace_back(TEMP_NODE, node_id);

        //And the node record itself
        auto& temp_node = temp_node_records.at(node_id-min_node_id);
        temp_node.node_id = node_id;
        temp_node.node_length = graph->get_length(chain_start_handle);
        temp_node.rank_in_parent = 0;
        temp_node.reversed_in_parent = graph->get_is_reverse(chain_start_handle);
        temp_node.parent = stack.back(); //The parent is this chain

    },
    [&](handle_t chain_end_handle) {
        /*This gets called at the end of a chain, facing out
         * Record the chain's end node. The node record itself would have been added as part of the snarl
         * Also record the chain's parent here
         */

        //Done with this chain
        pair<temp_record_t, size_t> chain_index = stack.back();
        stack.pop_back();

        assert(chain_index.first == TEMP_CHAIN);
        TemporaryChainRecord& temp_chain_record = temp_chain_records.at(chain_index.second);
        id_t node_id = graph->get_id(chain_end_handle);

        //Fill in node in chain
        temp_chain_record.end_node_id = node_id;
        temp_chain_record.end_node_rev = graph->get_is_reverse(chain_end_handle);

        if (stack.empty()) {
            //If this was the last thing on the stack, then this was a root
            temp_chain_record.parent = make_pair(TEMP_ROOT, 0);
            root_structure_count += 1;
            components.emplace_back(chain_index);
        } else {
            //The last thing on the stack is the parent of this chain, which must be a snarl
            temp_chain_record.parent = stack.back();
            temp_snarl_records[temp_chain_record.parent.second].children.emplace_back(chain_index);
        }

        if (temp_chain_record.children.size() == 1 && temp_chain_record.start_node_id == temp_chain_record.end_node_id) {
            temp_chain_record.is_trivial = true;
        }


#ifdef debug_distance_indexing
        cerr << "  Ending new " << (temp_chain_record.is_trivial ? "trivial " : "") <<  "chain " << structure_start_end_as_string(chain_index)
             << endl << "    that is a child of " << structure_start_end_as_string(temp_chain_record.parent) << endl;
#endif
    },
    [&](handle_t snarl_start_handle) {
        /*This gets called at the beginning of a new snarl facing in
         * Create a new snarl record and fill in the start node.
         * The node record would have been created as part of the chain, or as the end node
         * of the previous snarl
         */

#ifdef debug_distance_indexing
        cerr << "  Starting new snarl at " << graph->get_id(snarl_start_handle) << (graph->get_is_reverse(snarl_start_handle) ? " reverse" : " forward") << endl;
#endif
        stack.emplace_back(TEMP_SNARL, temp_snarl_records.size());
        temp_snarl_records.emplace_back();
        temp_snarl_records.back().start_node_id = graph->get_id(snarl_start_handle);
        temp_snarl_records.back().start_node_rev = graph->get_is_reverse(snarl_start_handle);
        temp_snarl_records.back().start_node_length = graph->get_length(snarl_start_handle);
    },
    [&](handle_t snarl_end_handle){
        /*This gets called at the end of the snarl facing out
         * Fill in the end node of the snarl, its parent, and record the snarl as a child of its 
         * parent chain
         * Also create a node record
         */
        pair<temp_record_t, size_t> snarl_index = stack.back();
        stack.pop_back();
        assert(snarl_index.first == TEMP_SNARL);
        assert(stack.back().first == TEMP_CHAIN);
        TemporarySnarlRecord& temp_snarl_record = temp_snarl_records[snarl_index.second];
        id_t node_id = graph->get_id(snarl_end_handle);

        //Record the end node in the snarl
        temp_snarl_record.end_node_id = node_id;
        temp_snarl_record.end_node_rev = graph->get_is_reverse(snarl_end_handle);
        temp_snarl_record.end_node_length = graph->get_length(snarl_end_handle);
        temp_snarl_record.node_count = temp_snarl_record.children.size();
        if (temp_snarl_record.children.size() == 0) {
            temp_snarl_record.is_trivial = true;
        }
        //Record the snarl as a child of its chain
        if (stack.empty()) {
            assert(false);
            //TODO: The snarl should always be the child of a chain
            //If this was the last thing on the stack, then this was a root
            //TODO: I'm not sure if this would get put into a chain or not
            temp_snarl_record.parent = make_pair(TEMP_ROOT, 0);
            root_structure_count += 1;
            components.emplace_back(snarl_index);
        } else {
            //This is the child of a chain
            assert(stack.back().first == TEMP_CHAIN);
            temp_snarl_record.parent = stack.back();
            auto& temp_chain = temp_chain_records.at(stack.back().second);
            temp_chain.children.emplace_back(snarl_index);
            temp_chain.children.emplace_back(TEMP_NODE, node_id);

        }

        //Record the node itself. This gets done for the start of the chain, and ends of snarls
        temp_node_records.at(node_id-min_node_id).node_id = node_id;
        temp_node_records[node_id-min_node_id].node_length = graph->get_length(snarl_end_handle);
        temp_node_records[node_id-min_node_id].reversed_in_parent = graph->get_is_reverse(snarl_end_handle);
        temp_node_records[node_id-min_node_id].parent = stack.back();
        
        //TODO: This isn't actually counting everything
        index_size += SnarlRecord::record_size(DISTANCED_SNARL, temp_snarl_record.node_count);

#ifdef debug_distance_indexing
        cerr << "  Ending new snarl " << structure_start_end_as_string(snarl_index)
             << endl << "    that is a child of " << structure_start_end_as_string(temp_snarl_record.parent) << endl;
#endif
    });


    /*Now go through the decomposition again to fill in the distances
     * This traverses all chains in reverse order that we found them in, so bottom up
     * Each chain and snarl already knows its parents and children, except for single nodes
     * that are children of snarls. These nodes were not in chains will have their node 
     * records created here
     * TODO: I don't think the decomposition would have visited single nodes
     */
#ifdef debug_distance_indexing
    cerr << "Filling in the distances in snarls" << endl;
#endif
    for (int i = temp_chain_records.size()-1 ; i >= 0 ; i--) {

        TemporaryChainRecord& temp_chain_record = temp_chain_records[i];
#ifdef debug_distance_indexing
        cerr << "  At "  << (temp_chain_record.is_trivial ? " trivial " : "") << " chain " << structure_start_end_as_string(make_pair(TEMP_CHAIN, i)) << endl; 
#endif

        //Add the first values for the prefix sum and backwards loop vectors
        temp_chain_record.prefix_sum.emplace_back(0);
        temp_chain_record.backward_loops.emplace_back(std::numeric_limits<int64_t>::max());


        /*First, go through each of the snarls in the chain in the forward direction and
         * fill in the distances in the snarl. Also fill in the prefix sum and backwards
         * loop vectors here
         */
        for (const pair<temp_record_t, size_t>& chain_child_index : temp_chain_record.children){ 
            //Go through each of the children in the chain, skipping nodes 
            //The snarl may be trivial, in which case don't fill in the distances
#ifdef debug_distance_indexing
            cerr << "    Looking at child " << structure_start_end_as_string(chain_child_index) << endl; 
#endif

            if (chain_child_index.first == TEMP_SNARL){
                //This is where all the work gets done. Need to go through the snarl and add 
                //all distances, then add distances to the chain that this is in
                //The parent chain will be the last thing in the stack
                TemporarySnarlRecord& temp_snarl_record = temp_snarl_records[chain_child_index.second];

//TODO: Some snarls may appear to be trivial but have tips, so we still need to look for extra nodes
//                if (temp_snarl_record.is_trivial) {
//                    //For a trivial snarl, don't bother filling in the distances but still add the prefix sum vector
//                    temp_chain_record.prefix_sum.emplace_back(temp_chain_record.prefix_sum.back() + 
//                                                              temp_snarl_record.start_node_length);
//                    //TODO: I think that adding to max() should still be infinity???
//                    temp_chain_record.backward_loops.emplace_back(temp_chain_record.backward_loops.back() + 
//                                                                  2 * temp_snarl_record.start_node_length);
//                } else {

                    //Fill in this snarl's distances
                    populate_snarl_index(temp_snarl_record, chain_child_index, graph);
                    temp_snarl_record.min_length = temp_snarl_record.distances[
                        SnarlRecord::get_distance_vector_offset(0, false, 1, false, temp_snarl_record.node_count, DISTANCED_SNARL)];

                    //And get the distance values for the end node in the chain
                    temp_chain_record.prefix_sum.emplace_back(temp_chain_record.prefix_sum.back() + 
                        temp_snarl_record.min_length + temp_snarl_record.start_node_length);
                    temp_chain_record.backward_loops.emplace_back(std::min(temp_snarl_record.loop_end,
                        temp_chain_record.backward_loops.back() 
                        + 2 * (temp_snarl_record.start_node_length + temp_snarl_record.min_length)));
//                }
            }
        }

        /*Now that we've gone through all the snarls in the chain, fill in the forward loop vector 
         * by going through the chain in the backwards direction
         */
        temp_chain_record.forward_loops.resize(temp_chain_record.children.size(), 
                                               std::numeric_limits<int64_t>::max());
        for (int j = (int)temp_chain_record.children.size() - 2 ; j >= 0 ; j--) {
            // We start at the next to last record because we need to look at this record and the next one.
            auto& child = temp_chain_record.children.at(j);
            if (child.first == TEMP_SNARL){
                TemporarySnarlRecord& temp_snarl_record = temp_snarl_records[child.second];
                if (temp_snarl_record.is_trivial) {
                    temp_chain_record.forward_loops.at(j) = temp_chain_record.forward_loops.at(j+1) + 
                                    2*temp_snarl_record.end_node_length;
                } else {
                    temp_chain_record.forward_loops.at(j) = std::min(temp_chain_record.forward_loops.at(j+1) + 
                                  2*temp_snarl_record.end_node_length, temp_snarl_record.loop_start);
                }
            }
        }
    }
}

/*Fill in the snarl index.
 * The index will already know its boundaries and everything knows their relationships in the
 * snarl tree. This needs to fill in the distances and the ranks of children in the snarl
 * The rank of a child is arbitrary, except that the start node will always be 0 and the end node
 * will always be the node count+1 (since node count doesn't count the boundary nodes)
 */
void SnarlDistanceIndex::TemporaryDistanceIndex::populate_snarl_index(
                TemporaryDistanceIndex::TemporarySnarlRecord& temp_snarl_record, 
                pair<temp_record_t, size_t> snarl_index, const HandleGraph* graph) {
#ifdef debug_distance_indexing
    cerr << "Getting the distances for snarl " << structure_start_end_as_string(snarl_index) << endl;
    assert(snarl_index.first == TEMP_SNARL);
#endif


    /*Helper function to find the ancestor of a node that is a child of this snarl */
    auto get_ancestor_of_node = [&](pair<temp_record_t, size_t> curr_index) {

        //This is a child that isn't a node, so it must be a chain
        if (curr_index.second == temp_snarl_record.start_node_id || 
            curr_index.second == temp_snarl_record.end_node_id) {
            return curr_index;
        }

        //Otherwise, walk up until we hit the current snarl
        pair<temp_record_t, size_t> parent_index = temp_node_records[curr_index.second-min_node_id].parent;
        while (parent_index != snarl_index) {
            curr_index=parent_index;
            parent_index = parent_index.first == TEMP_SNARL ? temp_snarl_records[parent_index.second].parent
                                                            : temp_chain_records[parent_index.second].parent;
#ifdef debug_distance_indexing
            assert(parent_index.first != TEMP_ROOT); 
#endif
        }
        
        return curr_index;
    };

    /*The boundary handles for this snarl */
    handle_t snarl_start_in = graph->get_handle(temp_snarl_record.start_node_id, temp_snarl_record.start_node_rev);
    handle_t snarl_start_out = graph->get_handle(temp_snarl_record.start_node_id, !temp_snarl_record.start_node_rev);
    handle_t snarl_end_out = graph->get_handle(temp_snarl_record.end_node_id, temp_snarl_record.end_node_rev);
    handle_t snarl_end_in = graph->get_handle(temp_snarl_record.end_node_id, !temp_snarl_record.end_node_rev);

    //Resize the distance vector
    temp_snarl_record.distances.resize(SnarlRecord::distance_vector_size(DISTANCED_SNARL, temp_snarl_record.node_count),
                                        std::numeric_limits<int64_t>::max());


    /*Now go through each of the children and add distances from that child to everything reachable from it
     * Start a dijkstra traversal from each node side in the snarl and record all distances
     */

    //Add the start and end nodes to the list of children so that we include them in the traversal 
    //TODO: Copying the list
    vector<pair<temp_record_t, size_t>> all_children = temp_snarl_record.children;
    all_children.emplace_back(TEMP_NODE, temp_snarl_record.start_node_id);
    all_children.emplace_back(TEMP_NODE, temp_snarl_record.end_node_id);

    for (const pair<temp_record_t, size_t>& start_index : all_children) {

        size_t start_rank = start_index.first == TEMP_NODE 
                ? (start_index.second == temp_snarl_record.start_node_id ? 0 : 1)
                : temp_chain_records[start_index.second].rank_in_parent;
        //Start from either direction for all nodes, but only going in for start and end
        vector<bool> directions;
        if (start_index.second == temp_snarl_record.start_node_id) {
            directions.emplace_back(temp_snarl_record.start_node_rev);
        } else if (start_index.second == temp_snarl_record.end_node_id){
            directions.emplace_back(!temp_snarl_record.end_node_rev);
        } else {
            directions.emplace_back(true);
            directions.emplace_back(false);
        }
        for (bool start_rev : directions) {
            //Start a dijkstra traversal from start_index going in the direction indicated by start_rev
            //Record the distances to each node (child of the snarl) found

#ifdef debug_distance_indexing
            cerr << "  Starting from child " << structure_start_end_as_string(start_index)
                 << " going " << (start_rev ? "rev" : "fd") << endl;
#endif

            //Define a NetgraphNode as the value for the priority queue:
            // <distance, <<type of node, index into temp_node/chain_records>, direction>
            using NetgraphNode = pair<int64_t, pair<pair<temp_record_t, size_t>, bool>>; 
            auto cmp = [] (const NetgraphNode a, const NetgraphNode b) {
                return a.first > b.first;
            };
            std::priority_queue<NetgraphNode, vector<NetgraphNode>, decltype(cmp)> queue(cmp);
            unordered_set<pair<pair<temp_record_t, size_t>, bool>> seen_nodes;
            queue.push(make_pair(0, make_pair(start_index, start_rev)));

            while (!queue.empty()) {

                int64_t current_distance = queue.top().first;
                pair<temp_record_t, size_t> current_index = queue.top().second.first;
                bool current_rev = queue.top().second.second;
                seen_nodes.emplace(queue.top().second);
                queue.pop();

                //The handle that we need to follow to get the next reachable nodes
                //If the current node is a node, then its just the node. Otherwise, it's the 
                //opposite side of the child chain
                handle_t current_end_handle = current_index.first == TEMP_NODE ? 
                        graph->get_handle(current_index.second, current_rev) :
                        (current_rev ? graph->get_handle(temp_chain_records[current_index.second].start_node_id, 
                                                        !temp_chain_records[current_index.second].start_node_rev) 
                                  : graph->get_handle(temp_chain_records[current_index.second].end_node_id, 
                                                      temp_chain_records[current_index.second].end_node_rev));
#ifdef debug_distance_indexing
                        cerr << "    at child " << structure_start_end_as_string(current_index) << " going "
                             << (current_rev ? "rev" : "fd") << " at actual node " << graph->get_id(current_end_handle) 
                             << (graph->get_is_reverse(current_end_handle) ? "rev" : "fd") << endl;
#endif
                graph->follow_edges(current_end_handle, false, [&](const handle_t next_handle) {
                    //At each of the nodes reachable from the current one, fill in the distance from the start
                    //node to the next node (current_distance). If this handle isn't leaving the snarl,
                    //add the next nodes along with the distance to the end of the next node
                    auto& node_record = temp_node_records.at(graph->get_id(next_handle)-min_node_id);
                    if (node_record.node_id == 0) {
#ifdef debug_distance_indexing
                        cerr << "Adding a tip " <<  graph->get_id(next_handle) << endl;
#endif
                        //If we haven't seen this node before, it means that it was a tip
<<<<<<< HEAD
                        temp_node_records[graph->get_id(next_handle)-min_node_id].node_id = graph->get_id(next_handle);
                        temp_node_records[graph->get_id(next_handle)-min_node_id].node_length = graph->get_length(next_handle);
                        temp_node_records[graph->get_id(next_handle)-min_node_id].rank_in_parent = temp_snarl_record.node_count+2;
                        temp_node_records[graph->get_id(next_handle)-min_node_id].reversed_in_parent = false;
                        temp_node_records[graph->get_id(next_handle)-min_node_id].parent = snarl_index; 
=======
                        node_record.node_id = graph->get_id(next_handle);
                        node_record.node_length = graph->get_length(next_handle);
                        node_record.rank_in_parent = temp_snarl_record.node_count+1;
                        node_record.reversed_in_parent = false;
                        node_record.parent = snarl_index; 
>>>>>>> a21687fd

                        //also update the parent
                        temp_snarl_record.node_count ++;
                        temp_snarl_record.is_trivial = false;
                        temp_snarl_record.children.emplace_back(TEMP_NODE, graph->get_id(next_handle));
<<<<<<< HEAD
=======
                        temp_node_records.at(temp_snarl_record.end_node_id-min_node_id).rank_in_parent += 1;
>>>>>>> a21687fd
                    }

                    //The index of the snarl's child that next_handle represents
                    pair<temp_record_t, size_t> next_index = get_ancestor_of_node(make_pair(TEMP_NODE, graph->get_id(next_handle))); 

                    //The rank and orientation of next in the snarl
                    size_t next_rank = next_index.first == TEMP_NODE 
                            ? (next_index.second == temp_snarl_record.start_node_id ? 0 : 1)
                            : temp_chain_records[next_index.second].rank_in_parent;
                    bool next_rev = next_index.first == TEMP_NODE ? graph->get_is_reverse(next_handle) :
                            graph->get_id(next_handle) == temp_chain_records[next_index.second].end_node_id;

                    //The offset into the distance vector for this distance (from start to next)
                    size_t distance_offset = SnarlRecord::get_distance_vector_offset(start_rank, !start_rev, 
                                next_rank, next_rev, temp_snarl_record.node_count, DISTANCED_SNARL); 
                    //Set the distance
                    temp_snarl_record.distances.at(distance_offset) = current_distance;


                    if (seen_nodes.count(make_pair(next_index, next_rev)) == 0 &&
                        graph->get_id(next_handle) != temp_snarl_record.start_node_id &&
                        graph->get_id(next_handle) != temp_snarl_record.end_node_id) {
                        //If this isn't leaving the snarl, then add the next node to the queue, 
                        //along with the distance to traverse it
                        int64_t next_node_len = next_index.first == TEMP_NODE ? graph->get_length(next_handle) :
                                        temp_chain_records[next_index.second].min_length;
                        queue.push(make_pair(current_distance + next_node_len, 
                                       make_pair(next_index, next_rev)));
                    }
#ifdef debug_distance_indexing
                    cerr << "        reached child " << structure_start_end_as_string(next_index) << "going " 
                         << (next_rev ? "rev" : "fd") << " with distance " << current_distance << endl;
#endif
                });
            }
        }
    }
}

string SnarlDistanceIndex::TemporaryDistanceIndex::structure_start_end_as_string(pair<temp_record_t, size_t> index) const {
    if (index.first == TEMP_NODE) {
        assert(index.second == temp_node_records[index.second-min_node_id].node_id);
        return "node " + std::to_string(temp_node_records[index.second-min_node_id].node_id);
    } else if (index.first == TEMP_SNARL) {
        const TemporarySnarlRecord& temp_snarl_record =  temp_snarl_records[index.second];
        return "snarl " + std::to_string( temp_snarl_record.start_node_id) 
                + (temp_snarl_record.start_node_rev ? " rev" : " fd") 
                + " -> " + std::to_string( temp_snarl_record.end_node_id) 
                + (temp_snarl_record.end_node_rev ? " rev" : " fd");
    } else if (index.first == TEMP_CHAIN) {
        const TemporaryChainRecord& temp_chain_record = temp_chain_records[index.second];
        return "chain " + std::to_string( temp_chain_record.start_node_id) 
                + (temp_chain_record.start_node_rev ? " rev" : " fd") 
                + " -> "  + std::to_string( temp_chain_record.end_node_id) 
                + (temp_chain_record.end_node_rev ? " rev" : " fd");
    } else if (index.first == TEMP_ROOT) {
        return (string) "root";
    } else {
        return (string)"???" + std::to_string(index.first) + "???";
    }
}

vector<size_t> SnarlDistanceIndex::get_snarl_tree_records(const vector<const TemporaryDistanceIndex*>& temporary_indexes) {

#ifdef debug_distance_indexing
    cerr << "Convert a temporary distance index into a permanent one" << endl;
#endif

    //TODO: Make sure not to include trivial chains
    //Convert temporary distance indexes into the final index stored as a single vector
    size_t total_index_size = 1;
    size_t total_component_count = 0;
    id_t min_node_id = 0;
    id_t max_node_id = 0;

    /*Go through each of the indexes to count how many nodes, components, etc */
    for (const TemporaryDistanceIndex* temp_index : temporary_indexes) {
        total_index_size += temp_index->index_size;
        total_component_count += temp_index->root_structure_count;
        min_node_id = min_node_id == 0 ? temp_index->min_node_id 
                                       : std::min(min_node_id, temp_index->min_node_id);
        max_node_id = std::max(max_node_id, temp_index->max_node_id);
    }

#ifdef debug_distance_indexing
    cerr << "Converting " << temporary_indexes.size() << " temporary indexes with "
         << total_component_count << " connected components from node " 
         << min_node_id << " to " << max_node_id << endl;
    cerr << " Adding root record" << endl;
#endif

    //TODO: Count everything properly
    //snarl_tree_records.reserve(total_index_size);

    /*Allocate memory for the root and the nodes */
    //TODO: Could also write directly into snarl_tree_records if I allocate the right amount of memory
    RootRecordConstructor root_record(0, total_component_count, max_node_id-min_node_id+1, min_node_id, &snarl_tree_records);
#ifdef debug_distance_indexing
    cerr << "  Root record had length " << snarl_tree_records.size() << endl;
#endif

    /*Now go through each of the chain/snarl indexes and copy them into snarl_tree_records
     * Walk down the snarl tree and fill in children
     */
    //TODO: For now I'm assuming that I'm including distances
    //TODO: What about connectivity?
    // maps <index into temporary_indexes, <record type, index into chain/snarl/node records>> to new offset
    std::unordered_map<pair<size_t, pair<temp_record_t, size_t>>, size_t> record_to_offset;
    //Set the root index
    for (size_t temp_index_i = 0 ; temp_index_i < temporary_indexes.size() ; temp_index_i++) {
        //Any root will point to the same root
        record_to_offset.emplace(make_pair(temp_index_i,make_pair(TEMP_ROOT, 0)), 0);
    }
    //Go through each separate temporary index, corresponding to separate connected components
    for (size_t temp_index_i = 0 ; temp_index_i < temporary_indexes.size() ; temp_index_i++) {
        const TemporaryDistanceIndex* temp_index = temporary_indexes[temp_index_i];
        //Get a stack of temporary snarl tree records to be added to the index
        //Initially, it contains only the root components
        //This reverses the order of the connected components but I don't think that matters
        //TODO: this is copying the components but it shouldn't be too big so I think it's fine
        vector<pair<temp_record_t, size_t>> temp_record_stack = temp_index->components;

        while (!temp_record_stack.empty()) {
            pair<temp_record_t, size_t> current_record_index = temp_record_stack.back();
            temp_record_stack.pop_back();

#ifdef debug_distance_indexing
            cerr << "Translating " << temp_index->structure_start_end_as_string(current_record_index) << endl;
#endif

            if (current_record_index.first == TEMP_CHAIN) {
                /*Add a new chain to the index. Each of the chain's child snarls and nodes will also 
                 * be added here
                 */
                const TemporaryDistanceIndex::TemporaryChainRecord& temp_chain_record = 
                        temp_index->temp_chain_records[current_record_index.second];
                if (!temp_chain_record.is_trivial) {
                    //If this chain contains at least two nodes
#ifdef debug_distance_indexing
                    cerr << "  Adding this chain at offset " << snarl_tree_records.size() << endl;
#endif 
                    record_to_offset.emplace(make_pair(temp_index_i,current_record_index), snarl_tree_records.size());

                    ChainRecordConstructor chain_record_constructor(snarl_tree_records.size(), DISTANCED_CHAIN, 
                                                                  temp_chain_record.prefix_sum.size(), &snarl_tree_records);
                    chain_record_constructor.set_parent_record_offset(
                            record_to_offset[make_pair(temp_index_i, temp_chain_record.parent)]);//TODO: Get the actual parent
                    chain_record_constructor.set_min_length(temp_chain_record.min_length);
                    chain_record_constructor.set_max_length(temp_chain_record.max_length);
                    chain_record_constructor.set_rank_in_parent(temp_chain_record.rank_in_parent);
                    chain_record_constructor.set_start_node(temp_chain_record.start_node_id, temp_chain_record.start_node_rev);
                    chain_record_constructor.set_end_node(temp_chain_record.end_node_id, temp_chain_record.end_node_rev);
                    size_t chain_node_i = 0; //How far along the chain are we?
                    bool prev_node = false;//Was the previous thing in the chain a node?

                    for (const pair<temp_record_t, size_t>& child_record_index : temp_chain_record.children) {
                        //Go through each node and snarl in the chain and add them to the index
#ifdef debug_distance_indexing
                        cerr << "  Adding child of the chain: " << temp_index->structure_start_end_as_string(child_record_index) << endl;
#endif

                        if (child_record_index.first == TEMP_NODE) {
                            //Add a node to the chain
                            if (prev_node) {
                                //TODO: I think trivial snarls would actually get their own temp record
                                //If the last thing we saw was a node, then this is the end of a trivial snarl 
                                chain_record_constructor.add_trivial_snarl();
#ifdef debug_distance_indexing
                                cerr << "    Also adding a trivial snarl before this node" << endl;
#endif
                            }
                            const TemporaryDistanceIndex::TemporaryNodeRecord& temp_node_record = 
                                temp_index->temp_node_records[child_record_index.second-min_node_id];
                            //Fill in this node in the index 
                            NodeRecordConstructor node_record_constructor(
                                get_offset_from_node_id(temp_node_record.node_id), DISTANCED_NODE, &snarl_tree_records);
                            node_record_constructor.set_node_length(temp_node_record.node_length);
                            node_record_constructor.set_parent_record_offset(chain_record_constructor.get_offset());
                            node_record_constructor.set_is_rev_in_parent(temp_node_record.reversed_in_parent);

                            //The "rank" of the node actually points to the node in the chain, so it is the
                            //current size of the records (before adding the node to the chain)
                            node_record_constructor.set_rank_in_parent(snarl_tree_records.size());

                            //Add the node to the chain
                            chain_record_constructor.add_node(temp_node_record.node_id, temp_chain_record.prefix_sum[chain_node_i],
                                                              temp_chain_record.forward_loops[chain_node_i],
                                                              temp_chain_record.backward_loops[chain_node_i]);

                            chain_node_i++;
                            prev_node = true;

#ifdef debug_distance_indexing
                            cerr << "    The node record is at offset " << node_record_constructor.NodeRecord::record_offset << endl;
#endif

                        } else {
                            //Add a snarl to the chain
                            assert(child_record_index.first == TEMP_SNARL);
                            //Get the temporary snarl record
                            const TemporaryDistanceIndex::TemporarySnarlRecord& temp_snarl_record = 
                                 temp_index->temp_snarl_records[child_record_index.second];
                            if (!temp_snarl_record.is_trivial) {
                                //If this is an actual snarl that we need to make
                                record_to_offset.emplace(make_pair(temp_index_i, child_record_index), snarl_tree_records.size()+1);
                                //Add the snarl to the chain, and get back the record to fill it in
                                SnarlRecordConstructor snarl_record_constructor = 
                                    chain_record_constructor.add_snarl(temp_snarl_record.node_count, DISTANCED_SNARL);
                                snarl_record_constructor.set_parent_record_offset(chain_record_constructor.get_offset());
                                snarl_record_constructor.set_start_node(temp_snarl_record.start_node_id,
                                                                         temp_snarl_record.start_node_rev);
                                snarl_record_constructor.set_end_node(temp_snarl_record.end_node_id,
                                                                         temp_snarl_record.end_node_rev);
                                snarl_record_constructor.set_min_length(temp_snarl_record.min_length);
                                snarl_record_constructor.set_max_length(temp_snarl_record.max_length);
#ifdef debug_distance_indexing
                            cerr << "    The snarl record is at offset " << snarl_record_constructor.SnarlRecord::record_offset << endl;
                                cerr << "    This child snarl has " << snarl_record_constructor.get_node_count() << " children: " << endl;
#endif
                                for (const pair<temp_record_t, size_t>& child : temp_snarl_record.children) {
                                    temp_record_stack.emplace_back(child);
#ifdef debug_distance_indexing
                                    cerr << "      " << temp_index->structure_start_end_as_string(child) << endl;
#endif
                                }
                            } else {
                                //Add a trivial snarl
#ifdef debug_distance_indexing
                                cerr << "    which is a trivial snarl" << endl;
#endif
                                chain_record_constructor.add_trivial_snarl();
                            }

                            prev_node = false;
                        }
                    }
                    //Finish the chain by adding two 0's
                    snarl_tree_records.emplace_back(0);
                    snarl_tree_records.emplace_back(0);
                } else {
                    //If the chain is trivial, then only record the node
#ifdef debug_distance_indexing
                    cerr << "        this chain is actually just a node "
                         << temp_index->structure_start_end_as_string(temp_chain_record.children[0]) << endl;
#endif
                    assert(temp_chain_record.children.size() == 1);
                    assert(temp_chain_record.children[0].first == TEMP_NODE);
                    const TemporaryDistanceIndex::TemporaryNodeRecord& temp_node_record = 
                            temp_index->temp_node_records[temp_chain_record.children[0].second-min_node_id];
                    NodeRecordConstructor node_record(
                        get_offset_from_node_id(temp_node_record.node_id), DISTANCED_NODE, &snarl_tree_records);
                    node_record.set_node_length(temp_node_record.node_length);
                    node_record.set_rank_in_parent(temp_node_record.rank_in_parent);
                    node_record.set_is_rev_in_parent(false);//TODO: Make sure that this is true
                    node_record.set_parent_record_offset(record_to_offset[make_pair(temp_index_i, temp_chain_record.parent)]);

                    record_to_offset.emplace(make_pair(temp_index_i, current_record_index), node_record.NodeRecord::record_offset);
                }
            } else {
                //TODO: This was a node that was a tip, so it wasn't put in a chain by the temporary index
                assert(current_record_index.first == TEMP_NODE);
#ifdef debug_distance_indexing
                    cerr << "        this just a node that is a tip " 
                         << temp_index->structure_start_end_as_string(current_record_index) << endl;
#endif
                    const TemporaryDistanceIndex::TemporaryNodeRecord& temp_node_record = 
                            temp_index->temp_node_records[current_record_index.second-min_node_id];
                    NodeRecordConstructor node_record(
                        get_offset_from_node_id(temp_node_record.node_id), DISTANCED_NODE, &snarl_tree_records);
                    node_record.set_node_length(temp_node_record.node_length);
                    node_record.set_rank_in_parent(temp_node_record.rank_in_parent);
                    node_record.set_is_rev_in_parent(false);//TODO: Make sure that this is true
                    node_record.set_parent_record_offset(record_to_offset[make_pair(temp_index_i, temp_node_record.parent)]);

                    record_to_offset.emplace(make_pair(temp_index_i, current_record_index), node_record.NodeRecord::record_offset);
            }
#ifdef debug_distance_indexing
            cerr << "Finished translating " << temp_index->structure_start_end_as_string(current_record_index) << endl;
#endif
        }
#ifdef debug_distance_indexing
        cerr << "Adding roots" << endl;
#endif
        for (size_t component_num = 0 ; component_num < temp_index->components.size() ; component_num++){
            const pair<temp_record_t, size_t>& component_index = temp_index->components[component_num];
            root_record.add_component(component_num,record_to_offset[make_pair(temp_index_i,component_index)]); 
#ifdef debug_distance_indexing
            cerr << temp_index->structure_start_end_as_string(component_index) << endl;
#endif
        }
    }

    

#ifdef debug_distance_indexing
    cerr << "Now filling in children of each snarl" << endl;
    cerr << "The index currently has size " << snarl_tree_records.size() << endl;
#endif

    /* Now go through everything again and give everything children */
    for (size_t temp_index_i = 0 ; temp_index_i < temporary_indexes.size() ; temp_index_i++) {
        const TemporaryDistanceIndex* temp_index = temporary_indexes[temp_index_i];
        for (size_t temp_snarl_i = 0 ; temp_snarl_i < temp_index->temp_snarl_records.size() ; temp_snarl_i ++) {
            //Get the temporary index for this snarl
            const TemporaryDistanceIndex::TemporarySnarlRecord& temp_snarl_record = temp_index->temp_snarl_records[temp_snarl_i];
            //And a constructor for the permanent record, which we've already created
            SnarlRecordConstructor snarl_record_constructor (&snarl_tree_records,
                    record_to_offset[make_pair(temp_index_i, make_pair(TEMP_SNARL, temp_snarl_i))]); 
#ifdef debug_distance_indexing
            cerr << "  Adding " << snarl_record_constructor.get_node_count() << " children for " << temp_index->structure_start_end_as_string(make_pair(TEMP_SNARL, temp_snarl_i)) << endl;
            cerr << "    The child list begins at " << snarl_tree_records.size() << endl;
#endif
            //Now add the children and tell the record where to find them
            snarl_record_constructor.set_child_record_pointer(snarl_tree_records.size());
            for (pair<temp_record_t, size_t> child : temp_snarl_record.children) {
                snarl_record_constructor.add_child(record_to_offset[make_pair(temp_index_i, child)]);
#ifdef debug_distance_indexing
                cerr << "    Add child " << net_handle_as_string(get_net_handle(record_to_offset[make_pair(temp_index_i, child)], START_END, CHAIN_HANDLE)) 
                     << " at offset " << record_to_offset[make_pair(temp_index_i, child)] 
                     << " to child list at offset " << snarl_tree_records.size() << endl;
#endif
            }
        }
    }
    return snarl_tree_records;
}
//TODO: Also need to go the other way, from final index to temporary one for merging

///////////////////////////////////////////////////////////////////////////////////////////////////
//Implement the SnarlDecomposition's functions for moving around the snarl tree
//


net_handle_t SnarlDistanceIndex::get_root() const {
    // The root is the first thing in the index, the traversal is tip to tip
    return get_net_handle(0, START_END, ROOT_HANDLE);
}

bool SnarlDistanceIndex::is_root(const net_handle_t& net) const {
    return get_handle_type(net) == ROOT_HANDLE && get_record_offset(net) == 0;
}

bool SnarlDistanceIndex::is_snarl(const net_handle_t& net) const {
    return get_handle_type(net) == SNARL_HANDLE 
            && SnarlTreeRecord(net, &snarl_tree_records).get_record_handle_type() == SNARL_HANDLE;
}

bool SnarlDistanceIndex::is_chain(const net_handle_t& net) const {
    return get_handle_type(net) == CHAIN_HANDLE
            && (SnarlTreeRecord(net, &snarl_tree_records).get_record_handle_type() == CHAIN_HANDLE
            || SnarlTreeRecord(net, &snarl_tree_records).get_record_handle_type() == NODE_HANDLE);
}

bool SnarlDistanceIndex::is_trivial_chain(const net_handle_t& net) const {
    return get_handle_type(net) == CHAIN_HANDLE
            && SnarlTreeRecord(net, &snarl_tree_records).get_record_handle_type() == NODE_HANDLE;
}

bool SnarlDistanceIndex::is_node(const net_handle_t& net) const {
    return get_handle_type(net) == NODE_HANDLE 
            && SnarlTreeRecord(net, &snarl_tree_records).get_record_handle_type() == NODE_HANDLE;
}
bool SnarlDistanceIndex::is_sentinel(const net_handle_t& net) const {
    return get_handle_type(net) == SENTINEL_HANDLE
            && SnarlTreeRecord(net, &snarl_tree_records).get_record_handle_type() == SNARL_HANDLE;
}

net_handle_t SnarlDistanceIndex::get_net(const handle_t& handle, const handlegraph::HandleGraph* graph) const{
    return get_net_handle(get_offset_from_node_id(graph->get_id(handle)), 
                          graph->get_is_reverse(handle) ? END_START : START_END, 
                          NODE_HANDLE);
}
handle_t SnarlDistanceIndex::get_handle(const net_handle_t& net, const handlegraph::HandleGraph* graph) const{
    //TODO: Maybe also want to be able to get the graph handle of a sentinel
    if (get_handle_type(net) == SENTINEL_HANDLE) {
        SnarlRecord snarl_record(net, &snarl_tree_records);
        if (starts_at(net) == START) {
            return graph->get_handle(snarl_record.get_start_id(), 
                       ends_at(net) == START ? !snarl_record.get_start_orientation()   //Going out
                                             : snarl_record.get_start_orientation());  //Going in
        } else {
            assert (starts_at(net) == END);
            return graph->get_handle(snarl_record.get_end_id(), 
                       ends_at(net) == END ? snarl_record.get_end_orientation()   //Going out
                                           : !snarl_record.get_end_orientation());  //Going in
        }
    } else if (get_handle_type(net) == NODE_HANDLE || get_handle_type(net) == CHAIN_HANDLE ) {
        NodeRecord node_record(net, &snarl_tree_records);
        return graph->get_handle(get_node_id_from_offset(get_record_offset(net)), 
                                 get_connectivity(net) == START_END ? false : true);
    } else {
        throw runtime_error("error: trying to get a handle from a snarl, chain, or root");
    }
}

net_handle_t SnarlDistanceIndex::get_parent(const net_handle_t& child) const {

    //If the child is the sentinel of a snarl, just return the snarl
    if (get_handle_type(child) == SENTINEL_HANDLE) {
        return get_net_handle(get_record_offset(child), START_END, SNARL_HANDLE); 
    } else if (get_handle_type(child) == ROOT_HANDLE) {
        throw runtime_error("error: trying to find the parent of the root");
    } 

    //Otherwise, we need to move up one level in the snarl tree

    //Get the pointer to the parent, and keep the connectivity of the current handle
    size_t parent_pointer = SnarlTreeRecord(child, &snarl_tree_records).get_parent_record_offset();
    cerr << "Look for parent at offset " << parent_pointer << endl;
    connectivity_t child_connectivity = get_connectivity(child);

    //TODO: I"m going into the parent record here, which could be avoided if things knew what their parents were, but I think if you're doing this you'd later go into the parent anyway so it's probably fine
    record_t parent_type = SnarlTreeRecord(parent_pointer, &snarl_tree_records).get_record_type();
    connectivity_t parent_connectivity = START_END;
    if ((child_connectivity == START_END || child_connectivity == END_START) 
        && (parent_type == CHAIN  || parent_type == DISTANCED_CHAIN)) {
        //TODO: This also needs to take into account the orientation of the child, which I might be able to get around?
        parent_connectivity = child_connectivity;
    }
    if (get_handle_type(child) == NODE_HANDLE && 
        (parent_type == ROOT || parent_type == SNARL || parent_type == DISTANCED_SNARL || 
         parent_type == SIMPLE_SNARL || parent_type == OVERSIZED_SNARL)) {
        //If this is a node and it's parent is not a chain, we want to pretend that its 
        //parent is a chain
        return get_net_handle(parent_pointer, parent_connectivity, CHAIN_HANDLE);
    }

    return get_net_handle(parent_pointer, parent_connectivity);
}

net_handle_t SnarlDistanceIndex::get_bound(const net_handle_t& snarl, bool get_end, bool face_in) const {
    if (get_handle_type(snarl) == CHAIN_HANDLE) {
        id_t id = get_end ? SnarlTreeRecord(snarl, &snarl_tree_records).get_end_id() 
                          : SnarlTreeRecord(snarl, &snarl_tree_records).get_start_id();
        bool rev_in_parent = NodeRecord(get_offset_from_node_id(id), &snarl_tree_records).get_is_rev_in_parent();
        if (get_end) {
            rev_in_parent = !rev_in_parent;
        }
        if (!face_in){
            rev_in_parent = !rev_in_parent;
        }
        connectivity_t connectivity = rev_in_parent ? END_START : START_END;
        return get_net_handle(get_offset_from_node_id(id), connectivity,  NODE_HANDLE);
    } else {
        assert(get_handle_type(snarl) == SNARL_HANDLE);
        endpoint_t start = get_end ? END : START;
        endpoint_t end = face_in ? (start == END ? START : END) : start;
        return get_net_handle(get_record_offset(snarl), endpoints_to_connectivity(start, end), SENTINEL_HANDLE);
    }
}

net_handle_t SnarlDistanceIndex::flip(const net_handle_t& net) const {
    connectivity_t old_connectivity = get_connectivity(net);
    connectivity_t new_connectivity =  endpoints_to_connectivity(get_end_endpoint(old_connectivity), 
                                                                get_start_endpoint(old_connectivity));
    return get_net_handle(get_record_offset(net), new_connectivity, get_handle_type(net));
}

net_handle_t SnarlDistanceIndex::canonical(const net_handle_t& net) const {
    SnarlTreeRecord record(net, &snarl_tree_records);
    connectivity_t connectivity;
    if (record.is_start_end_connected()) {
        connectivity = START_END;
    } else if (record.is_start_tip_connected()) {
        connectivity = START_TIP;
    } else if (record.is_end_tip_connected()) {
        connectivity = END_TIP;
    } else if (record.is_start_start_connected()) {
        connectivity = START_START;
    } else if (record.is_end_end_connected()) {
        connectivity = END_END;
    } else if (record.is_tip_tip_connected()) {
        connectivity = TIP_TIP;
    } else {
        connectivity = START_END; //TODO: put this back throw runtime_error("error: This node has no connectivity");
    }
    return get_net_handle(get_record_offset(net), connectivity);
}

SnarlDecomposition::endpoint_t SnarlDistanceIndex::starts_at(const net_handle_t& traversal) const {
    return get_start_endpoint(get_connectivity(traversal));

}
SnarlDecomposition::endpoint_t SnarlDistanceIndex::ends_at(const net_handle_t& traversal) const {
    return get_end_endpoint( get_connectivity(traversal));
}

//TODO: I'm also allowing this for the root
bool SnarlDistanceIndex::for_each_child_impl(const net_handle_t& traversal, const std::function<bool(const net_handle_t&)>& iteratee) const {
#ifdef debug_snarl_traversal
    cerr << "Go through children of " << net_handle_as_string(traversal) << endl;
#endif
    //What is this according to the snarl tree
    net_handle_record_t record_type = SnarlTreeRecord(traversal, &snarl_tree_records).get_record_handle_type();
    //What is this according to the handle 
    //(could be a trivial chain but actually a node according to the snarl tree)
    net_handle_record_t handle_type = get_handle_type(traversal);
    if (record_type == SNARL_HANDLE) {
        SnarlRecord snarl_record(traversal, &snarl_tree_records);
        return snarl_record.for_each_child(iteratee);
    } else if (record_type == CHAIN_HANDLE) {
        ChainRecord chain_record(traversal, &snarl_tree_records);
        return chain_record.for_each_child(iteratee);
    } else if (record_type == ROOT_HANDLE) {
        RootRecord root_record(traversal, &snarl_tree_records);
        return root_record.for_each_child(iteratee);
    } else if (record_type == NODE_HANDLE && handle_type == CHAIN_HANDLE) {
        //This is actually a node but we're pretending it's a chain
#ifdef debug_snarl_traversal
        cerr << "     which is actually a node pretending to be a chain" << endl;
#endif
        return iteratee(get_net_handle(get_record_offset(traversal), get_connectivity(traversal), NODE_HANDLE));
    } else {
        throw runtime_error("error: Looking for children of a node or sentinel");
    }
   
}

bool SnarlDistanceIndex::for_each_traversal_impl(const net_handle_t& item, const std::function<bool(const net_handle_t&)>& iteratee) const {
    if (get_handle_type(item) == SENTINEL_HANDLE) {
        //TODO: I'm not sure what to do here?
        if (!iteratee(get_net_handle(get_record_offset(item), START_END, get_handle_type(item)))) {
            return false;
        }
        if (!iteratee(get_net_handle(get_record_offset(item), END_START, get_handle_type(item)))) {
            return false;
        }
    }
    SnarlTreeRecord record(item, &snarl_tree_records);
    for ( size_t type = 1 ; type <= 9 ; type ++ ){
        connectivity_t connectivity = static_cast<connectivity_t>(type);
        if (record.has_connectivity(connectivity)) {
            if (!iteratee(get_net_handle(get_record_offset(item), connectivity, get_handle_type(item)))) {
                return false;
            }
        }
    }
    return true;
}

bool SnarlDistanceIndex::follow_net_edges_impl(const net_handle_t& here, const handlegraph::HandleGraph* graph, bool go_left, const std::function<bool(const net_handle_t&)>& iteratee) const {
#ifdef debug_snarl_traversal
    cerr << "following edges from " << net_handle_as_string(here) << " going " << (go_left ? "rev" : "fd") << endl;
    cerr << "        that is a child of " << net_handle_as_string(get_parent(here)) << endl;
#endif

    SnarlTreeRecord this_record(here, &snarl_tree_records);
    SnarlTreeRecord parent_record (get_parent(here), &snarl_tree_records);

    if (parent_record.get_record_handle_type() == ROOT_HANDLE) {
        //TODO: I'm not sure what to do in this case
        throw runtime_error("error: trying to follow edges in the root");
    }

    if (get_handle_type(here) == CHAIN_HANDLE || get_handle_type(here) == SENTINEL_HANDLE) {
        assert(parent_record.get_record_handle_type() == SNARL_HANDLE ||
               parent_record.get_record_handle_type() == ROOT_HANDLE);//It could also be the root
        //If this is a chain (or a node pretending to be a chain) and it is the child of a snarl
        //Or if it is the sentinel of a snarl, then we walk through edges in the snarl
        //It can either run into another chain (or node) or the boundary node
        //TODO: What about if it is the root?


        //Get the graph handle for the end node of whatever this is, pointing in the right direction
        handle_t graph_handle;
        if (get_handle_type(here) == SENTINEL_HANDLE) {
            if ((get_connectivity(here) == START_END && !go_left) ||
                (get_connectivity(here) == START_START && go_left)) {
                graph_handle = graph->get_handle(parent_record.get_start_id(), parent_record.get_start_orientation());
            } else if ((get_connectivity(here) == END_START && !go_left) ||
                       (get_connectivity(here) == END_END && go_left)) {
                graph_handle = graph->get_handle(parent_record.get_end_id(), !parent_record.get_end_orientation());
            } else {
                //This is facing out, so don't do anything 
                return true;
            }
        } else if (get_handle_type(here) == NODE_HANDLE) {
            graph_handle = graph->get_handle(get_node_id_from_offset(get_record_offset(here)), 
                                get_connectivity(here) == START_END ? go_left : !go_left);
        } else {
            //TODO: This might not be the best way to handle orientation because it's a bit inconsistent with tips
            //Might be better to just use go_left and pretend the traversal is forward, but that might be 
            //unintuitive if you have a sentinel of a snarl that you think should be going in or out of the snarl
            //
            //If the traversal explicitly goes out the start, then we assume that it is oriented backwards
            //and go the opposite direction of go_left. Otherwise, assume that it is oriented forwards
            if (get_end_endpoint(get_connectivity(here)) == START) {
                go_left = !go_left;
            } 
            graph_handle = get_handle(get_bound(here, !go_left, false), graph);
        }
#ifdef debug_snarl_traversal
        cerr << "        traversing graph from actual node " << graph->get_id(graph_handle) << (graph->get_is_reverse(graph_handle) ? "rev" : "fd") << endl;
#endif
        graph->follow_edges(graph_handle, false, [&](const handle_t& h) {
#ifdef debug_snarl_traversal
            cerr << "  reached actual node " << graph->get_id(h) << (graph->get_is_reverse(h) ? "rev" : "fd") << endl;
#endif

            if (graph->get_id(h) == parent_record.get_start_id()) {
                //If this is the start boundary node of the parent snarl, then do this on the sentinel
                assert(graph->get_is_reverse(h) == !parent_record.get_start_orientation());
#ifdef debug_snarl_traversal
                cerr << "    -> start of parent " << endl;
#endif
                return iteratee(get_bound(get_parent(here), false, false));
            } else if (graph->get_id(h) == parent_record.get_end_id()) {
                assert(graph->get_is_reverse(h) == parent_record.get_end_orientation());
#ifdef debug_snarl_traversal
                cerr << "    -> end of parent " << endl;
#endif
                return iteratee(get_bound(get_parent(here), true, false));
            } else {
                //It is either another chain or a node, but the node needs to pretend to be a chain

                //Get the node record of the next node
                NodeRecord next_node_record(get_offset_from_node_id(graph->get_id(h)), &snarl_tree_records);

                if (next_node_record.get_parent_record_offset() == parent_record.record_offset) {
                    //If the next node's parent is also the current node's parent, then it is a node
                    //make a net_handle_t of a node pretending to be a chain
                    net_handle_t next_net = get_net_handle(next_node_record.record_offset, 
                                                           graph->get_is_reverse(h) ? END_START : START_END, 
                                                           CHAIN_HANDLE);
#ifdef debug_snarl_traversal
                cerr << "    -> actual child node " << net_handle_as_string(next_net) << endl;
#endif
                   return iteratee(next_net);
                } else {
                    //next_node_record is also the start of a chain

                    bool rev = graph->get_id(h) == next_node_record.get_is_rev_in_parent() ? false : true;
                    net_handle_t next_net = get_net_handle(next_node_record.get_parent_record_offset(), 
                                                           rev ? END_START : START_END, 
                                                           CHAIN_HANDLE);
#ifdef debug_snarl_traversal
                    assert(SnarlTreeRecord(next_node_record.get_parent_record_offset(), &snarl_tree_records).get_record_handle_type() == CHAIN_HANDLE);
                    assert(get_node_id_from_offset(next_node_record.record_offset) 
                        == SnarlTreeRecord(next_node_record.get_parent_record_offset(), &snarl_tree_records).get_start_id() || 
                        get_node_id_from_offset(next_node_record.record_offset) 
                        == SnarlTreeRecord(next_node_record.get_parent_record_offset(), &snarl_tree_records).get_end_id());
                cerr << "    -> child chain " << net_handle_as_string(next_net) << endl;
#endif
                   return iteratee(next_net);
                }
            }
            return false;
        });

        
    } else if (get_handle_type(here) == SNARL_HANDLE || get_handle_type(here) == NODE_HANDLE) {
        assert(parent_record.get_record_handle_type() == CHAIN_HANDLE);
        //If this is a snarl or node, then it is the component of a (possibly pretend) chain
        ChainRecord parent_chain(this_record.get_parent_record_offset(), &snarl_tree_records);
        net_handle_t next_net = parent_chain.get_next_child(here, go_left);
        if (next_net == here) {
            //If this is the end of the chain
            return true;
        }
#ifdef debug_snarl_traversal
        cerr << "    -> next child in the chain " << net_handle_as_string(next_net) << endl;
#endif
        return iteratee(next_net);
        
    }
    return true;
}


net_handle_t SnarlDistanceIndex::get_parent_traversal(const net_handle_t& traversal_start, const net_handle_t& traversal_end) const {
    
    net_handle_record_t start_handle_type = get_handle_type(traversal_start);
    net_handle_record_t end_handle_type = get_handle_type(traversal_end);

    if (start_handle_type == SENTINEL_HANDLE) {
        //these are the sentinels of a snarl
        //TODO: Make sure this is handling possible orientations properly
        assert(end_handle_type == SENTINEL_HANDLE);
        endpoint_t start_endpoint = get_start_endpoint(get_connectivity(traversal_start));
        endpoint_t end_endpoint = get_start_endpoint(get_connectivity(traversal_end));
        return get_net_handle(get_record_offset(get_parent(traversal_start)), 
                              endpoints_to_connectivity(start_endpoint, end_endpoint),
                              SNARL_HANDLE);
    } else {
        //These are the endpoints or tips in a chain
        SnarlTreeRecord start_record = get_snarl_tree_record(traversal_start);
        SnarlTreeRecord end_record = get_snarl_tree_record(traversal_end);
        if (start_record.get_parent_record_offset() != end_record.get_parent_record_offset()) {
            throw runtime_error("error: Looking for parent traversal of two non-siblings");
        }
        SnarlTreeRecord parent_record (start_record.get_parent_record_offset(), &snarl_tree_records);
        assert(parent_record.get_record_handle_type() == CHAIN_HANDLE);

        //Figure out what the start and end of the traversal are
        endpoint_t start_endpoint;
        if (start_handle_type == NODE_HANDLE && 
            get_node_id_from_offset(get_record_offset(traversal_start)) == parent_record.get_start_id() &&
            (get_start_endpoint(traversal_start) == START && !parent_record.get_start_orientation() ||
             get_start_endpoint(traversal_start) == END && parent_record.get_start_orientation()) ){
            //If traversal_start is a node and is also the start node oriented into the parent
            start_endpoint = START;
    
        } else if (start_handle_type == NODE_HANDLE && 
            get_node_id_from_offset(get_record_offset(traversal_start)) == parent_record.get_end_id() &&
            (get_start_endpoint(traversal_start) == START && parent_record.get_end_orientation() ||
             get_start_endpoint(traversal_start) == END && !parent_record.get_end_orientation()) ){
            //If traversal_start is a node and also the end node and oriented going into the parent
            start_endpoint = END;
    
        } else if (start_handle_type == SNARL_HANDLE) {
            start_endpoint = TIP;
        } else {
            throw runtime_error("error: trying to get an invalid traversal of a chain");
        }
    
        endpoint_t end_endpoint;
        if (end_handle_type == NODE_HANDLE && 
            get_node_id_from_offset(get_record_offset(traversal_end)) == parent_record.get_start_id() &&
            (get_start_endpoint(traversal_end) == START && parent_record.get_start_orientation() ||
             get_start_endpoint(traversal_end) == END && !parent_record.get_start_orientation())){
            //If traversal_end is a node and also the start node oriented out of the parent
            end_endpoint = START;
        } else if (end_handle_type == NODE_HANDLE && 
            get_node_id_from_offset(get_record_offset(traversal_end)) == parent_record.get_end_id() &&
            (get_start_endpoint(traversal_end) == START && !parent_record.get_end_orientation() ||
             get_start_endpoint(traversal_end) == END && parent_record.get_end_orientation()) ){
            //If traversal_end is a node and also the end node oriented out of the parent
            end_endpoint = END;
        } else if (end_handle_type == SNARL_HANDLE) {
            end_endpoint = TIP;
        } else {
            throw runtime_error("error: trying to get an invalid traversal of a chain");
        }

        if (!parent_record.has_connectivity(start_endpoint, end_endpoint)) {
            throw runtime_error("error: Trying to get parent traversal that is not connected");
        }

        return get_net_handle(parent_record.record_offset, 
                              endpoints_to_connectivity(start_endpoint, end_endpoint), 
                              CHAIN_HANDLE);
    }


}

}<|MERGE_RESOLUTION|>--- conflicted
+++ resolved
@@ -1,5 +1,5 @@
-#define debug_distance_indexing
-#define debug_snarl_traversal
+//#define debug_distance_indexing
+//#define debug_snarl_traversal
 
 #include "snarl_distance_index.hpp"
 
@@ -179,10 +179,11 @@
         }
 
         //Record the node itself. This gets done for the start of the chain, and ends of snarls
-        temp_node_records.at(node_id-min_node_id).node_id = node_id;
-        temp_node_records[node_id-min_node_id].node_length = graph->get_length(snarl_end_handle);
-        temp_node_records[node_id-min_node_id].reversed_in_parent = graph->get_is_reverse(snarl_end_handle);
-        temp_node_records[node_id-min_node_id].parent = stack.back();
+        TemporaryNodeRecord& temp_node_record = temp_node_records.at(node_id-min_node_id);
+        temp_node_record.node_id = node_id;
+        temp_node_record.node_length = graph->get_length(snarl_end_handle);
+        temp_node_record.reversed_in_parent = graph->get_is_reverse(snarl_end_handle);
+        temp_node_record.parent = stack.back();
         
         //TODO: This isn't actually counting everything
         index_size += SnarlRecord::record_size(DISTANCED_SNARL, temp_snarl_record.node_count);
@@ -231,7 +232,7 @@
                 //This is where all the work gets done. Need to go through the snarl and add 
                 //all distances, then add distances to the chain that this is in
                 //The parent chain will be the last thing in the stack
-                TemporarySnarlRecord& temp_snarl_record = temp_snarl_records[chain_child_index.second];
+                TemporarySnarlRecord& temp_snarl_record = temp_snarl_records.at(chain_child_index.second);
 
 //TODO: Some snarls may appear to be trivial but have tips, so we still need to look for extra nodes
 //                if (temp_snarl_record.is_trivial) {
@@ -245,8 +246,17 @@
 
                     //Fill in this snarl's distances
                     populate_snarl_index(temp_snarl_record, chain_child_index, graph);
-                    temp_snarl_record.min_length = temp_snarl_record.distances[
-                        SnarlRecord::get_distance_vector_offset(0, false, 1, false, temp_snarl_record.node_count, DISTANCED_SNARL)];
+
+                    int64_t length;
+                    //TODO: Double check these orientations
+                    if (temp_snarl_record.distances.count(make_pair(make_pair(0, false), make_pair(1, false)))){
+                        length = temp_snarl_record.distances.at(make_pair(make_pair(0, false), make_pair(1, false)));
+                    } else if (temp_snarl_record.distances.count(make_pair(make_pair(1, true), make_pair(0, false)))){
+                        length = temp_snarl_record.distances.at(make_pair(make_pair(1, true), make_pair(0, false)));
+                    } else {
+                        length = std::numeric_limits<int64_t>::max();
+                    }
+                    temp_snarl_record.min_length = length;
 
                     //And get the distance values for the end node in the chain
                     temp_chain_record.prefix_sum.emplace_back(temp_chain_record.prefix_sum.back() + 
@@ -267,7 +277,7 @@
             // We start at the next to last record because we need to look at this record and the next one.
             auto& child = temp_chain_record.children.at(j);
             if (child.first == TEMP_SNARL){
-                TemporarySnarlRecord& temp_snarl_record = temp_snarl_records[child.second];
+                TemporarySnarlRecord& temp_snarl_record = temp_snarl_records.at(child.second);
                 if (temp_snarl_record.is_trivial) {
                     temp_chain_record.forward_loops.at(j) = temp_chain_record.forward_loops.at(j+1) + 
                                     2*temp_snarl_record.end_node_length;
@@ -305,11 +315,11 @@
         }
 
         //Otherwise, walk up until we hit the current snarl
-        pair<temp_record_t, size_t> parent_index = temp_node_records[curr_index.second-min_node_id].parent;
+        pair<temp_record_t, size_t> parent_index = temp_node_records.at(curr_index.second-min_node_id).parent;
         while (parent_index != snarl_index) {
             curr_index=parent_index;
-            parent_index = parent_index.first == TEMP_SNARL ? temp_snarl_records[parent_index.second].parent
-                                                            : temp_chain_records[parent_index.second].parent;
+            parent_index = parent_index.first == TEMP_SNARL ? temp_snarl_records.at(parent_index.second).parent
+                                                            : temp_chain_records.at(parent_index.second).parent;
 #ifdef debug_distance_indexing
             assert(parent_index.first != TEMP_ROOT); 
 #endif
@@ -324,9 +334,6 @@
     handle_t snarl_end_out = graph->get_handle(temp_snarl_record.end_node_id, temp_snarl_record.end_node_rev);
     handle_t snarl_end_in = graph->get_handle(temp_snarl_record.end_node_id, !temp_snarl_record.end_node_rev);
 
-    //Resize the distance vector
-    temp_snarl_record.distances.resize(SnarlRecord::distance_vector_size(DISTANCED_SNARL, temp_snarl_record.node_count),
-                                        std::numeric_limits<int64_t>::max());
 
 
     /*Now go through each of the children and add distances from that child to everything reachable from it
@@ -343,7 +350,7 @@
 
         size_t start_rank = start_index.first == TEMP_NODE 
                 ? (start_index.second == temp_snarl_record.start_node_id ? 0 : 1)
-                : temp_chain_records[start_index.second].rank_in_parent;
+                : temp_chain_records.at(start_index.second).rank_in_parent;
         //Start from either direction for all nodes, but only going in for start and end
         vector<bool> directions;
         if (start_index.second == temp_snarl_record.start_node_id) {
@@ -405,28 +412,16 @@
                         cerr << "Adding a tip " <<  graph->get_id(next_handle) << endl;
 #endif
                         //If we haven't seen this node before, it means that it was a tip
-<<<<<<< HEAD
-                        temp_node_records[graph->get_id(next_handle)-min_node_id].node_id = graph->get_id(next_handle);
-                        temp_node_records[graph->get_id(next_handle)-min_node_id].node_length = graph->get_length(next_handle);
-                        temp_node_records[graph->get_id(next_handle)-min_node_id].rank_in_parent = temp_snarl_record.node_count+2;
-                        temp_node_records[graph->get_id(next_handle)-min_node_id].reversed_in_parent = false;
-                        temp_node_records[graph->get_id(next_handle)-min_node_id].parent = snarl_index; 
-=======
                         node_record.node_id = graph->get_id(next_handle);
                         node_record.node_length = graph->get_length(next_handle);
-                        node_record.rank_in_parent = temp_snarl_record.node_count+1;
+                        node_record.rank_in_parent = temp_snarl_record.node_count+2;
                         node_record.reversed_in_parent = false;
                         node_record.parent = snarl_index; 
->>>>>>> a21687fd
 
                         //also update the parent
                         temp_snarl_record.node_count ++;
                         temp_snarl_record.is_trivial = false;
                         temp_snarl_record.children.emplace_back(TEMP_NODE, graph->get_id(next_handle));
-<<<<<<< HEAD
-=======
-                        temp_node_records.at(temp_snarl_record.end_node_id-min_node_id).rank_in_parent += 1;
->>>>>>> a21687fd
                     }
 
                     //The index of the snarl's child that next_handle represents
@@ -434,16 +429,13 @@
 
                     //The rank and orientation of next in the snarl
                     size_t next_rank = next_index.first == TEMP_NODE 
-                            ? (next_index.second == temp_snarl_record.start_node_id ? 0 : 1)
+                            ? node_record.rank_in_parent
                             : temp_chain_records[next_index.second].rank_in_parent;
                     bool next_rev = next_index.first == TEMP_NODE ? graph->get_is_reverse(next_handle) :
                             graph->get_id(next_handle) == temp_chain_records[next_index.second].end_node_id;
 
-                    //The offset into the distance vector for this distance (from start to next)
-                    size_t distance_offset = SnarlRecord::get_distance_vector_offset(start_rank, !start_rev, 
-                                next_rank, next_rev, temp_snarl_record.node_count, DISTANCED_SNARL); 
                     //Set the distance
-                    temp_snarl_record.distances.at(distance_offset) = current_distance;
+                    temp_snarl_record.distances[make_pair(make_pair(start_rank, !start_rev), make_pair(next_rank, next_rev))] = current_distance;
 
 
                     if (seen_nodes.count(make_pair(next_index, next_rev)) == 0 &&
@@ -642,6 +634,7 @@
                                                                          temp_snarl_record.end_node_rev);
                                 snarl_record_constructor.set_min_length(temp_snarl_record.min_length);
                                 snarl_record_constructor.set_max_length(temp_snarl_record.max_length);
+                                //TODO: Add distance
 #ifdef debug_distance_indexing
                             cerr << "    The snarl record is at offset " << snarl_record_constructor.SnarlRecord::record_offset << endl;
                                 cerr << "    This child snarl has " << snarl_record_constructor.get_node_count() << " children: " << endl;
@@ -732,22 +725,20 @@
         for (size_t temp_snarl_i = 0 ; temp_snarl_i < temp_index->temp_snarl_records.size() ; temp_snarl_i ++) {
             //Get the temporary index for this snarl
             const TemporaryDistanceIndex::TemporarySnarlRecord& temp_snarl_record = temp_index->temp_snarl_records[temp_snarl_i];
-            //And a constructor for the permanent record, which we've already created
-            SnarlRecordConstructor snarl_record_constructor (&snarl_tree_records,
-                    record_to_offset[make_pair(temp_index_i, make_pair(TEMP_SNARL, temp_snarl_i))]); 
-#ifdef debug_distance_indexing
-            cerr << "  Adding " << snarl_record_constructor.get_node_count() << " children for " << temp_index->structure_start_end_as_string(make_pair(TEMP_SNARL, temp_snarl_i)) << endl;
-            cerr << "    The child list begins at " << snarl_tree_records.size() << endl;
-#endif
-            //Now add the children and tell the record where to find them
-            snarl_record_constructor.set_child_record_pointer(snarl_tree_records.size());
-            for (pair<temp_record_t, size_t> child : temp_snarl_record.children) {
-                snarl_record_constructor.add_child(record_to_offset[make_pair(temp_index_i, child)]);
+            if (!temp_snarl_record.is_trivial) {
+                //And a constructor for the permanent record, which we've already created
+                SnarlRecordConstructor snarl_record_constructor (&snarl_tree_records,
+                        record_to_offset[make_pair(temp_index_i, make_pair(TEMP_SNARL, temp_snarl_i))]); 
+                //Now add the children and tell the record where to find them
+                snarl_record_constructor.set_child_record_pointer(snarl_tree_records.size());
+                for (pair<temp_record_t, size_t> child : temp_snarl_record.children) {
+                    snarl_record_constructor.add_child(record_to_offset[make_pair(temp_index_i, child)]);
 #ifdef debug_distance_indexing
                 cerr << "    Add child " << net_handle_as_string(get_net_handle(record_to_offset[make_pair(temp_index_i, child)], START_END, CHAIN_HANDLE)) 
                      << " at offset " << record_to_offset[make_pair(temp_index_i, child)] 
                      << " to child list at offset " << snarl_tree_records.size() << endl;
 #endif
+            }
             }
         }
     }
@@ -835,23 +826,20 @@
 
     //Get the pointer to the parent, and keep the connectivity of the current handle
     size_t parent_pointer = SnarlTreeRecord(child, &snarl_tree_records).get_parent_record_offset();
-    cerr << "Look for parent at offset " << parent_pointer << endl;
     connectivity_t child_connectivity = get_connectivity(child);
 
     //TODO: I"m going into the parent record here, which could be avoided if things knew what their parents were, but I think if you're doing this you'd later go into the parent anyway so it's probably fine
-    record_t parent_type = SnarlTreeRecord(parent_pointer, &snarl_tree_records).get_record_type();
+    net_handle_record_t parent_type = SnarlTreeRecord(parent_pointer, &snarl_tree_records).get_record_handle_type();
     connectivity_t parent_connectivity = START_END;
     if ((child_connectivity == START_END || child_connectivity == END_START) 
-        && (parent_type == CHAIN  || parent_type == DISTANCED_CHAIN)) {
+        && (parent_type == CHAIN_HANDLE)) {
         //TODO: This also needs to take into account the orientation of the child, which I might be able to get around?
         parent_connectivity = child_connectivity;
     }
-    if (get_handle_type(child) == NODE_HANDLE && 
-        (parent_type == ROOT || parent_type == SNARL || parent_type == DISTANCED_SNARL || 
-         parent_type == SIMPLE_SNARL || parent_type == OVERSIZED_SNARL)) {
+    if (get_handle_type(child) == NODE_HANDLE && parent_type != CHAIN_HANDLE) {
         //If this is a node and it's parent is not a chain, we want to pretend that its 
         //parent is a chain
-        return get_net_handle(parent_pointer, parent_connectivity, CHAIN_HANDLE);
+        return get_net_handle(get_record_offset(child), parent_connectivity, CHAIN_HANDLE);
     }
 
     return get_net_handle(parent_pointer, parent_connectivity);
