--- conflicted
+++ resolved
@@ -110,10 +110,9 @@
     // minimum fraction of bases in reads that must have quality at least <min_base_quality>
     double min_base_quality_fraction = numeric_limits<double>::lowest();
 
-<<<<<<< HEAD
     /// Process reads in batches of this size
     size_t batch_size = vg::io::DEFAULT_PARALLEL_BATCHSIZE;
-=======
+
     /// A string formatted "annotation[.subfield]*:value"
     /// Value is optional if the key is a flag
     /// Used like jq select
@@ -121,7 +120,6 @@
 
     /// Filter to only correctly mapped reads
     bool only_correctly_mapped = false;
->>>>>>> 2217054b
       
     /**
      * Run all the filters on an alignment. The alignment may get modified in-place by the defray filter
@@ -308,15 +306,10 @@
 // Keep some basic counts for when verbose mode is enabled
 struct Counts {
     // note: "last" must be kept as the final value in this enum
-<<<<<<< HEAD
-    enum FilterName { read = 0, wrong_name, wrong_refpos, excluded_feature, min_score, min_sec_score, max_length,
-        max_overhang, min_end_matches, min_mapq, split, repeat, defray, defray_all, random, min_base_qual, subsequence,
-        filtered, proper_pair, unmapped, last};
-=======
-    enum FilterName { read = 0, wrong_name, wrong_refpos, excluded_feature, min_score, min_sec_score, max_overhang,
+
+    enum FilterName { read = 0, wrong_name, wrong_refpos, excluded_feature, min_score, min_sec_score, max_length, max_overhang,
         min_end_matches, min_mapq, split, repeat, defray, defray_all, random, min_base_qual, subsequence, filtered,
         proper_pair, unmapped, annotation, incorrectly_mapped, last};
->>>>>>> 2217054b
     vector<size_t> counts;
     Counts () : counts(FilterName::last, 0) {}
     Counts& operator+=(const Counts& other) {
