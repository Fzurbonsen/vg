--- conflicted
+++ resolved
@@ -633,12 +633,6 @@
         if (buffer_size % 2 == 1) {
             buffer_size++;
         }
-<<<<<<< HEAD
-        
-        // ensure deterministic fragment length estimation by temporarily switching to single-threaded mode
-        multipath_mapper.set_fragment_length_distr_params(frag_length_sample_size, frag_length_sample_size,
-                                                          frag_length_robustness_fraction);
-=======
 
         if (!std::isnan(frag_length_mean) && !std::isnan(frag_length_stddev)) {
             // Force a fragment length distribution
@@ -649,7 +643,6 @@
             multipath_mapper.set_fragment_length_distr_params(frag_length_sample_size, frag_length_sample_size,
                                                               frag_length_robustness_fraction);
         }
->>>>>>> 818fbc55
     }
     
 #ifdef record_read_run_times
