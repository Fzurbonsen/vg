--- conflicted
+++ resolved
@@ -45,11 +45,7 @@
         # There will be points with variable sizes
         geom_point(aes(size=Positive+Negative)) +
         # We manually assign these selected colors
-<<<<<<< HEAD
-        scale_color_manual(values=c("#1f78b4","#a6cee3","#e31a1c","#fb9a99","#33a02c","#b2df8a","#6600cc","#e5ccff","#ff8000","#ffe5cc", "#458b74", "#76eec6", "#698b22", "#b3ee3a", "#008b8b", "#00eeee")) +
-=======
         scale_color_manual(values=c("#1f78b4","#a6cee3","#e31a1c","#fb9a99","#33a02c","#b2df8a","#6600cc","#e5ccff","#ff8000","#ffe5cc","#5c415d","#9a7c9b", "#458b74", "#76eec6", "#698b22", "#b3ee3a", "#008b8b", "#00eeee")) +
->>>>>>> 054473df
         # And we want a size legend
         scale_size_continuous("number") +
         # And we want a fake log Y axis
