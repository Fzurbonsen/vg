--- conflicted
+++ resolved
@@ -298,7 +298,6 @@
 /// Does *not* write them to standard output.
 /// Reads the optional name, is_reverse, and score fields if present, and populates the relevant Alignment fields.
 /// Skips and warns about malformed or illegal BED records.
-<<<<<<< HEAD
 void parse_bed_regions(istream& bedstream, const PathPositionHandleGraph* graph, const std::function<void(Alignment&)>& callback);
 /// Parse regions from the given GFF file and call the given callback with each.
 /// Does *not* write them to standard output.
@@ -309,11 +308,6 @@
 /// Parse regions from the given GFF file into the given vector.
 /// Does *not* write them to standard output.
 void parse_gff_regions(istream& gtfstream, const PathPositionHandleGraph* graph, vector<Alignment>* out_alignments);
-=======
-/// If the optional AlignmentEmitter argument is provided, emit the alignments (and flush the vector once in a while).
-void parse_bed_regions(istream& bedstream, const PathPositionHandleGraph* graph, vector<Alignment>* out_alignments, vg::io::AlignmentEmitter* aln_emitter = nullptr);
-void parse_gff_regions(istream& gtfstream, const PathPositionHandleGraph* graph, vector<Alignment>* out_alignments, vg::io::AlignmentEmitter* aln_emitter = nullptr);
->>>>>>> 553235d9
 
 Position alignment_start(const Alignment& aln);
 Position alignment_end(const Alignment& aln);Position alignment_start(const Alignment& aln);
